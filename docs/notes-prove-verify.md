<<<<<<< HEAD
In this module, the notes on how the prover 
algorithm and verification functions are constructed
for PLONK, are documented.

PLONK proof construction 
========================

Constructing a PLONK proof 
=======
In this module, the notes on how the steps 
the prover must follow to construct
PLONK proof, are documented.

Proving steps
============
>>>>>>> 55ba0399
<|MERGE_RESOLUTION|>--- conflicted
+++ resolved
@@ -1,17 +1,5 @@
-<<<<<<< HEAD
 In this module, the notes on how the prover 
 algorithm and verification functions are constructed
 for PLONK, are documented.
 
-PLONK proof construction 
-========================
-
-Constructing a PLONK proof 
-=======
-In this module, the notes on how the steps 
-the prover must follow to construct
-PLONK proof, are documented.
-
-Proving steps
-============
->>>>>>> 55ba0399
+PLONK proof construction 