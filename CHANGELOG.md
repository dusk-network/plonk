--- conflicted
+++ resolved
@@ -8,14 +8,12 @@
 
 
 ## [Unreleased]
+- Fixes #311 - big_mul and big_mul_gate documentation nit.
 
-<<<<<<< HEAD
-- Fixes #311 - big_mul and big_mul_gate documentation nit.
-=======
+
 ## [0.3.1] - 05-10-20
 ### Added
 - Method to change the `trim_params_size` for the `Circuit` trait.
->>>>>>> 228d0ead
 
 ## [0.3.0] - 05-10-20
 ### Changed
