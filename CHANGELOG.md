--- conflicted
+++ resolved
@@ -7,15 +7,13 @@
 
 ## [Unreleased]
 
-<<<<<<< HEAD
 ### Removed
 
 - Remove `bit_iterator` macro [#632]
-=======
+
 ### Fixed
 
 - Fixed negation of public input values when using `composer.append_public` [#717]
->>>>>>> c35b4f35
 
 ## [0.13.1] - 2022-10-26
 
