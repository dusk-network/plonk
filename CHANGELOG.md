# Changelog

All notable changes to this project will be documented in this file.

The format is based on [Keep a Changelog](https://keepachangelog.com/en/1.0.0/),
and this project adheres to [Semantic Versioning](https://semver.org/spec/v2.0.0.html).

## [Unreleased]

<<<<<<< HEAD
### Added

- Add blinding factors to the quotient polynomial [#773]
=======
### Changed

- Update `criterion` dev-dependency to 0.5
- Fix clippy warnings [#774]
>>>>>>> 29c9500a

## [0.16.0] - 2023-10-11

### Added

- Add `size` method to the `Circuit` trait [#767]
- Add `ff` dependency

### Removed

- Remove `PublicParameters` from parameters for circuit compression [#767]
- Remove `canonical` and `canonical_derive` dependency
- Remove `canon` feature

### Changed

- update `dusk-bls12_381` dependency to "0.12"
- update `dusk-jubjub` dependency to "0.13"

## [0.15.0] - 2023-08-30

### Fixed

- Fix panic when creating proof for circuit with different circuit size [#760]
- Fix panic when testing in debug mode [#763]

### Removed

- Remove 'setup' funcion from common test module [#763]

### Changed

- Change range and logic component to be generic over the const `BIT_PAIRS` [#763]

## [0.14.1] - 2022-06-28

### Added

- Add `compress` to compiler [#752]

## [0.14.0] - 2022-04-06

### Added

- Add and restructure tests for `assert_equal_point` [#725]
- Add and restructure tests for `assert_equal_public_point` [#727]
- Add and restructure tests for `append_gate` [#737]
- Add and restructure tests for `assert_equal` and `assert_equal_constant` [#733]
- Add and restructure tests for logic component [#734]
- Add and restructure tests for range component [#735]
- Add and restructure tests for boolean and select components [#731]
- Add tests for `gate_add` and `gate_mul` [#736]
- Add and restructure tests for `component_decomposition` [#738]
- Add `Compile::compress` and `Compile::decompress` [#752]

### Removed

- Remove `bit_iterator` macro [#632]

### Fixed

- Fix negation of public input values when using `composer.append_public` [#717]
- Fix `assert_equal_point` method [#720]
- Fix negation of constant in `append_equal_constant` [#728]
- Fix negation of public point coordinates in `assert_equal_public_point` [#728]
- Fix `ProverKey::serialization_size` and number of coefficients in a constraint [#743]
- Fix range gate for `bit_num = 0` [#746]

## [0.13.1] - 2022-10-26

### Fixed

- Remove manual implementation of `CheckBytes` for `ArchivedProverKey`. This
is necessary since `rkyv/validation` was required as a bound.

## [0.13.0] - 2022-10-19

### Added

- Add support for `rkyv-impl` under `no_std`

### Changed

- Update `dusk-cdf` to 0.5 [#709]

## [0.12.0] - 2022-08-17

### Added

- Add makefile rule to render docs locally [#567]
- `rkyv` implementation behind feature gate [#697]

### Changed

- Fix math latex rendering on docs.rs [#567]
- Update `dusk-bls12_381` to version `0.11`
- Update `dusk-jubjub` to version `0.12`

## [0.11.0] - 2022-06-15

### Added

- Add the blinding factors to provide Zero-Knowledge [#650]
- Add the `public inputs` into the transcript [#676]

### Changed

- Update CHANGELOG issue links and release dates [#688]
- Change variable names for more consistency with the paper [#631]
- Change `append_constant` to accept generic input [#672]
- Change `variable` to `witness` in permutation functions [#681]
- Change the `prover` and the `verifier` so that it reflects the original Plonk implementation and not plonkup [#684]

### Removed

- Remove `hash_tables` module which had been moved to zelbet [#663]
- Remove all `plonkup` related code [#684]

### Fixed

- Fix `logic_gate` for `bit_num` = 256 [#678]
- Fix error when compiling some circuits [#690]

## [0.10.0] - 2022-02-24

## Changed

- Update canonical and canonical-derive to 0.7 [#666]
- Update dusk-bls12_381 to 0.9 [#666]
- Update jubjub to 0.11 [#666]
- Update rust edition to 2021 [#665]

## [0.9.2] - 2022-01-06

### Added

- Add `circuit::verify` to `Circuit` module. [#657]

## [0.9.1] - 2022-01-05

### Added

- Add support for rendering LaTeX in the docs [#567]
- Add `append_public_witness` to `TurboComposer`. [#654]

## [0.9.0] - 2021-11-10

### Added

- Add back benchmarks to the crate. [#555]
- Add `ProverKey::num_multiset` [#581]
- Add alloc feature for lookup Vec structs [#582]
- Add test coverage for polynomial evaluations [#586]
- Add `Witness` by removing `AllocatedScalar`. [#588]
- Add missing dummy constraints in test [#592]
- Add codeconv config [#594]
- Add `Constraint` for circuit description. [#608]
- Add public unsafe `evaluate_witness()` to the composer [#612]

### Changed

- Change `StandardComposer` to `TurboComposer`. [#288]
- Change to use `From<JubJubScalar>` for BlsScalar [#294]
- Change unit tests as integration tests when possible [#500]
- Change to arrays some tuples in permutation module [#562]
- Change `poly_gate` to init lookup wire with zero [#578]
- Change `TurboComposer` to consistent API. [#587]
- Change `plonkup_gate` to use public inputs. [#584]
- Change coverage to use less compile flags. [#605]
- Change `Constraint` to accept witness args. [#624]

### Fixed

- Fix the document references and typos [#533]
- Fix if condition to match [#545]
- Fix `Prover::preprocess` circuit size for plookup [#580]
- Fix ignored tests by reincluding them [#593]
- Fix benches and make CI fail if they don't compile [#610]
- Fix several small nits and unnecessary operations [#611]
- Fix clippy reports [#622]

### Removed

- Remove old perm-computation fns from perm module [#515]
- Remove unused `plonkup` module. [#583]
- Remove the re-export of jubjub and bls libs [#558]
- Remove `Plonkup3Arity` [#589]
- Remove windows from CI. [#616]

## [0.8.2] - 2021-09-17

### Added

- Add `From` extended point to `PublicInputValue` [#573]

## [0.8.1] - 2021-06-07

### Added

- Add `zero_var` to composer [#526]
- Add `add_affine_to_circuit_description`to composer [#534]

### Removed

- Remove `external_doc` and `nightly` feature [#536]

## [0.8.0] - 2021-06-03

### Added

- Add `alloc` feature to the crate [#345]
- Add `rayon` behind `std` feature to boost proving performance [#512]
- Add `rayon` behind `std` feature to boost verifying performance [#514]
- Add alternative getters for `OpeningKey` & `CommitKey` in `PublicParameters` [#510]

### Changed

- Change `constraint_system/ecc` module API improving usability and consistency [#456]
- Change the crate to be `no_std` [#350]
- Replace `Commitment::from_projective` for `From` trait impl  [#433]
- Update `canonical` from `0.5` to `0.6` [#494]

### Removed

- Remove trimming step from `Circuit::Verify_proof` [#510]

## [0.7.0] - 2021-04-06

### Added

- Implement `VerifierData` structure. [#466]

### Fixed

- Fix circuit debuggger compilation issues. [#488]
- Fix import paths for lib components. [#489]

## [0.6.1] - 2021-03-12

### Changed

- Change `PublicParameters::trim` visibility to `pub`. [#460]
- Change `StandardComposer::construct_dense_pi_vec` visibility to `pub`. [#461]

## [0.6.0] - 2021-03-11

### Added

- Implement `dusk_bytes::Serializable` for all possible structures that need serde. [#352]
- Introduced a new type that unifies the Public Inputs `PublicInputValue`. [#416]
- Impl `padded_circuit_size` for `VerifierKey` [#351]
- Impl a generic method that can verify Proofs of any `Circuit`. [#396]

### Removed

- Remove `Canon` impl for `Proof`. [#450]
- Remove serde support completely from the repo. [#353]
- Removed previous implementations attached to `PublicInputValues`. [#416]
- Deprecated `anyhow` and `thiserror`. [#343]
- Remove `serialisation` module and use single serialization fn's. [#347]
- Remove uncessary `match` branch for `var_c` [#414]
- Remove legacy fns and move to test modules the only-for-testing ones. [#434]

### Changed

- Constrained as much as possible the visibility of fns, structs and it's fields [#438]
- Store the sparse repr of the PI and positions in a `BTreeMap` [#427]
- Transcript Init and trim size are associated constants of the Circuit trait [#351]
- Replace `collections::HashMap` by `hashbrown::HashMap`. [#424]
- `Circuit` trait now only requires `padded_circuit_size` for trimming. [#351]
- Remove `verify_proof` & `build_pi` from `Circuit`. [#396]
- Update API naming conventions to be standard across the crate. [#354]
- Updated the native errors to all originate from the same enum. [#343]

## [0.5.1] - 2021-02-02

### Changed

- Implement `Clone` for `PublicParameters` [#383]

## [0.5.0] - 2021-01-27

### Changed

- Upgrade canonical to v0.5 [#371]
- Upgrade dusk-bls12_381 to v0.6
- Upgrade dusk-jubjub to v0.8

## [0.4.0] - 2021-01-26

### Fixed

- Heavy data structures from unchecked [#332]

### Changed

- Refactored to/from_bytes criteria for some structs [#333]
- API breaking
- Implement to/from unchecked bytes for public parameters [#332]

## [0.3.6] - 2020-12-17

### Added

- To/From bytes impl for `PublicInput`.

### Changed

- Changed `compute_permutation_poly` to simpler version.

## [0.3.5] - 2020-11-25

### Changed

- Changed `Proof` & `ProofEvaluations` byte conversion fn signatures.

### Added

- Implemented `Canon` for `Proof`.

## [0.3.4] - 2020-11-02

### Changed

- dusk-jubjub update to `v0.5.0` with API renaming
- dusk-bls12_381 update to `v0.3.0` with API renaming

## [0.3.3] - 2020-11-02

### Added

- `canon` feature to manage `Canon` derivations usage in ecc libs.

### Changed

- dusk-jubjub update to `v0.4.0`
- dusk-bls12_381 update to `v0.2.0`

## [0.3.2] - 2020-10-29

### Changed

- dusk-bls12_381 update to `v0.1.5`
- dusk-jubjub update to `v0.3.10`
- Fixes [#311]
- big_mul and big_mul_gate documentation nit.

## [0.3.1] - 2020-10-05

### Added

- Method to change the `trim_params_size` for the `Circuit` trait.

## [0.3.0] - 2020-10-05

### Changed

- `Circuit` trait API & usability improvements [#313]

## [0.2.11] - 2020-09-29

### Changed

- Now `Circuit` inputs are set in the circuit structure as `Option<T>`.
- Make `PublicInput::value()` fn public.
- Make pi_builder return `Result<T>`
- Refactored examples for the `Circuit` trait impl
  according to the new changes.

### Removed

- Removed `CircuitInputs` from the crate.

## [0.2.10] - 2020-09-23

### Added

- Added `CircuitBuilder` trait and a example for it.

## [0.2.9] - 2020-09-11

### Added

- Added `ProverKey` & `VerifierKey` to the public API as exported types.

### Changed

- Use `dusk-bls12_381 v0.1.4`.
- Use `dusk-jubjub v0.3.8`.

## [0.2.8] - 2020-08-25

### Added

- Add a `variable_base_scalar_mul` method using a variable base curve add gate.

### Changed

- `ecc::scalar_mul` now named fixed_base_scalar_mul

## [0.2.7] - 2020-08-13

### Added

- `Anyhow` & `thiserror` for error handling support.
- Serialization methods for the crate public structures &
  `serde` support.
- Add a `variable_base_scalar_mul` method using a variable base curve add gate.

### Removed

- `failure` for error support since has been deprecated.

### Changed

- `add_witness_to_circuit_description` requires now just to send
  a `Scalar` and returns a constant & constrained witness `Variable`.
- Update `add_witness_to_circuit_description` fn sig [#282], [#284]
- dusk-jubjub version updated to 0.3.6
- `ecc::scalar_mul` now named fixed_base_scalar_mul

## [0.2.6] - 2020-08-03

### Changed

- Make public inputs vector publicly accessible.

## [0.2.5] - 2020-07-31

### Changed

- ECC Point from `ecc:scalar_mul` should have its attributes exposed.

## [0.2.4] - 2020-07-29

### Changed

- Changed `dusk-jubjub` version to `v0.3.5` to fix Fr random gen.

## [0.2.3] - 2020-07-28

### Changed

- Changed `dusk-jubjub` version to `v0.3.4` to update dhke generation.

## [0.2.2] - 2020-07-25

### Added

- Method to create constrained witness values. @CPerezz

### Changed

- Visibility of the `Proof::verify()` fn to `pub(crate)`. @CPerezz
- Changed `dusk-jubjub` version to `v0.3.3` since `v0.3.2` was yanked.

## [0.2.1] - 2020-07-24 [yanked]

### Added

- Method to create constrained witness values. @CPerezz

### Changed

- Visibility of the `Proof::verify()` fn to `pub(crate)`. @CPerezz

## [0.2.0] - 2020-07-20

### Added

- Prover and Verifier abstraction @kevaundray
- Error handling and custom errors @CPerezz
- Add prelude file @CPerezz
- Add identity separation challenge to each identity. @kevaundray
- Decouple Prover and Verifier Key @kevaundray
- Remove Preprocessed circuit @kevaundray
- Implement ECC gate @kevaundray
- Add math-related docs @Bounce23
- Add identity separation challenge to each identity @kevaundray

### Changed

- Widget splitting to modularize the codebase @kevaundray

### Fixed

- Bug in "front-end" assertions in logic_constraint gates @CPerezz
- Broken links in the docs @CPerezz

### Removed

- Serde support for the time being.

## [0.1.0] - 2020-04-25

### Added

- PLONK algorithm implementation.
- Example folders.
- Doc notes with kateX.
- KZG10 polynomial commitment scheme implementation.
- fft module with Polynomial ops implemented.
- Proof system module.

<!-- ISSUES -->
<<<<<<< HEAD
[#773]: https://github.com/dusk-network/plonk/issues/773
=======
[#774]: https://github.com/dusk-network/plonk/issues/774
>>>>>>> 29c9500a
[#763]: https://github.com/dusk-network/plonk/issues/763
[#760]: https://github.com/dusk-network/plonk/issues/760
[#752]: https://github.com/dusk-network/plonk/pull/752
[#738]: https://github.com/dusk-network/plonk/issues/738
[#746]: https://github.com/dusk-network/plonk/issues/746
[#736]: https://github.com/dusk-network/plonk/issues/736
[#735]: https://github.com/dusk-network/plonk/issues/735
[#734]: https://github.com/dusk-network/plonk/issues/734
[#743]: https://github.com/dusk-network/plonk/issues/743
[#737]: https://github.com/dusk-network/plonk/issues/737
[#733]: https://github.com/dusk-network/plonk/issues/733
[#731]: https://github.com/dusk-network/plonk/issues/731
[#728]: https://github.com/dusk-network/plonk/issues/728
[#727]: https://github.com/dusk-network/plonk/issues/727
[#725]: https://github.com/dusk-network/plonk/issues/725
[#720]: https://github.com/dusk-network/plonk/issues/720
[#717]: https://github.com/dusk-network/plonk/issues/717
[#709]: https://github.com/dusk-network/plonk/issues/709
[#697]: https://github.com/dusk-network/plonk/issues/697
[#688]: https://github.com/dusk-network/plonk/issues/688
[#650]: https://github.com/dusk-network/plonk/issues/650
[#676]: https://github.com/dusk-network/plonk/issues/676
[#632]: https://github.com/dusk-network/plonk/issues/632
[#631]: https://github.com/dusk-network/plonk/issues/631
[#672]: https://github.com/dusk-network/plonk/issues/672
[#681]: https://github.com/dusk-network/plonk/issues/681
[#663]: https://github.com/dusk-network/plonk/issues/663
[#684]: https://github.com/dusk-network/plonk/issues/684
[#678]: https://github.com/dusk-network/plonk/issues/678
[#690]: https://github.com/dusk-network/plonk/issues/690
[#666]: https://github.com/dusk-network/plonk/issues/666
[#665]: https://github.com/dusk-network/plonk/issues/665
[#657]: https://github.com/dusk-network/plonk/issues/657
[#567]: https://github.com/dusk-network/plonk/issues/567
[#654]: https://github.com/dusk-network/plonk/issues/654
[#555]: https://github.com/dusk-network/plonk/issues/555
[#581]: https://github.com/dusk-network/plonk/issues/581
[#582]: https://github.com/dusk-network/plonk/issues/582
[#586]: https://github.com/dusk-network/plonk/issues/586
[#588]: https://github.com/dusk-network/plonk/issues/588
[#592]: https://github.com/dusk-network/plonk/issues/592
[#594]: https://github.com/dusk-network/plonk/issues/594
[#608]: https://github.com/dusk-network/plonk/issues/608
[#612]: https://github.com/dusk-network/plonk/issues/612
[#288]: https://github.com/dusk-network/plonk/issues/288
[#294]: https://github.com/dusk-network/plonk/issues/294
[#500]: https://github.com/dusk-network/plonk/issues/500
[#562]: https://github.com/dusk-network/plonk/issues/562
[#578]: https://github.com/dusk-network/plonk/issues/578
[#587]: https://github.com/dusk-network/plonk/issues/587
[#584]: https://github.com/dusk-network/plonk/issues/584
[#605]: https://github.com/dusk-network/plonk/issues/605
[#624]: https://github.com/dusk-network/plonk/issues/624
[#533]: https://github.com/dusk-network/plonk/pull/533
[#545]: https://github.com/dusk-network/plonk/pull/545
[#580]: https://github.com/dusk-network/plonk/issues/580
[#593]: https://github.com/dusk-network/plonk/issues/593
[#610]: https://github.com/dusk-network/plonk/issues/610
[#611]: https://github.com/dusk-network/plonk/issues/611
[#622]: https://github.com/dusk-network/plonk/pull/622
[#515]: https://github.com/dusk-network/plonk/issues/515
[#583]: https://github.com/dusk-network/plonk/issues/583
[#558]: https://github.com/dusk-network/plonk/issues/558
[#589]: https://github.com/dusk-network/plonk/issues/589
[#616]: https://github.com/dusk-network/plonk/issues/616
[#573]: https://github.com/dusk-network/plonk/issues/573
[#526]: https://github.com/dusk-network/plonk/issues/526
[#534]: https://github.com/dusk-network/plonk/issues/534
[#536]: https://github.com/dusk-network/plonk/issues/536
[#345]: https://github.com/dusk-network/plonk/issues/345
[#512]: https://github.com/dusk-network/plonk/issues/512
[#514]: https://github.com/dusk-network/plonk/issues/514
[#456]: https://github.com/dusk-network/plonk/issues/456
[#350]: https://github.com/dusk-network/plonk/issues/350
[#433]: https://github.com/dusk-network/plonk/issues/433
[#494]: https://github.com/dusk-network/plonk/issues/494
[#510]: https://github.com/dusk-network/plonk/issues/510
[#466]: https://github.com/dusk-network/plonk/issues/466
[#488]: https://github.com/dusk-network/plonk/issues/488
[#489]: https://github.com/dusk-network/plonk/issues/489
[#460]: https://github.com/dusk-network/plonk/issues/460
[#461]: https://github.com/dusk-network/plonk/issues/461
[#352]: https://github.com/dusk-network/plonk/issues/352
[#450]: https://github.com/dusk-network/plonk/issues/450
[#353]: https://github.com/dusk-network/plonk/issues/353
[#416]: https://github.com/dusk-network/plonk/issues/416
[#347]: https://github.com/dusk-network/plonk/issues/347
[#414]: https://github.com/dusk-network/plonk/issues/414
[#434]: https://github.com/dusk-network/plonk/issues/434
[#438]: https://github.com/dusk-network/plonk/issues/438
[#427]: https://github.com/dusk-network/plonk/issues/427
[#424]: https://github.com/dusk-network/plonk/issues/424
[#351]: https://github.com/dusk-network/plonk/issues/351
[#396]: https://github.com/dusk-network/plonk/issues/396
[#354]: https://github.com/dusk-network/plonk/issues/354
[#343]: https://github.com/dusk-network/plonk/issues/343
[#383]: https://github.com/dusk-network/plonk/issues/383
[#371]: https://github.com/dusk-network/plonk/issues/371
[#333]: https://github.com/dusk-network/plonk/issues/333
[#332]: https://github.com/dusk-network/plonk/issues/332
[#311]: https://github.com/dusk-network/plonk/issues/311
[#313]: https://github.com/dusk-network/plonk/issues/313
[#284]: https://github.com/dusk-network/plonk/issues/284
[#282]: https://github.com/dusk-network/plonk/issues/282

<!-- VERSIONS -->
[Unreleased]: https://github.com/dusk-network/plonk/compare/v0.16.0...HEAD
[0.16.0]: https://github.com/dusk-network/plonk/compare/v0.15.0...v0.16.0
[0.15.0]: https://github.com/dusk-network/plonk/compare/v0.14.1...v0.15.0
[0.14.1]: https://github.com/dusk-network/plonk/compare/v0.14.0...v0.14.1
[0.14.0]: https://github.com/dusk-network/plonk/compare/v0.13.1...v0.14.0
[0.13.1]: https://github.com/dusk-network/plonk/compare/v0.13.0...v0.13.1
[0.13.0]: https://github.com/dusk-network/plonk/compare/v0.12.0...v0.13.0
[0.12.0]: https://github.com/dusk-network/plonk/compare/v0.11.0...v0.12.0
[0.11.0]: https://github.com/dusk-network/plonk/compare/v0.10.0...v0.11.0
[0.10.0]: https://github.com/dusk-network/plonk/compare/v0.9.2...v0.10.0
[0.9.2]: https://github.com/dusk-network/plonk/compare/v0.9.1...v0.9.2
[0.9.1]: https://github.com/dusk-network/plonk/compare/v0.9.0...v0.9.1
[0.9.0]: https://github.com/dusk-network/plonk/compare/v0.8.2...v0.9.0
[0.8.2]: https://github.com/dusk-network/plonk/compare/v0.8.1...v0.8.2
[0.8.1]: https://github.com/dusk-network/plonk/compare/v0.8.0...v0.8.1
[0.8.0]: https://github.com/dusk-network/plonk/compare/v0.7.0...v0.8.0
[0.7.0]: https://github.com/dusk-network/plonk/compare/v0.6.1...v0.7.0
[0.6.1]: https://github.com/dusk-network/plonk/compare/v0.6.0...v0.6.1
[0.6.0]: https://github.com/dusk-network/plonk/compare/v0.5.1...v0.6.0
[0.5.1]: https://github.com/dusk-network/plonk/compare/v0.5.0...v0.5.1
[0.5.0]: https://github.com/dusk-network/plonk/compare/v0.4.0...v0.5.0
[0.4.0]: https://github.com/dusk-network/plonk/compare/v0.3.6...v0.4.0
[0.3.6]: https://github.com/dusk-network/plonk/compare/v0.3.5...v0.3.6
[0.3.5]: https://github.com/dusk-network/plonk/compare/v0.3.4...v0.3.5
[0.3.4]: https://github.com/dusk-network/plonk/compare/v0.3.3...v0.3.4
[0.3.3]: https://github.com/dusk-network/plonk/compare/v0.3.2...v0.3.3
[0.3.2]: https://github.com/dusk-network/plonk/compare/v0.3.1...v0.3.2
[0.3.1]: https://github.com/dusk-network/plonk/compare/v0.3.0...v0.3.1
[0.3.0]: https://github.com/dusk-network/plonk/compare/v0.2.11...v0.3.0
[0.2.11]: https://github.com/dusk-network/plonk/compare/v0.2.10...v0.2.11
[0.2.10]: https://github.com/dusk-network/plonk/compare/v0.2.9...v0.2.10
[0.2.9]: https://github.com/dusk-network/plonk/compare/v0.2.8...v0.2.9
[0.2.8]: https://github.com/dusk-network/plonk/compare/v0.2.7...v0.2.8
[0.2.7]: https://github.com/dusk-network/plonk/compare/v0.2.6...v0.2.7
[0.2.6]: https://github.com/dusk-network/plonk/compare/v0.2.5...v0.2.6
[0.2.5]: https://github.com/dusk-network/plonk/compare/v0.2.4...v0.2.5
[0.2.4]: https://github.com/dusk-network/plonk/compare/v0.2.3...v0.2.4
[0.2.3]: https://github.com/dusk-network/plonk/compare/v0.2.2...v0.2.3
[0.2.2]: https://github.com/dusk-network/plonk/compare/v0.2.1...v0.2.2
[0.2.1]: https://github.com/dusk-network/plonk/compare/v0.2.0...v0.2.1
[0.2.0]: https://github.com/dusk-network/plonk/compare/v0.1.0...v0.2.0
[0.1.0]: https://github.com/dusk-network/plonk/releases/tag/v0.1.0<|MERGE_RESOLUTION|>--- conflicted
+++ resolved
@@ -7,16 +7,14 @@
 
 ## [Unreleased]
 
-<<<<<<< HEAD
 ### Added
 
 - Add blinding factors to the quotient polynomial [#773]
-=======
+
 ### Changed
 
 - Update `criterion` dev-dependency to 0.5
 - Fix clippy warnings [#774]
->>>>>>> 29c9500a
 
 ## [0.16.0] - 2023-10-11
 
@@ -522,11 +520,8 @@
 - Proof system module.
 
 <!-- ISSUES -->
-<<<<<<< HEAD
 [#773]: https://github.com/dusk-network/plonk/issues/773
-=======
 [#774]: https://github.com/dusk-network/plonk/issues/774
->>>>>>> 29c9500a
 [#763]: https://github.com/dusk-network/plonk/issues/763
 [#760]: https://github.com/dusk-network/plonk/issues/760
 [#752]: https://github.com/dusk-network/plonk/pull/752
