[package]
name = "dusk-plonk"
<<<<<<< HEAD
version = "0.4.0"
=======
version = "0.5.1"
>>>>>>> b2c69797
authors = ["Kevaundray Wedderburn <kevtheappdev@gmail.com>",
           "Luke Pearson <luke@dusk.network>", 
           "CPerezz <carlos@dusk.network>"] 
readme = "README.md"
repository = "https://github.com/dusk-network/plonk"
keywords = ["cryptography", "plonk", "zk-snarks", "zero-knowledge", "crypto"]
categories =["algorithms", "cryptography", "science"]
description = "A pure-Rust implementation of the PLONK ZK-Proof algorithm"
exclude = [
    "**/.gitignore",
    ".gitignore",
    "Cargo.lock",
    "**/examples",
    "benchmarks/",
    ".github/"
]
license = "MPL-2.0"
edition = "2018"

[dependencies]
<<<<<<< HEAD
rand_core = "0.6"
cfg-if = "1.0"
dusk-bls12_381 = {git = "https://github.com/dusk-network/bls12_381", branch = "vlopes11/no-std-pairings", default-features = false, features = ["pairings"]}
dusk-jubjub = {git = "https://github.com/dusk-network/jubjub", branch = "vlopes11/no-std-pairings", default-features = false}
serde = {version = "1.0", default-features = false}
merlin = {version = "2.0", default-features = false}
canonical = {version = "0.4", optional = true}
itertools = {version = "0.9", optional = true}
rayon = {version = "1.3", optional = true}
anyhow = {version = "1.0", optional = true}
thiserror = {version = "1.0", optional = true}
rand = {version = "0.8", optional = true}
=======
merlin = "2.0.0"
rand = "0.7"
rand_core = {version="0.5", default-features=false}
dusk-bytes = "0.1"
# Built by default with "std", "alloc", "pairing", "groups" and "endo" features.
dusk-bls12_381 = "0.6"
dusk-jubjub = "0.8"
itertools = "0.9.0"
rand_chacha = "0.2"
rayon = "1.3.0"
anyhow = "1.0.32"
thiserror = "1.0"
serde = "1.0"
# Dusk related deps for WASMI serde
canonical = {version = "0.5", optional = true}

[dev-dependencies]
tempdir = "0.3"
>>>>>>> b2c69797

[package.metadata.docs.rs]
rustdoc-args = [ "--html-in-header", "katex-header.html" ]

[features]
default = ["std"]
std = [
    "dusk-bls12_381/default",
    "dusk-jubjub/std",
    "serde/default",
    "merlin/default",
    "itertools",
    "rayon",
    "anyhow",
    "thiserror",
    "rand"
]
nightly = []
trace = []
trace-print = ["trace"]
canon = [
    "dusk-bls12_381/canon",
    "dusk-jubjub/canon",
    "canonical"
]<|MERGE_RESOLUTION|>--- conflicted
+++ resolved
@@ -1,10 +1,6 @@
 [package]
 name = "dusk-plonk"
-<<<<<<< HEAD
-version = "0.4.0"
-=======
 version = "0.5.1"
->>>>>>> b2c69797
 authors = ["Kevaundray Wedderburn <kevtheappdev@gmail.com>",
            "Luke Pearson <luke@dusk.network>", 
            "CPerezz <carlos@dusk.network>"] 
@@ -25,61 +21,46 @@
 edition = "2018"
 
 [dependencies]
-<<<<<<< HEAD
-rand_core = "0.6"
+rand_core = {version="0.5", default-features=false}
 cfg-if = "1.0"
-dusk-bls12_381 = {git = "https://github.com/dusk-network/bls12_381", branch = "vlopes11/no-std-pairings", default-features = false, features = ["pairings"]}
-dusk-jubjub = {git = "https://github.com/dusk-network/jubjub", branch = "vlopes11/no-std-pairings", default-features = false}
-serde = {version = "1.0", default-features = false}
+dusk-bytes = "0.1"
+dusk-bls12_381 = {version="0.6", default-features=false, features=["groups"]}
+dusk-jubjub = {version="0.8", default-features=false}
 merlin = {version = "2.0", default-features = false}
-canonical = {version = "0.4", optional = true}
-itertools = {version = "0.9", optional = true}
+rand = {version = "0.7", optional = true}
+rand_chacha = "0.2"
+itertools = {version="0.9", optional=true}
 rayon = {version = "1.3", optional = true}
 anyhow = {version = "1.0", optional = true}
 thiserror = {version = "1.0", optional = true}
-rand = {version = "0.8", optional = true}
-=======
-merlin = "2.0.0"
-rand = "0.7"
-rand_core = {version="0.5", default-features=false}
-dusk-bytes = "0.1"
-# Built by default with "std", "alloc", "pairing", "groups" and "endo" features.
-dusk-bls12_381 = "0.6"
-dusk-jubjub = "0.8"
-itertools = "0.9.0"
-rand_chacha = "0.2"
-rayon = "1.3.0"
-anyhow = "1.0.32"
-thiserror = "1.0"
-serde = "1.0"
+serde = {version = "1.0", default-features = false}
 # Dusk related deps for WASMI serde
 canonical = {version = "0.5", optional = true}
 
 [dev-dependencies]
 tempdir = "0.3"
->>>>>>> b2c69797
 
 [package.metadata.docs.rs]
 rustdoc-args = [ "--html-in-header", "katex-header.html" ]
 
-[features]
-default = ["std"]
-std = [
-    "dusk-bls12_381/default",
-    "dusk-jubjub/std",
-    "serde/default",
-    "merlin/default",
-    "itertools",
-    "rayon",
-    "anyhow",
-    "thiserror",
-    "rand"
-]
-nightly = []
-trace = []
-trace-print = ["trace"]
-canon = [
-    "dusk-bls12_381/canon",
-    "dusk-jubjub/canon",
-    "canonical"
-]+#[features]
+#default = ["std"]
+#std = [
+#    "dusk-bls12_381/default",
+#    "dusk-jubjub/std",
+#    "serde/default",
+#    "merlin/default",
+#    "itertools",
+#    "rayon",
+#    "anyhow",
+#    "thiserror",
+#    "rand"
+#]
+#nightly = []
+#trace = []
+#trace-print = ["trace"]
+#canon = [
+#    "dusk-bls12_381/canon",
+#    "dusk-jubjub/canon",
+#    "canonical"
+#]