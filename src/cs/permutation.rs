--- conflicted
+++ resolved
@@ -1,9 +1,6 @@
 use super::constraint_system::{Variable, WireData, WireType};
 use crate::transcript::TranscriptProtocol;
-<<<<<<< HEAD
 use merlin::Transcript;
-=======
->>>>>>> 623e2a6e
 
 use algebra::{
     curves::PairingEngine,
@@ -429,7 +426,6 @@
         [sig_1, sig_2, sig_3]
     }
     #[test]
-<<<<<<< HEAD
     fn test_permutation_compute_sigmas_only_left_wires() {
         let mut perm: Permutation<E> = Permutation::new();
 
@@ -558,8 +554,6 @@
         );
     }
     #[test]
-=======
->>>>>>> 623e2a6e
     fn test_permutation_compute_sigmas() {
         let mut perm: Permutation<E> = Permutation::new();
 
@@ -614,10 +608,6 @@
         /*
 
         Check that the unique encodings of the sigma polynomials have been computed properly
-<<<<<<< HEAD
-
-=======
->>>>>>> 623e2a6e
         Left_Sigma : {R0,O1,R2,O0}
             When encoded using w, k1,k2 we have {1 * k1, w * k2, w^2 *k1, w^3 * k2}
 
@@ -633,16 +623,11 @@
         let w: Fr = domain.group_gen;
         let w_squared = w.pow(&[2 as u64]);
         let w_cubed = w.pow(&[3 as u64]);
-<<<<<<< HEAD
-
-=======
->>>>>>> 623e2a6e
         // check the left sigmas have been encoded properly
         let encoded_left_sigma = perm.compute_permutation_lagrange(left_sigma, &domain);
         assert_eq!(encoded_left_sigma[0], k1);
         assert_eq!(encoded_left_sigma[1], w * &k2);
         assert_eq!(encoded_left_sigma[2], w_squared * &k1);
-<<<<<<< HEAD
         assert_eq!(encoded_left_sigma[3], Fr::one() * &k2);
 
         // check the right sigmas have been encoded properly
@@ -708,22 +693,6 @@
         }
 
         assert_eq!(identity_grand_prod / &copy_grand_prod, Fr::one());
-=======
-        assert_eq!(encoded_left_sigma[3], w_cubed * &k2);
-        // check the right sigmas have been encoded properly
-        let encoded_right_sigma = perm.compute_permutation_lagrange(right_sigma, &domain);
-        assert_eq!(encoded_right_sigma[0], k1);
-        assert_eq!(encoded_right_sigma[1], w * &k2);
-        assert_eq!(encoded_right_sigma[2], w_squared * &k2);
-        assert_eq!(encoded_right_sigma[3], w_cubed);
-
-        // check the output sigmas have been encoded properly
-        let encoded_output_sigma = perm.compute_permutation_lagrange(out_sigma, &domain);
-        assert_eq!(encoded_output_sigma[0], Fr::one());
-        assert_eq!(encoded_output_sigma[1], w);
-        assert_eq!(encoded_output_sigma[2], w_squared * &k1);
-        assert_eq!(encoded_output_sigma[3], w_cubed);
->>>>>>> 623e2a6e
     }
 
     #[test]
