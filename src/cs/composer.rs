--- conflicted
+++ resolved
@@ -757,11 +757,8 @@
 
     fn test_gadget(gadget: fn(composer: &mut StandardComposer<Bls12_381>), n: usize) -> bool {
         // Common View
-<<<<<<< HEAD
-        let public_parameters = srs::setup(2 * n, &mut rand::thread_rng());
-=======
-        let public_parameters = srs::setup(n, &mut rand::thread_rng());
->>>>>>> 3e99208a
+        //
+        let public_parameters = srs::setup(2 * n + 1, &mut rand::thread_rng());
         // Provers View
         //
         let (proof, public_inputs) = {
@@ -770,11 +767,7 @@
 
             let (ck, _) = srs::trim(
                 &public_parameters,
-<<<<<<< HEAD
                 2 * composer.circuit_size().next_power_of_two(),
-=======
-                composer.circuit_size().next_power_of_two(),
->>>>>>> 3e99208a
             )
             .unwrap();
             let domain = EvaluationDomain::new(composer.circuit_size()).unwrap();
