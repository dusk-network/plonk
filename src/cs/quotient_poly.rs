--- conflicted
+++ resolved
@@ -4,7 +4,6 @@
 use bls12_381::Scalar;
 use rayon::prelude::*;
 
-<<<<<<< HEAD
 pub fn compute(
     domain: &EvaluationDomain,
     preprocessed_circuit: &PreProcessedCircuit,
@@ -284,7 +283,7 @@
     Polynomial::from_coefficients_vec(x_evals)
 }
 
-// computes the vanishing polynomial for that domain over a coset
+// Computes the vanishing polynomial for that domain over a coset
 // Z(x_i) = (x_i)^n -1  where x_i is the i'th root of unity
 // Over coset Z(x_i *h) = (x_i *h)^n -1 = h^n * (x_i)^n -1
 fn compute_vanishing_poly_over_coset(
@@ -300,316 +299,6 @@
         .collect();
 
     v_h
-=======
-pub struct QuotientToolkit {}
-impl QuotientToolkit {
-    pub fn new() -> Self {
-        QuotientToolkit {}
-    }
-    pub fn compute_quotient_poly(
-        &self,
-        domain: &EvaluationDomain,
-        preprocessed_circuit: &PreProcessedCircuit,
-        z_coeffs: &[Scalar],
-        witness_polynomials: [&Vec<Scalar>; 3],
-        public_inputs_coeffs: &Vec<Scalar>,
-        (alpha, beta, gamma): &(Scalar, Scalar, Scalar),
-    ) -> Vec<Scalar> {
-        let poly_utils: Poly_utils = Poly_utils::new();
-        let k1 = Scalar::from(7);
-        let k2 = Scalar::from(13);
-
-        let wl_coeffs = witness_polynomials[0];
-        let wr_coeffs = witness_polynomials[1];
-        let wo_coeffs = witness_polynomials[2];
-
-        // Compute components for t(X)
-        let t_1 = self.compute_quotient_first_component(
-            domain,
-            alpha,
-            preprocessed_circuit.qm_eval_4n(),
-            preprocessed_circuit.ql_eval_4n(),
-            preprocessed_circuit.qr_eval_4n(),
-            preprocessed_circuit.qo_eval_4n(),
-            preprocessed_circuit.qc_eval_4n(),
-            public_inputs_coeffs,
-            wl_coeffs,
-            wr_coeffs,
-            wo_coeffs,
-        );
-
-        // Compute 4n eval of z(X)
-        let domain_4n = EvaluationDomain::new(4 * domain.size()).unwrap();
-        let mut z_eval_4n = domain_4n.coset_fft(&z_coeffs);
-        z_eval_4n.push(z_eval_4n[0]);
-        z_eval_4n.push(z_eval_4n[1]);
-        z_eval_4n.push(z_eval_4n[2]);
-        z_eval_4n.push(z_eval_4n[3]);
-
-        let t_2 = self.compute_quotient_second_component(
-            domain,
-            &alpha.square(),
-            &k1,
-            &k2,
-            beta,
-            gamma,
-            &z_eval_4n,
-            &wl_coeffs,
-            &wr_coeffs,
-            &wo_coeffs,
-        );
-        let t_3 = self.compute_quotient_third_component(
-            domain,
-            &alpha.square(),
-            beta,
-            gamma,
-            &z_eval_4n,
-            &wl_coeffs,
-            &wr_coeffs,
-            &wo_coeffs,
-            preprocessed_circuit.left_sigma_poly(),
-            preprocessed_circuit.right_sigma_poly(),
-            preprocessed_circuit.out_sigma_poly(),
-        );
-        let t_4 = self.compute_quotient_fourth_component(domain, &z_coeffs, alpha.square() * alpha);
-        let mut quotient_evals = poly_utils.add_poly_vectors(&t_1, &t_2);
-        quotient_evals = poly_utils.add_poly_vectors(&t_3, &quotient_evals);
-        quotient_evals = poly_utils.add_poly_vectors(&t_4, &quotient_evals);
-        let v_h_coset_4n = self.compute_vanishing_poly_over_coset(&domain_4n, domain.size() as u64);
-
-        // Divide the quotient polynomial by the vanishing polynomial over a coset
-        assert_eq!(v_h_coset_4n.len(), quotient_evals.len());
-        let quotient_evals_div_v_h: Vec<_> = quotient_evals
-            .into_iter()
-            .zip(v_h_coset_4n.iter())
-            .map(|(q, v_h)| q * v_h.invert().unwrap())
-            .collect();
-
-        domain_4n.coset_ifft(&quotient_evals_div_v_h)
-    }
-
-    fn compute_quotient_first_component(
-        &self,
-        domain: &EvaluationDomain,
-        alpha: &Scalar,
-        qm_eval_4n: &[Scalar],
-        ql_eval_4n: &[Scalar],
-        qr_eval_4n: &[Scalar],
-        qo_eval_4n: &[Scalar],
-        qc_eval_4n: &[Scalar],
-        pi_coeffs: &[Scalar],
-        wl_coeffs: &[Scalar],
-        wr_coeffs: &[Scalar],
-        wo_coeffs: &[Scalar],
-    ) -> Vec<Scalar> {
-        let n = domain.size();
-        let domain_4n = EvaluationDomain::new(4 * n).unwrap();
-
-        let pi_eval_4n = domain_4n.coset_fft(pi_coeffs);
-
-        let wl_eval_4n = domain_4n.coset_fft(&wl_coeffs);
-        let wr_eval_4n = domain_4n.coset_fft(&wr_coeffs);
-        let wo_eval_4n = domain_4n.coset_fft(&wo_coeffs);
-
-        let t_1: Vec<_> = (0..domain_4n.size())
-            .into_par_iter()
-            .map(|i| {
-                let wl = &wl_eval_4n[i];
-                let wr = &wr_eval_4n[i];
-                let wo = &wo_eval_4n[i];
-
-                let qm_alpha = &qm_eval_4n[i];
-                let ql_alpha = &ql_eval_4n[i];
-                let qr_alpha = &qr_eval_4n[i];
-                let qo_alpha = &qo_eval_4n[i];
-                let qc_alpha = &qc_eval_4n[i];
-                let pi_alpha = &pi_eval_4n[i];
-
-                // (a(x)b(x)q_M(x) + a(x)q_L(x) + b(X)q_R(x) + c(X)q_O(X) + PI(X) + Q_C(X))
-                //
-                //(a(x)b(x)q_M(x)
-                let mut a_1 = wl * wr;
-                a_1 = a_1 * qm_alpha;
-                //a(x)q_L(x)
-                let a_2 = *wl * ql_alpha;
-                //b(X)q_R(x)
-                let a_3 = *wr * qr_alpha;
-                //c(X)q_O(X)
-                let a_4 = *wo * qo_alpha;
-                // q_C(x) + PI(X)
-                let a_5 = *qc_alpha + pi_alpha;
-
-                // (a(x)b(x)q_M(x) + a(x)q_L(x) + b(X)q_R(x) + c(X)q_O(X) + PI(X) + Q_C(X)) * alpha
-                let mut a = a_1 + &a_2;
-                a += &a_3;
-                a += &a_4;
-                a += &a_5;
-                a = a * alpha;
-                a
-            })
-            .collect();
-
-        t_1
-    }
-
-    fn compute_quotient_second_component(
-        &self,
-        domain: &EvaluationDomain,
-        alpha_sq: &Scalar,
-        k1: &Scalar,
-        k2: &Scalar,
-        beta: &Scalar,
-        gamma: &Scalar,
-        z_eval_4n: &[Scalar],
-        wl_coeffs: &[Scalar],
-        wr_coeffs: &[Scalar],
-        wo_coeffs: &[Scalar],
-    ) -> Vec<Scalar> {
-        let n = domain.size();
-        let domain_4n = EvaluationDomain::new(4 * n).unwrap();
-
-        // (a(x) + beta * X + gamma) (b(X) + beta * k1 * X + gamma) (c(X) + beta * k2 * X + gamma)
-        let mut a = wl_coeffs.to_vec();
-        a[0] = a[0] + gamma;
-        a[1] = a[1] + beta;
-
-        let mut b = wr_coeffs.to_vec();
-        b[0] = b[0] + gamma;
-        let beta_k1 = *beta * k1;
-        b[1] = b[1] + &beta_k1;
-
-        let mut c = wo_coeffs.to_vec();
-        c[0] = c[0] + gamma;
-        let beta_k2 = *beta * k2;
-        c[1] = c[1] + &beta_k2;
-
-        domain_4n.coset_fft_in_place(&mut a);
-        domain_4n.coset_fft_in_place(&mut b);
-        domain_4n.coset_fft_in_place(&mut c);
-
-        let t_2: Vec<_> = (0..domain_4n.size())
-            .into_par_iter()
-            .map(|i| {
-                let z = &z_eval_4n[i];
-
-                let mut product = a[i] * &b[i] * &c[i]; // (a(x) + beta * X + gamma) (b(X) + beta * k1 * X + gamma) (c(X) + beta * k2 * X + gamma)
-                product = product * z; // (a(x) + beta * X + gamma) (b(X) + beta * k1 * X + gamma) (c(X) + beta * k2 * X + gamma)z(X) * alpha^2
-
-                product * alpha_sq
-            })
-            .collect();
-        t_2
-    }
-
-    fn compute_quotient_third_component(
-        &self,
-        domain: &EvaluationDomain,
-        alpha_sq: &Scalar,
-        beta: &Scalar,
-        gamma: &Scalar,
-        z_eval_4n: &[Scalar],
-        wl_coeffs: &[Scalar],
-        wr_coeffs: &[Scalar],
-        wo_coeffs: &[Scalar],
-        left_sigma_coeffs: &[Scalar],
-        right_sigma_coeffs: &[Scalar],
-        out_sigma_coeffs: &[Scalar],
-    ) -> Vec<Scalar> {
-        let n = domain.size();
-        let poly_utils: Poly_utils = Poly_utils::new();
-        let domain_4n = EvaluationDomain::new(4 * n).unwrap();
-
-        // (a(x) + beta * Sigma1(X) + gamma) (b(X) + beta * Sigma2(X) + gamma) (c(X) + beta * Sigma3(X) + gamma)
-        //
-        let beta_left_sigma: Vec<_> = left_sigma_coeffs.par_iter().map(|x| *beta * x).collect();
-        let beta_right_sigma: Vec<_> = right_sigma_coeffs.par_iter().map(|x| *beta * x).collect();
-        let beta_out_sigma: Vec<_> = out_sigma_coeffs.par_iter().map(|x| *beta * x).collect();
-        // (a(x) + beta * Sigma1(X) + gamma)
-        //
-        let mut a = poly_utils.add_poly_vectors(&beta_left_sigma, wl_coeffs);
-        a[0] = a[0] + gamma;
-        // (b(X) + beta * Sigma2(X) + gamma)
-        //
-        let mut b = poly_utils.add_poly_vectors(&beta_right_sigma, wr_coeffs);
-        b[0] = b[0] + gamma;
-        //(c(X) + beta * Sigma3(X) + gamma)
-        //
-        let mut c = poly_utils.add_poly_vectors(&beta_out_sigma, wo_coeffs);
-        c[0] = c[0] + gamma;
-
-        domain_4n.coset_fft_in_place(&mut a);
-        domain_4n.coset_fft_in_place(&mut b);
-        domain_4n.coset_fft_in_place(&mut c);
-
-        let t_3: Vec<_> = (0..domain_4n.size())
-            .into_par_iter()
-            .map(|i| {
-                let z_shifted = &z_eval_4n[i + 4];
-
-                let mut product = a[i] * &b[i] * &c[i]; // (a(x) + beta * Sigma1(X) + gamma) (b(X) + beta * Sigma2(X) + gamma) (c(X) + beta * Sigma3(X) + gamma)
-                product = product * z_shifted;
-
-                -product * alpha_sq // (a(x) + beta* Sigma1(X) + gamma) (b(X) + beta * Sigma2(X) + gamma) (c(X) + beta * Sigma3(X) + gamma) Z(X.omega) * alpha^2
-            })
-            .collect();
-
-        t_3
-    }
-
-    fn compute_quotient_fourth_component(
-        &self,
-        domain: &EvaluationDomain,
-        z_coeffs: &[Scalar],
-        alpha_cu: Scalar,
-    ) -> Vec<Scalar> {
-        let n = domain.size();
-        let domain_4n = EvaluationDomain::new(4 * n).unwrap();
-
-        let l1_coeffs = self.compute_first_lagrange_poly(domain).coeffs;
-        let alpha_cu_l1_coeffs: Vec<_> = l1_coeffs.par_iter().map(|x| alpha_cu * x).collect();
-
-        // (Z(x) - 1)
-        let mut z_coeffs = z_coeffs.to_vec();
-        z_coeffs[0] = z_coeffs[0] - &Scalar::one();
-
-        let z_evals = domain_4n.coset_fft(&z_coeffs);
-        let alpha_cu_l1_evals = domain_4n.coset_fft(&alpha_cu_l1_coeffs);
-
-        let t_4: Vec<_> = (0..domain_4n.size())
-            .into_par_iter()
-            .map(|i| alpha_cu_l1_evals[i] * &z_evals[i])
-            .collect();
-        t_4
-    }
-
-    /// Computes the first Lagrange polynomial `L1(X)`.
-    fn compute_first_lagrange_poly(&self, domain: &EvaluationDomain) -> Polynomial {
-        let mut x_evals = vec![Scalar::zero(); domain.size()];
-        x_evals[0] = Scalar::one();
-        domain.ifft_in_place(&mut x_evals);
-        Polynomial::from_coefficients_vec(x_evals)
-    }
-
-    // computes the vanishing polynomial for that domain over a coset
-    // Z(x_i) = (x_i)^n -1  where x_i is the i'th root of unity
-    // Over coset Z(x_i *h) = (x_i *h)^n -1 = h^n * (x_i)^n -1
-    fn compute_vanishing_poly_over_coset(
-        &self,
-        domain: &EvaluationDomain, // domain to evaluate over
-        poly_degree: u64,          // degree of the vanishing polynomial
-    ) -> Vec<Scalar> {
-        let coset_gen = Scalar::from(7).pow(&[poly_degree, 0, 0, 0]);
-        let v_h: Vec<_> = (0..domain.size())
-            .into_iter()
-            .map(|i| {
-                (coset_gen * &domain.group_gen.pow(&[poly_degree * i as u64, 0, 0, 0]))
-                    - &Scalar::one()
-            })
-            .collect();
-
-        v_h
-    }
->>>>>>> 23e15a03
 }
 
 #[cfg(test)]
@@ -618,11 +307,6 @@
     use bls12_381::Scalar as Fr;
     #[test]
     fn test_l1_x_poly() {
-<<<<<<< HEAD
-=======
-        let toolkit: QuotientToolkit = QuotientToolkit::new();
-
->>>>>>> 23e15a03
         let n = 4;
         let domain = EvaluationDomain::new(n).unwrap();
 
