use super::PreProcessedCircuit;
use crate::transcript::TranscriptProtocol;
use algebra::fields::PrimeField;
use algebra::{curves::PairingEngine, fields::Field};
use ff_fft::{DensePolynomial as Polynomial, EvaluationDomain};
use std::marker::PhantomData;

pub struct lineariser<E: PairingEngine> {
    _engine: PhantomData<E>,
}
impl<E: PairingEngine> lineariser<E> {
    pub fn new() -> Self {
        lineariser {
            _engine: PhantomData,
        }
    }
    pub fn evaluate_linearisation_polynomial(
        &self,
        transcript: &mut TranscriptProtocol<E>,
        domain: &EvaluationDomain<E::Fr>,
        preprocessed_circuit: &PreProcessedCircuit<E>,
        alpha: E::Fr,
        beta: E::Fr,
        gamma: E::Fr,
        w_l_poly: &Polynomial<E::Fr>,
        w_r_poly: &Polynomial<E::Fr>,
        w_o_poly: &Polynomial<E::Fr>,
        t_lo: &Polynomial<E::Fr>,
        t_mid: &Polynomial<E::Fr>,
        t_hi: &Polynomial<E::Fr>,
        z_poly: &Polynomial<E::Fr>,
    ) -> (Polynomial<E::Fr>, Vec<E::Fr>, E::Fr) {
        let alpha_sq = alpha.square();
        let alpha_cu = alpha * &alpha_sq;

<<<<<<< HEAD
        let sigma_1_poly =
            Polynomial::from_coefficients_slice(&preprocessed_circuit.left_sigma_poly());
        let sigma_2_poly =
            Polynomial::from_coefficients_slice(&preprocessed_circuit.right_sigma_poly());
        let sigma_3_poly =
            Polynomial::from_coefficients_slice(&preprocessed_circuit.out_sigma_poly());

=======
        let sigma_1_poly = &preprocessed_circuit.left_sigma_poly.0;
        let sigma_2_poly = &preprocessed_circuit.right_sigma_poly.0;
        let sigma_3_poly = &preprocessed_circuit.out_sigma_poly.0;
        
>>>>>>> 3c146d3a
        // Compute challenge
        let z_challenge = transcript.challenge_scalar(b"z");

        // Evaluate a(x), b(x) and c(x)
        let a_eval = w_l_poly.evaluate(z_challenge);
        let b_eval = w_r_poly.evaluate(z_challenge);
        let c_eval = w_o_poly.evaluate(z_challenge);

        // Evaluate sigma1 and sigma2
        let sig_1_eval = sigma_1_poly.evaluate(z_challenge);
        let sig_2_eval = sigma_2_poly.evaluate(z_challenge);

        // Evaluate quotient poly
        // Evaluate t_lo
        let t_lo_eval = t_lo.evaluate(z_challenge);
        // Evaluate t_mid
        let z_n = z_challenge.pow(&[domain.size() as u64]);
        let t_mid_eval = t_mid.evaluate(z_challenge);
        let quot_mid = z_n * &t_mid_eval;
        // Evaluate t_hi
        let z_two_n = z_challenge.pow(&[2 * domain.size() as u64]);
        let t_hi_eval = t_hi.evaluate(z_challenge);
        let quot_hi = z_two_n * &t_hi_eval;
        //
        let mut quot_eval = t_lo_eval + &quot_mid;
        quot_eval += &quot_hi;

        // Evaluate permutation poly_commit
        let perm_eval = z_poly.evaluate(z_challenge * &domain.group_gen);

        let f_1 = self.compute_first_component(
            alpha,
            a_eval,
            b_eval,
            c_eval,
            preprocessed_circuit.qm_poly(),
            preprocessed_circuit.ql_poly(),
            preprocessed_circuit.qr_poly(),
            preprocessed_circuit.qo_poly(),
            preprocessed_circuit.qc_poly(),
        );

        let f_2 = self.compute_second_component(
            a_eval,
            b_eval,
            c_eval,
            z_challenge,
            alpha_sq,
            beta,
            gamma,
            z_poly,
        );

        let f_3 = self.compute_third_component(
            a_eval,
            b_eval,
            c_eval,
            perm_eval,
            sig_1_eval,
            sig_2_eval,
            alpha_sq,
            beta,
            gamma,
            &sigma_3_poly,
        );

        let f_4 = self.compute_fourth_component(domain, z_challenge, alpha_cu, z_poly);

        let mut lin_poly = &f_1 + &f_2;
        lin_poly += &f_3;
        lin_poly += &f_4;

        // Evalutate linearisation polynomial at z_challenge
        let lin_poly_eval = lin_poly.evaluate(z_challenge);

        (
            lin_poly,
            vec![
                a_eval,
                b_eval,
                c_eval,
                sig_1_eval,
                sig_2_eval,
                quot_eval,
                lin_poly_eval,
                perm_eval,
            ],
            z_challenge,
        )
    }

    fn compute_first_component(
        &self,
        alpha: E::Fr,
        a_eval: E::Fr,
        b_eval: E::Fr,
        c_eval: E::Fr,
        q_m_poly: &Polynomial<E::Fr>,
        q_l_poly: &Polynomial<E::Fr>,
        q_r_poly: &Polynomial<E::Fr>,
        q_o_poly: &Polynomial<E::Fr>,
        q_c_poly: &Polynomial<E::Fr>,
    ) -> Polynomial<E::Fr> {
        let poly_a = Polynomial::from_coefficients_vec(vec![a_eval]);
        let poly_b = Polynomial::from_coefficients_vec(vec![b_eval]);
        let poly_c = Polynomial::from_coefficients_vec(vec![c_eval]);
        let poly_alpha = Polynomial::from_coefficients_vec(vec![alpha]);

        // a_eval * b_eval * q_m_poly
        let ab = a_eval * &b_eval;
        let poly_ab = &poly_a * &poly_b;
        let a_0 = &poly_ab * q_m_poly;

        // a_eval * q_l
        let a_1 = &poly_a * q_l_poly;

        // b_eval * q_r
        let a_2 = &poly_b * q_r_poly;

        //c_eval * q_o
        let a_3 = &poly_c * q_o_poly;

        let mut a = &a_0 + &a_1;
        a += &a_2;
        a += &a_3;
        a += q_c_poly;
        a = &a * &poly_alpha; // (a_eval * b_eval * q_m_poly + a_eval * q_l + b_eval * q_r + c_eval * q_o) * alpha

        a
    }

    fn compute_second_component(
        &self,
        a_eval: E::Fr,
        b_eval: E::Fr,
        c_eval: E::Fr,
        z_challenge: E::Fr,
        alpha_sq: E::Fr,
        beta: E::Fr,
        gamma: E::Fr,
        z_poly: &Polynomial<E::Fr>,
    ) -> Polynomial<E::Fr> {
        let k1 = E::Fr::multiplicative_generator();
        let k2 = E::Fr::from_repr_raw(13.into());

        let beta_z = beta * &z_challenge;

        // a_eval + beta * z_challenge + gamma
        let mut a_0 = a_eval + &beta_z;
        a_0 += &gamma;

        // b_eval + beta * k_1 * z_challenge + gamma
        let beta_z_k1 = k1 * &beta_z;
        let mut a_1 = b_eval + &beta_z_k1;
        a_1 += &gamma;

        // c_eval + beta * k_2 * z_challenge + gamma
        let beta_z_k2 = k2 * &beta_z;
        let mut a_2 = c_eval + &beta_z_k2;
        a_2 += &gamma;

        let mut a = a_0 * &a_1;
        a = a * &a_2;
        a = a * &alpha_sq; // (a_eval + beta * z_challenge + gamma)(b_eval + beta * k_1 * z_challenge + gamma)(c_eval + beta * k_2 * z_challenge + gamma) * alpha^2

        let poly_a = Polynomial::from_coefficients_vec(vec![a]);

        &poly_a * z_poly
    }
    fn compute_third_component(
        &self,
        a_eval: E::Fr,
        b_eval: E::Fr,
        c_eval: E::Fr,
        z_eval: E::Fr,
        sigma_1_eval: E::Fr,
        sigma_2_eval: E::Fr,
        alpha_sq: E::Fr,
        beta: E::Fr,
        gamma: E::Fr,
        out_sigma_poly: &Polynomial<E::Fr>,
    ) -> Polynomial<E::Fr> {
        // a_eval + beta * sigma_1 + gamma
        let beta_sigma_1 = beta * &sigma_1_eval;
        let mut a_0 = a_eval + &beta_sigma_1;
        a_0 += &gamma;

        // b_eval + beta * sigma_2 + gamma
        let beta_sigma_2 = beta * &sigma_2_eval;
        let mut a_1 = b_eval + &beta_sigma_2;
        a_1 += &gamma;

        let beta_z_eval = beta * &z_eval;

        let mut a = a_0 * &a_1;
        a = a * &beta_z_eval;
        a = a * &alpha_sq; // (a_eval + beta * sigma_1 + gamma)(b_eval + beta * sigma_2 + gamma) * beta *z_eval * alpha^2

        let poly_a = Polynomial::from_coefficients_vec(vec![a]);

        &poly_a * out_sigma_poly
    }
    fn compute_fourth_component(
        &self,
        domain: &EvaluationDomain<E::Fr>,
        z_challenge: E::Fr,
        alpha_cu: E::Fr,
        z_poly: &Polynomial<E::Fr>,
    ) -> Polynomial<E::Fr> {
        // Evaluate l_1(z)
        let l_1_z = domain.evaluate_all_lagrange_coefficients(z_challenge)[0];

        let a = l_1_z * &alpha_cu;

        let poly_a = Polynomial::from_coefficients_vec(vec![a]);

        &poly_a * z_poly
    }
}
#[cfg(test)]
mod test {
    use super::*;
    use algebra::curves::bls12_381::Bls12_381 as E;
    use algebra::fields::bls12_381::Fr;
    use algebra::UniformRand;
    #[test]
    fn test_first_component() {
        let lin : lineariser<E> = lineariser::new();
        
        let alpha = Fr::one();
        let a_eval = Fr::one();
        let b_eval = Fr::one();
        let c_eval = Fr::one();

        let qm = Polynomial::rand(10, &mut rand::thread_rng());
        let ql = Polynomial::rand(10, &mut rand::thread_rng());
        let qr = Polynomial::rand(10, &mut rand::thread_rng());
        let qo = Polynomial::rand(10, &mut rand::thread_rng());
        let qc = Polynomial::rand(10, &mut rand::thread_rng());
        
        let got_poly = lin.compute_first_component(alpha, a_eval, b_eval, c_eval, &qm,&ql, &qr, &qo, &qc);
        
        let mut expected_poly = &qm + &ql;
        expected_poly += &qr;
        expected_poly += &qo;
        expected_poly += &qc;
        
        assert_eq!(got_poly, expected_poly);
    }
    
    #[test]
    fn test_second_component() {

        let lin : lineariser<E> = lineariser::new();

        let k1 = Fr::multiplicative_generator();
        let k2 = Fr::from_repr_raw(13.into());

        let alpha = Fr::one();
        let beta = Fr::one();
        let gamma = Fr::one();

        let a_eval = Fr::one();
        let b_eval = Fr::one();
        let c_eval = Fr::one();
        let z_challenge = Fr::one();
        
        let z_poly = Polynomial::rand(10, &mut rand::thread_rng());

        let got_poly = lin.compute_second_component(a_eval, b_eval, c_eval, z_challenge, alpha, beta, gamma, &z_poly);

        let first_bracket = Polynomial::from_coefficients_vec(vec![Fr::from(3 as u8)]);
        let second_bracket = Polynomial::from_coefficients_vec(vec![Fr::from(2 as u8) + &k1]);
        let third_bracket = Polynomial::from_coefficients_vec(vec![Fr::from(2 as u8) + &k2]);

        let mut expected_poly = &first_bracket * &second_bracket;
        expected_poly = &expected_poly * &third_bracket;
        expected_poly = &expected_poly * &z_poly;
    
        assert_eq!(got_poly, expected_poly);
    }
    #[test]
    fn test_third_component() {

        let lin : lineariser<E> = lineariser::new();

        let alpha = Fr::one();
        let beta = Fr::one();
        let gamma = Fr::one();

        let a_eval = Fr::one();
        let b_eval = Fr::one();
        let c_eval = Fr::one();
        let sig1_eval = Fr::one();
        let sig2_eval = Fr::one();
        let z_eval = Fr::one();
        
        let sig3_poly = Polynomial::rand(10, &mut rand::thread_rng());

        let got_poly = lin.compute_third_component(a_eval, b_eval, c_eval, z_eval, sig1_eval, sig2_eval, alpha, beta, gamma, &sig3_poly);

        let first_bracket = Polynomial::from_coefficients_vec(vec![Fr::from(3 as u8)]);
        let second_bracket = Polynomial::from_coefficients_vec(vec![Fr::from(3 as u8)]);
        let third_bracket = Polynomial::from_coefficients_vec(vec![z_eval]);

        let mut expected_poly = &first_bracket * &second_bracket;
        expected_poly = &expected_poly * &third_bracket;
        expected_poly = &expected_poly * &sig3_poly;
    
        assert_eq!(got_poly, expected_poly);
    }
    #[test]
    fn test_fourth_component() {

        let lin : lineariser<E> = lineariser::new();

        let alpha = Fr::one();
        let z_challenge = Fr::rand(&mut rand::thread_rng());
        let domain = EvaluationDomain::new(10).unwrap();
        let z_poly = Polynomial::rand(10, &mut rand::thread_rng());


        let got_poly = lin.compute_fourth_component(&domain, z_challenge, alpha, &z_poly);

        let l1_eval = domain.evaluate_all_lagrange_coefficients(z_challenge)[0];
        let l1_eval_poly = Polynomial::from_coefficients_vec(vec![l1_eval]);

        let expected_poly = &z_poly * &l1_eval_poly;
    
        assert_eq!(got_poly, expected_poly);
    }
}<|MERGE_RESOLUTION|>--- conflicted
+++ resolved
@@ -33,7 +33,6 @@
         let alpha_sq = alpha.square();
         let alpha_cu = alpha * &alpha_sq;
 
-<<<<<<< HEAD
         let sigma_1_poly =
             Polynomial::from_coefficients_slice(&preprocessed_circuit.left_sigma_poly());
         let sigma_2_poly =
@@ -41,12 +40,6 @@
         let sigma_3_poly =
             Polynomial::from_coefficients_slice(&preprocessed_circuit.out_sigma_poly());
 
-=======
-        let sigma_1_poly = &preprocessed_circuit.left_sigma_poly.0;
-        let sigma_2_poly = &preprocessed_circuit.right_sigma_poly.0;
-        let sigma_3_poly = &preprocessed_circuit.out_sigma_poly.0;
-        
->>>>>>> 3c146d3a
         // Compute challenge
         let z_challenge = transcript.challenge_scalar(b"z");
 
