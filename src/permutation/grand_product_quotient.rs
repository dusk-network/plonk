use crate::fft::Evaluations;
use crate::fft::{EvaluationDomain, Polynomial};
use crate::permutation::constants::{K1, K2, K3};
use bls12_381::Scalar;
use rayon::prelude::*;
/// Computes the Identity permutation polynomial component of the grand product
pub fn compute_identity_polynomial(
    domain: &EvaluationDomain,
    alpha_sq: &Scalar,
    beta: &Scalar,
    gamma: &Scalar,
    z_eval_4n: &Vec<Scalar>,
    wl_coeffs: &Polynomial,
    wr_coeffs: &Polynomial,
    wo_coeffs: &Polynomial,
    w4_coeffs: &Polynomial,
) -> Evaluations {
    let n = domain.size();
    let domain_4n = EvaluationDomain::new(4 * n).unwrap();

    // (a(x) + beta * X + gamma) (b(X) + beta * k1 * X + gamma) (c(X) + beta * k2 * X + gamma)(d(X) + beta * k3 * X + gamma)
    let mut a = wl_coeffs.to_vec();
    a[0] = a[0] + gamma;
    a[1] = a[1] + beta;

    let mut b = wr_coeffs.to_vec();
    b[0] = b[0] + gamma;
    let beta_k1 = beta * K1;
    b[1] = b[1] + beta_k1;

    let mut c = wo_coeffs.to_vec();
    c[0] = c[0] + gamma;
    let beta_k2 = beta * K2;
    c[1] = c[1] + beta_k2;

    let mut d = w4_coeffs.to_vec();
    d[0] = d[0] + gamma;
    let beta_k3 = *beta * K3;
    d[1] = d[1] + &beta_k3;

    domain_4n.coset_fft_in_place(&mut a);
    domain_4n.coset_fft_in_place(&mut b);
    domain_4n.coset_fft_in_place(&mut c);
    domain_4n.coset_fft_in_place(&mut d);

    let t_2: Vec<_> = (0..domain_4n.size())
        .into_par_iter()
        .map(|i| {
            let z = &z_eval_4n[i];

<<<<<<< HEAD
            let mut product = a[i] * b[i] * c[i]; // (a(x) + beta * X + gamma) (b(X) + beta * k1 * X + gamma) (c(X) + beta * k2 * X + gamma)
            product = product * z; // (a(x) + beta * X + gamma) (b(X) + beta * k1 * X + gamma) (c(X) + beta * k2 * X + gamma)z(X) * alpha^2
=======
            let mut product = a[i] * &b[i] * &c[i] * &d[i]; // (a(x) + beta * X + gamma) (b(X) + beta * k1 * X + gamma) (c(X) + beta * k2 * X + gamma)(d(X) + beta * k3 * X + gamma)
            product = product * z; // (a(x) + beta * X + gamma) (b(X) + beta * k1 * X + gamma) (c(X) + beta * k2 * X + gamma)(d(X) + beta * k3 * X + gamma)z(X) * alpha^2
>>>>>>> 34fd0d8e

            product * alpha_sq
        })
        .collect();
    Evaluations::from_vec_and_domain(t_2, domain_4n)
}
/// Computes the Copy permutation polynomial component of the grand product
pub fn compute_copy_polynomial(
    domain: &EvaluationDomain,
    alpha_sq: &Scalar,
    beta: &Scalar,
    gamma: &Scalar,
    z_eval_4n: &Vec<Scalar>,
    wl_poly: &Polynomial,
    wr_poly: &Polynomial,
    wo_poly: &Polynomial,
    w4_poly: &Polynomial,
    left_sigma_poly: &Polynomial,
    right_sigma_poly: &Polynomial,
    out_sigma_poly: &Polynomial,
    fourth_sigma_poly: &Polynomial,
) -> Evaluations {
    let n = domain.size();
    let domain_4n = EvaluationDomain::new(4 * n).unwrap();

    // (a(x) + beta * Sigma1(X) + gamma) (b(X) + beta * Sigma2(X) + gamma) (c(X) + beta * Sigma3(X) + gamma)(d(X) + beta * Sigma4(X) + gamma)
    //
    let beta_left_sigma = left_sigma_poly * beta;
    let beta_right_sigma = right_sigma_poly * beta;
    let beta_out_sigma = out_sigma_poly * beta;
    let beta_fourth_sigma = fourth_sigma_poly * beta;
    // (a(x) + beta * Sigma1(X) + gamma)
    //
    let mut a = &beta_left_sigma + wl_poly;
    a[0] = a[0] + gamma;
    // (b(X) + beta * Sigma2(X) + gamma)
    //
    let mut b = &beta_right_sigma + wr_poly;
    b[0] = b[0] + gamma;
    //(c(X) + beta * Sigma3(X) + gamma)
    //
    let mut c = &beta_out_sigma + wo_poly;
    c[0] = c[0] + gamma;
    //(d(X) + beta * Sigma4(X) + gamma)
    //
    let mut d = &beta_fourth_sigma + w4_poly;
    d[0] = d[0] + gamma;

    let a_fft = domain_4n.coset_fft(&a);
    let b_fft = domain_4n.coset_fft(&b);
    let c_fft = domain_4n.coset_fft(&c);
    let d_fft = domain_4n.coset_fft(&d);

    let t_3: Vec<_> = (0..domain_4n.size())
        .into_par_iter()
        .map(|i| {
            let z_shifted = &z_eval_4n[i + 4];

<<<<<<< HEAD
            let mut product = a_fft[i] * b_fft[i] * c_fft[i]; // (a(x) + beta * Sigma1(X) + gamma) (b(X) + beta * Sigma2(X) + gamma) (c(X) + beta * Sigma3(X) + gamma)
=======
            let mut product = a_fft[i] * &b_fft[i] * &c_fft[i] * &d_fft[i]; // (a(x) + beta * Sigma1(X) + gamma) (b(X) + beta * Sigma2(X) + gamma) (c(X) + beta * Sigma3(X) + gamma)(d(X) + beta * Sigma4(X) + gamma)
>>>>>>> 34fd0d8e
            product = product * z_shifted;

            -product * alpha_sq // (a(x) + beta* Sigma1(X) + gamma) (b(X) + beta * Sigma2(X) + gamma) (c(X) + beta * Sigma3(X) + gamma)(d(X) + beta * Sigma4(X) + gamma) Z(X.omega) * alpha^2
        })
        .collect();

    Evaluations::from_vec_and_domain(t_3, domain_4n)
}
/// Ensures that the polynomial evaluated at the first root of unity is one
pub fn compute_is_one_polynomial(
    domain: &EvaluationDomain,
    z_poly: &Polynomial,
    alpha_cu: &Scalar,
) -> Evaluations {
    let n = domain.size();
    let domain_4n = EvaluationDomain::new(4 * n).unwrap();

    let l1_poly = compute_first_lagrange_poly(domain);
    let alpha_cu_l1_poly = &l1_poly * alpha_cu;

    // (Z(x) - 1)
    let mut z_coeffs = z_poly.to_vec();
    z_coeffs[0] = z_coeffs[0] - Scalar::one();

    let z_evals = domain_4n.coset_fft(&z_coeffs);
    let alpha_cu_l1_evals = domain_4n.coset_fft(&alpha_cu_l1_poly.coeffs);

    let t_4: Vec<_> = (0..domain_4n.size())
        .into_par_iter()
        .map(|i| alpha_cu_l1_evals[i] * z_evals[i])
        .collect();
    Evaluations::from_vec_and_domain(t_4, domain_4n)
}

/// Computes the first Lagrange polynomial `L1(X)`.
fn compute_first_lagrange_poly(domain: &EvaluationDomain) -> Polynomial {
    let mut x_evals = vec![Scalar::zero(); domain.size()];
    x_evals[0] = Scalar::one();
    domain.ifft_in_place(&mut x_evals);
    Polynomial::from_coefficients_vec(x_evals)
}

#[cfg(test)]
mod test {
    use super::*;
    use bls12_381::Scalar as Fr;
    #[test]
    fn test_l1_x_poly() {
        let n = 4;
        let domain = EvaluationDomain::new(n).unwrap();

        let rand_point = Fr::from_raw([1, 2, 3, 4]);
        assert_ne!(rand_point, Fr::zero());

        // Compute l1_eval according to the Domain
        let l1_a = domain.evaluate_all_lagrange_coefficients(&rand_point)[0];
        // Compute l1 eval using IFFT
        let b = compute_first_lagrange_poly(&domain);
        let l1_b = b.evaluate(&rand_point);

        assert_eq!(l1_a, l1_b);

        assert_eq!(b.evaluate(&Fr::one()), Fr::one());
    }
}<|MERGE_RESOLUTION|>--- conflicted
+++ resolved
@@ -48,13 +48,8 @@
         .map(|i| {
             let z = &z_eval_4n[i];
 
-<<<<<<< HEAD
-            let mut product = a[i] * b[i] * c[i]; // (a(x) + beta * X + gamma) (b(X) + beta * k1 * X + gamma) (c(X) + beta * k2 * X + gamma)
-            product = product * z; // (a(x) + beta * X + gamma) (b(X) + beta * k1 * X + gamma) (c(X) + beta * k2 * X + gamma)z(X) * alpha^2
-=======
-            let mut product = a[i] * &b[i] * &c[i] * &d[i]; // (a(x) + beta * X + gamma) (b(X) + beta * k1 * X + gamma) (c(X) + beta * k2 * X + gamma)(d(X) + beta * k3 * X + gamma)
+            let mut product = a[i] * b[i] * c[i] * d[i]; // (a(x) + beta * X + gamma) (b(X) + beta * k1 * X + gamma) (c(X) + beta * k2 * X + gamma)(d(X) + beta * k3 * X + gamma)
             product = product * z; // (a(x) + beta * X + gamma) (b(X) + beta * k1 * X + gamma) (c(X) + beta * k2 * X + gamma)(d(X) + beta * k3 * X + gamma)z(X) * alpha^2
->>>>>>> 34fd0d8e
 
             product * alpha_sq
         })
@@ -113,11 +108,7 @@
         .map(|i| {
             let z_shifted = &z_eval_4n[i + 4];
 
-<<<<<<< HEAD
-            let mut product = a_fft[i] * b_fft[i] * c_fft[i]; // (a(x) + beta * Sigma1(X) + gamma) (b(X) + beta * Sigma2(X) + gamma) (c(X) + beta * Sigma3(X) + gamma)
-=======
-            let mut product = a_fft[i] * &b_fft[i] * &c_fft[i] * &d_fft[i]; // (a(x) + beta * Sigma1(X) + gamma) (b(X) + beta * Sigma2(X) + gamma) (c(X) + beta * Sigma3(X) + gamma)(d(X) + beta * Sigma4(X) + gamma)
->>>>>>> 34fd0d8e
+            let mut product = a_fft[i] * b_fft[i] * c_fft[i] * d_fft[i]; // (a(x) + beta * Sigma1(X) + gamma) (b(X) + beta * Sigma2(X) + gamma) (c(X) + beta * Sigma3(X) + gamma)(d(X) + beta * Sigma4(X) + gamma)
             product = product * z_shifted;
 
             -product * alpha_sq // (a(x) + beta* Sigma1(X) + gamma) (b(X) + beta * Sigma2(X) + gamma) (c(X) + beta * Sigma3(X) + gamma)(d(X) + beta * Sigma4(X) + gamma) Z(X.omega) * alpha^2
