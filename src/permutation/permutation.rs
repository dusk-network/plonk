use super::constants::{K1, K2, K3};
use crate::constraint_system::{Variable, WireData};
use crate::fft::{EvaluationDomain, Polynomial};
use bls12_381::Scalar;
use itertools::izip;
use rayon::iter::*;
use std::collections::HashMap;
pub struct Permutation {
    // Maps a variable to the wires that it is assosciated to
    pub(crate) variable_map: HashMap<Variable, Vec<WireData>>,

    left_sigma_mapping: Option<Vec<Scalar>>,
    right_sigma_mapping: Option<Vec<Scalar>>,
    out_sigma_mapping: Option<Vec<Scalar>>,
    fourth_sigma_mapping: Option<Vec<Scalar>>,
}

impl Permutation {
    /// Creates a permutation struct which will ultimately create the permutation polynomial
    pub fn new() -> Permutation {
        Permutation::with_capacity(0)
    }
    pub fn with_capacity(expected_size: usize) -> Permutation {
        Permutation {
            variable_map: HashMap::with_capacity(expected_size),

            left_sigma_mapping: None,
            right_sigma_mapping: None,
            out_sigma_mapping: None,
            fourth_sigma_mapping: None,
        }
    }
    /// Creates a new Variable by incrementing the index of the Variable Map
    /// This is correct as whenever we add a new Variable into the system
    /// It is always allocated in the Variable Map
    pub fn new_variable(&mut self) -> Variable {
        // Generate the Variable
        let var = Variable(self.variable_map.keys().len());

        // Allocate space for the Variable on the variable_map
        // Each vector is initialised with a capacity of 16.
        // This number is a best guess estimate.
        self.variable_map.insert(var, Vec::with_capacity(16usize));

        var
    }

    /// Checks that the variables are valid by determining if they have been added to the system
    fn valid_variables(&self, variables: &[Variable]) -> bool {
        let results: Vec<bool> = variables
            .into_par_iter()
            .map(|var| self.variable_map.contains_key(&var))
            .filter(|boolean| boolean == &false)
            .collect();

        results.is_empty()
    }
    /// Maps a set of variables (a,b,c,d) to a set of Wires (left, right, out, fourth) with
    /// the corresponding gate index
    pub fn add_variables_to_map(
        &mut self,
        a: Variable,
        b: Variable,
        c: Variable,
        d: Variable,
        gate_index: usize,
    ) {
        let left: WireData = WireData::Left(gate_index);
        let right: WireData = WireData::Right(gate_index);
        let output: WireData = WireData::Output(gate_index);
        let fourth: WireData = WireData::Fourth(gate_index);

        // Map each variable to the wire it is associated with
        // This essentially tells us that:
        self.add_variable_to_map(a, left);
        self.add_variable_to_map(b, right);
        self.add_variable_to_map(c, output);
        self.add_variable_to_map(d, fourth);
    }

    fn add_variable_to_map(&mut self, var: Variable, wire_data: WireData) {
        assert!(self.valid_variables(&[var]));

        // Since we always allocate space for the Vec of WireData when a
        // Variable is added to the variable_map, this should never fail
        let vec_wire_data = self.variable_map.get_mut(&var).unwrap();
        vec_wire_data.push(wire_data);
    }

    // Performs shift by one permutation and computes sigma_1, sigma_2 and sigma_3, sigma_4 permutations from the variable maps
    pub(super) fn compute_sigma_permutations(&mut self, n: usize) -> [Vec<WireData>; 4] {
        let sigma_1: Vec<_> = (0..n).map(|x| WireData::Left(x)).collect();
        let sigma_2: Vec<_> = (0..n).map(|x| WireData::Right(x)).collect();
        let sigma_3: Vec<_> = (0..n).map(|x| WireData::Output(x)).collect();
        let sigma_4: Vec<_> = (0..n).map(|x| WireData::Fourth(x)).collect();

        let mut sigmas = [sigma_1, sigma_2, sigma_3, sigma_4];

        for (_, wire_data) in self.variable_map.iter() {
            // Gets the data for each wire assosciated with this variable
            for (wire_index, current_wire) in wire_data.iter().enumerate() {
                // Fetch index of the next wire, if it is the last element
                // We loop back around to the beginning
                let next_index = match wire_index == wire_data.len() - 1 {
                    true => 0,
                    false => wire_index + 1,
                };

                // Fetch the next wire
                let next_wire = &wire_data[next_index];

                // Map current wire to next wire
                match current_wire {
                    WireData::Left(index) => sigmas[0][*index] = *next_wire,
                    WireData::Right(index) => sigmas[1][*index] = *next_wire,
                    WireData::Output(index) => sigmas[2][*index] = *next_wire,
                    WireData::Fourth(index) => sigmas[3][*index] = *next_wire,
                };
            }
        }

        sigmas
    }

    fn compute_permutation_lagrange(
        &self,
        sigma_mapping: &[WireData],
        domain: &EvaluationDomain,
    ) -> Vec<Scalar> {
        let roots: Vec<_> = domain.elements().collect();

        let lagrange_poly: Vec<Scalar> = sigma_mapping
            .iter()
            .map(|x| match x {
                WireData::Left(index) => {
                    let root = &roots[*index];
                    *root
                }
                WireData::Right(index) => {
                    let root = &roots[*index];
                    K1 * root
                }
                WireData::Output(index) => {
                    let root = &roots[*index];
                    K2 * root
                }
                WireData::Fourth(index) => {
                    let root = &roots[*index];
                    K3 * root
                }
            })
            .collect();

        lagrange_poly
    }

    pub fn compute_sigma_polynomials(
        &mut self,
        n: usize,
        domain: &EvaluationDomain,
    ) -> (Polynomial, Polynomial, Polynomial, Polynomial) {
        // Compute sigma mappings
        let sigmas = self.compute_sigma_permutations(n);

        assert_eq!(sigmas[0].len(), n);
        assert_eq!(sigmas[1].len(), n);
        assert_eq!(sigmas[2].len(), n);
        assert_eq!(sigmas[3].len(), n);

        // define the sigma permutations using two non quadratic residues
        let left_sigma = self.compute_permutation_lagrange(&sigmas[0], domain);
        let right_sigma = self.compute_permutation_lagrange(&sigmas[1], domain);
        let out_sigma = self.compute_permutation_lagrange(&sigmas[2], domain);
        let fourth_sigma = self.compute_permutation_lagrange(&sigmas[3], domain);

        let left_sigma_poly = Polynomial::from_coefficients_vec(domain.ifft(&left_sigma));
        let right_sigma_poly = Polynomial::from_coefficients_vec(domain.ifft(&right_sigma));
        let out_sigma_poly = Polynomial::from_coefficients_vec(domain.ifft(&out_sigma));
        let fourth_sigma_poly = Polynomial::from_coefficients_vec(domain.ifft(&fourth_sigma));

        self.left_sigma_mapping = Some(left_sigma);
        self.right_sigma_mapping = Some(right_sigma);
        self.out_sigma_mapping = Some(out_sigma);
        self.fourth_sigma_mapping = Some(fourth_sigma);

        (
            left_sigma_poly,
            right_sigma_poly,
            out_sigma_poly,
            fourth_sigma_poly,
        )
    }

    pub(crate) fn compute_permutation_poly(
        &self,
        domain: &EvaluationDomain,
        w_l: &[Scalar],
        w_r: &[Scalar],
        w_o: &[Scalar],
        w_4: &[Scalar],
        (beta, gamma): &(Scalar, Scalar),
    ) -> Polynomial {
        let z_evaluations =
            self.compute_fast_permutation_poly(domain, w_l, w_r, w_o, w_4, beta, gamma);
        Polynomial::from_coefficients_vec(domain.ifft(&z_evaluations))
    }

    fn compute_slow_permutation_poly<I>(
        &self,
        domain: &EvaluationDomain,
        w_l: I,
        w_r: I,
        w_o: I,
        w_4: I,
        beta: &Scalar,
        gamma: &Scalar,
    ) -> (Vec<Scalar>, Vec<Scalar>, Vec<Scalar>)
    where
        I: Iterator<Item = Scalar>,
    {
        let n = domain.size();

        let left_sigma_mapping = self.left_sigma_mapping.as_ref().unwrap();
        let right_sigma_mapping = self.right_sigma_mapping.as_ref().unwrap();
        let out_sigma_mapping = self.out_sigma_mapping.as_ref().unwrap();
        let fourth_sigma_mapping = self.fourth_sigma_mapping.as_ref().unwrap();

        // Compute beta * sigma polynomials
        let beta_left_sigma_iter = left_sigma_mapping.iter().map(|sigma| *sigma * beta);
        let beta_right_sigma_iter = right_sigma_mapping.iter().map(|sigma| *sigma * beta);
        let beta_out_sigma_iter = out_sigma_mapping.iter().map(|sigma| *sigma * beta);
        let beta_fourth_sigma_iter = fourth_sigma_mapping.iter().map(|sigma| *sigma * beta);

        // Compute beta * roots
        let beta_roots_iter = domain.elements().map(|root| root * beta);

        // Compute beta * roots * K1
        let beta_roots_K1_iter = domain.elements().map(|root| (K1 * beta) * root);

        // Compute beta * roots * K2
        let beta_roots_K2_iter = domain.elements().map(|root| (K2 * beta) * root);

        // Compute beta * roots * K3
        let beta_roots_K3_iter = domain.elements().map(|root| (K3 * beta) * &root);

        // Compute left_wire + gamma
        let wL_gamma: Vec<_> = w_l.map(|w| w + gamma).collect();

        // Compute right_wire + gamma
        let wR_gamma: Vec<_> = w_r.map(|w| w + gamma).collect();

        // Compute out_wire + gamma
        let wO_gamma: Vec<_> = w_o.map(|w| w + gamma).collect();

        // Compute fourth_wire + gamma
        let w4_gamma: Vec<_> = w_4.map(|w| w + gamma).collect();

        let mut numerator_partial_components: Vec<Scalar> = Vec::with_capacity(n);
        let mut denominator_partial_components: Vec<Scalar> = Vec::with_capacity(n);

        let mut numerator_coefficients: Vec<Scalar> = Vec::with_capacity(n);
        let mut denominator_coefficients: Vec<Scalar> = Vec::with_capacity(n);

        // First element in both of them is one
        numerator_coefficients.push(Scalar::one());
        denominator_coefficients.push(Scalar::one());

        // Compute numerator coefficients
        for (
            w_l_gamma,
            w_r_gamma,
            w_o_gamma,
            w_4_gamma,
            beta_root,
            beta_root_K1,
            beta_root_K2,
            beta_root_K3,
        ) in izip!(
            wL_gamma.iter(),
            wR_gamma.iter(),
            wO_gamma.iter(),
            w4_gamma.iter(),
            beta_roots_iter,
            beta_roots_K1_iter,
            beta_roots_K2_iter,
            beta_roots_K3_iter,
        ) {
            // (w_L + beta * root + gamma)
            let prod_a = beta_root + w_l_gamma;

            // (w_R + beta * root * k_1 + gamma)
            let prod_b = beta_root_K1 + w_r_gamma;

            // (w_O + beta * root * k_2 + gamma)
            let prod_c = beta_root_K2 + w_o_gamma;

<<<<<<< HEAD
            let mut prod = prod_a * prod_b;
            prod = prod * prod_c;
=======
            // (w_4 + beta * root * k_3 + gamma)
            let prod_d = beta_root_K3 + w_4_gamma;

            let mut prod = prod_a * prod_b * prod_c * prod_d;
>>>>>>> 34fd0d8e

            numerator_partial_components.push(prod);

            prod = prod * numerator_coefficients.last().unwrap();

            numerator_coefficients.push(prod);
        }

        // Compute denominator coefficients
        for (
            w_l_gamma,
            w_r_gamma,
            w_o_gamma,
            w_4_gamma,
            beta_left_sigma,
            beta_right_sigma,
            beta_out_sigma,
            beta_fourth_sigma,
        ) in izip!(
            wL_gamma,
            wR_gamma,
            wO_gamma,
            w4_gamma,
            beta_left_sigma_iter,
            beta_right_sigma_iter,
            beta_out_sigma_iter,
            beta_fourth_sigma_iter,
        ) {
            // (w_L + beta * root + gamma)
            let prod_a = beta_left_sigma + w_l_gamma;

            // (w_R + beta * root * k_1 + gamma)
            let prod_b = beta_right_sigma + w_r_gamma;

            // (w_O + beta * root * k_2 + gamma)
            let prod_c = beta_out_sigma + w_o_gamma;

<<<<<<< HEAD
            let mut prod = prod_a * prod_b;
            prod = prod * &prod_c;
=======
            // (w_4 + beta * root * k_3 + gamma)
            let prod_d = beta_fourth_sigma + &w_4_gamma;

            let mut prod = prod_a * prod_b * prod_c * prod_d;
>>>>>>> 34fd0d8e

            denominator_partial_components.push(prod);

            let last_element = denominator_coefficients.last().unwrap();

            prod = prod * last_element;

            denominator_coefficients.push(prod);
        }

        assert_eq!(denominator_coefficients.len(), n + 1);
        assert_eq!(numerator_coefficients.len(), n + 1);

        // Check that n+1'th elements are equal (taken from proof)
        let a = numerator_coefficients.last().unwrap();
        assert_ne!(a, &Scalar::zero());
        let b = denominator_coefficients.last().unwrap();
        assert_ne!(b, &Scalar::zero());
        assert_eq!(*a * b.invert().unwrap(), Scalar::one());

        // Remove those extra elements
        numerator_coefficients.remove(n);
        denominator_coefficients.remove(n);

        // Combine numerator and denominator

        let mut z_coefficients: Vec<Scalar> = Vec::with_capacity(n);
        for (numerator, denominator) in numerator_coefficients
            .iter()
            .zip(denominator_coefficients.iter())
        {
            z_coefficients.push(*numerator * denominator.invert().unwrap());
        }
        assert_eq!(z_coefficients.len(), n);

        (
            z_coefficients,
            numerator_partial_components,
            denominator_partial_components,
        )
    }

    fn compute_fast_permutation_poly(
        &self,
        domain: &EvaluationDomain,
        w_l: &[Scalar],
        w_r: &[Scalar],
        w_o: &[Scalar],
        w_4: &[Scalar],
        beta: &Scalar,
        gamma: &Scalar,
    ) -> Vec<Scalar> {
        let n = domain.size();

        // Compute beta * roots
        let common_roots: Vec<Scalar> = domain.elements().map(|root| root * beta).collect();

        use rayon::iter::ParallelIterator;
        let left_sigma_mapping = self.left_sigma_mapping.as_ref().unwrap();
        let right_sigma_mapping = self.right_sigma_mapping.as_ref().unwrap();
        let out_sigma_mapping = self.out_sigma_mapping.as_ref().unwrap();
        let fourth_sigma_mapping = self.fourth_sigma_mapping.as_ref().unwrap();

        // Compute beta * sigma polynomials
        let beta_left_sigmas: Vec<_> = left_sigma_mapping
            .par_iter()
            .map(|sigma| sigma * beta)
            .collect();
        let beta_right_sigmas: Vec<_> = right_sigma_mapping
            .par_iter()
            .map(|sigma| sigma * beta)
            .collect();
        let beta_out_sigmas: Vec<_> = out_sigma_mapping
            .par_iter()
            .map(|sigma| sigma * beta)
            .collect();
        let beta_fourth_sigmas: Vec<_> = fourth_sigma_mapping
            .par_iter()
            .map(|sigma| sigma * beta)
            .collect();

        // Compute beta * roots * K1
        let beta_roots_K1: Vec<_> = common_roots.par_iter().map(|x| x * K1).collect();

        // Compute beta * roots * K2
        let beta_roots_K2: Vec<_> = common_roots.par_iter().map(|x| x * K2).collect();

        // Compute beta * roots * K3
        let beta_roots_K3: Vec<_> = common_roots.par_iter().map(|x| x * K3).collect();

        // Compute left_wire + gamma
        let wL_gamma: Vec<_> = w_l.par_iter().map(|w_L| w_L + gamma).collect();

        // Compute right_wire + gamma
        let wR_gamma: Vec<_> = w_r.par_iter().map(|w_R| w_R + gamma).collect();

        // Compute out_wire + gamma
        let wO_gamma: Vec<_> = w_o.par_iter().map(|w_O| w_O + gamma).collect();

        // Compute fourth_wire + gamma
        let w4_gamma: Vec<_> = w_4.par_iter().map(|w_4| w_4 + gamma).collect();

        // Compute 6 accumulator components
        // Parallisable
        let accumulator_components_without_l1: Vec<_> = (
            wL_gamma,
            wR_gamma,
            wO_gamma,
            w4_gamma,
            common_roots,
            beta_roots_K1,
            beta_roots_K2,
            beta_roots_K3,
            beta_left_sigmas,
            beta_right_sigmas,
            beta_out_sigmas,
            beta_fourth_sigmas,
        )
            .into_par_iter()
            .map(
                |(
                    w_l_gamma,
                    w_r_gamma,
                    w_o_gamma,
                    w_4_gamma,
                    beta_root,
                    beta_root_K1,
                    beta_root_K2,
                    beta_root_K3,
                    beta_left_sigma,
                    beta_right_sigma,
                    beta_out_sigma,
                    beta_fourth_sigma,
                )| {
                    // w_j + beta * root^j-1 + gamma
                    let ac1 = w_l_gamma + beta_root;

                    // w_{n+j} + beta * K1 * root^j-1 + gamma
                    let ac2 = w_r_gamma + beta_root_K1;

                    // w_{2n+j} + beta * K2 * root^j-1 + gamma
                    let ac3 = w_o_gamma + beta_root_K2;

                    // w_{3n+j} + beta * K3 * root^j-1 + gamma
                    let ac4 = w_4_gamma + &beta_root_K3;

                    // 1 / w_j + beta * sigma(j) + gamma
<<<<<<< HEAD
                    let ac4 = (w_l_gamma + beta_left_sigma).invert().unwrap();

                    // 1 / w_{n+j} + beta * sigma(n+j) + gamma
                    let ac5 = (w_r_gamma + beta_right_sigma).invert().unwrap();

                    // 1 / w_{2n+j} + beta * sigma(2n+j) + gamma
                    let ac6 = (w_o_gamma + beta_out_sigma).invert().unwrap();
=======
                    let ac5 = (w_l_gamma + &beta_left_sigma).invert().unwrap();

                    // 1 / w_{n+j} + beta * sigma(n+j) + gamma
                    let ac6 = (w_r_gamma + &beta_right_sigma).invert().unwrap();

                    // 1 / w_{2n+j} + beta * sigma(2n+j) + gamma
                    let ac7 = (w_o_gamma + &beta_out_sigma).invert().unwrap();

                    // 1 / w_{3n+j} + beta * sigma(3n+j) + gamma
                    let ac8 = (w_4_gamma + &beta_fourth_sigma).invert().unwrap();
>>>>>>> 34fd0d8e

                    (ac1, ac2, ac3, ac4, ac5, ac6, ac7, ac8)
                },
            )
            .collect();

        // Prepend ones to the beginning of each accumulator to signify L_1(x)
        let accumulator_components = std::iter::once((
            Scalar::one(),
            Scalar::one(),
            Scalar::one(),
            Scalar::one(),
            Scalar::one(),
            Scalar::one(),
            Scalar::one(),
            Scalar::one(),
        ))
        .chain(accumulator_components_without_l1);

        // Multiply each component of the accumulators
        // A simplified example is the following:
        // A1 = [1,2,3,4]
        // result = [1, 1*2, 1*2*3, 1*2*3*4]
        // Non Parallisable
        let mut prev = (
            Scalar::one(),
            Scalar::one(),
            Scalar::one(),
            Scalar::one(),
            Scalar::one(),
            Scalar::one(),
            Scalar::one(),
            Scalar::one(),
        );
        let product_acumulated_components: Vec<_> = accumulator_components
            .map(move |current_component| {
<<<<<<< HEAD
                prev.0 *= current_component.0;
                prev.1 *= current_component.1;
                prev.2 *= current_component.2;
                prev.3 *= current_component.3;
                prev.4 *= current_component.4;
                prev.5 *= current_component.5;
=======
                prev.0 *= &current_component.0;
                prev.1 *= &current_component.1;
                prev.2 *= &current_component.2;
                prev.3 *= &current_component.3;
                prev.4 *= &current_component.4;
                prev.5 *= &current_component.5;
                prev.6 *= &current_component.6;
                prev.7 *= &current_component.7;
>>>>>>> 34fd0d8e

                prev
            })
            .collect();

        // right now we basically have 6 acumulators of the form:
        // A1 = [a1, a1 * a2, a1*a2*a3,...]
        // A2 = [b1, b1 * b2, b1*b2*b3,...]
        // A3 = [c1, c1 * c2, c1*c2*c3,...]
        // ... and so on
        // We want:
        // [a1*b1*c1, a1 * a2 *b1 * b2 * c1 * c2,...]
        // Parallisable
        let mut z: Vec<_> = product_acumulated_components
            .par_iter()
            .map(move |current_component| {
                let mut prev = Scalar::one();
<<<<<<< HEAD
                prev *= current_component.0;
                prev *= current_component.1;
                prev *= current_component.2;
                prev *= current_component.3;
                prev *= current_component.4;
                prev *= current_component.5;
=======
                prev *= &current_component.0;
                prev *= &current_component.1;
                prev *= &current_component.2;
                prev *= &current_component.3;
                prev *= &current_component.4;
                prev *= &current_component.5;
                prev *= &current_component.6;
                prev *= &current_component.7;
>>>>>>> 34fd0d8e

                prev
            })
            .collect();
        // Remove the last(n+1'th) element
        z.remove(n);

        assert_eq!(n, z.len());

        z
    }
}

#[cfg(test)]
mod test {
    use super::*;
    use crate::fft::Polynomial;
    use bls12_381::Scalar as Fr;

    #[test]
    fn test_permutation_format() {
        let mut perm: Permutation = Permutation::new();

        let num_variables = 10u8;
        for i in 0..num_variables {
            let var = perm.new_variable();
            assert_eq!(var.0, i as usize);
            assert_eq!(perm.variable_map.len(), (i as usize) + 1);
            assert_eq!(perm.variable_map.len(), (i as usize) + 1);
        }

        let var_one = perm.new_variable();
        let var_two = perm.new_variable();
        let var_three = perm.new_variable();

        let gate_size = 100;
        for i in 0..gate_size {
            perm.add_variables_to_map(var_one, var_one, var_two, var_three, i);
        }

        // Check all gate_indices are valid
        for (_, wire_data) in perm.variable_map.iter() {
            for wire in wire_data.iter() {
                match wire {
                    WireData::Left(index)
                    | WireData::Right(index)
                    | WireData::Output(index)
                    | WireData::Fourth(index) => assert!(*index < gate_size),
                };
            }
        }
    }

    #[test]
    fn test_permutation_compute_sigmas_only_left_wires() {
        let mut perm = Permutation::new();

        let var_zero = perm.new_variable();
        let var_one = perm.new_variable();
        let var_two = perm.new_variable();
        let var_three = perm.new_variable();
        let var_four = perm.new_variable();
        let var_five = perm.new_variable();
        let var_six = perm.new_variable();
        let var_seven = perm.new_variable();
        let var_eight = perm.new_variable();
        let var_nine = perm.new_variable();

        let num_wire_mappings = 4;

        // Add four wire mappings
        perm.add_variables_to_map(var_zero, var_zero, var_five, var_nine, 0);
        perm.add_variables_to_map(var_zero, var_two, var_six, var_nine, 1);
        perm.add_variables_to_map(var_zero, var_three, var_seven, var_nine, 2);
        perm.add_variables_to_map(var_zero, var_four, var_eight, var_nine, 3);

        /*

        var_zero = {L0, R0,L1,L2, L3}
        var_two = {R1}
        var_three = {R2}
        var_four = {R4}
        var_five = {01}
        var_six = {O2}
        var_seven = {O3}
        var_eight = {O4}

        Left_sigma = {R0, L2,L3, L0}
        Right_sigma = {L1, R1, R2, R3}
        Out_sigma = {O0, O1, O2, O3, O4}
        Fourth_sigma = {F0, F1, F2, F3, F4}

        */
        let sigmas = perm.compute_sigma_permutations(num_wire_mappings);
        let left_sigma = &sigmas[0];
        let right_sigma = &sigmas[1];
        let out_sigma = &sigmas[2];
        let fourth_sigma = &sigmas[3];

        // Check the left sigma polynomial
        assert_eq!(left_sigma[0], WireData::Right(0));
        assert_eq!(left_sigma[1], WireData::Left(2));
        assert_eq!(left_sigma[2], WireData::Left(3));
        assert_eq!(left_sigma[3], WireData::Left(0));

        // Check the right sigma polynomial
        assert_eq!(right_sigma[0], WireData::Left(1));
        assert_eq!(right_sigma[1], WireData::Right(1));
        assert_eq!(right_sigma[2], WireData::Right(2));
        assert_eq!(right_sigma[3], WireData::Right(3));

        // Check the output sigma polynomial
        assert_eq!(out_sigma[0], WireData::Output(0));
        assert_eq!(out_sigma[1], WireData::Output(1));
        assert_eq!(out_sigma[2], WireData::Output(2));
        assert_eq!(out_sigma[3], WireData::Output(3));

        // Check the output sigma polynomial
        assert_eq!(fourth_sigma[0], WireData::Fourth(1));
        assert_eq!(fourth_sigma[1], WireData::Fourth(2));
        assert_eq!(fourth_sigma[2], WireData::Fourth(3));
        assert_eq!(fourth_sigma[3], WireData::Fourth(0));

        let domain = EvaluationDomain::new(num_wire_mappings).unwrap();
        let w: Fr = domain.group_gen;
        let w_squared = w.pow(&[2, 0, 0, 0]);
        let w_cubed = w.pow(&[3, 0, 0, 0]);

        // check the left sigmas have been encoded properly
        // Left_sigma = {R0, L2,L3, L0}
        // Should turn into {1 * K1, w^2, w^3, 1}
        let encoded_left_sigma = perm.compute_permutation_lagrange(left_sigma, &domain);
        assert_eq!(encoded_left_sigma[0], Fr::one() * K1);
        assert_eq!(encoded_left_sigma[1], w_squared);
        assert_eq!(encoded_left_sigma[2], w_cubed);
        assert_eq!(encoded_left_sigma[3], Fr::one());

        // check the right sigmas have been encoded properly
        // Right_sigma = {L1, R1, R2, R3}
        // Should turn into {w, w * K1, w^2 * K1, w^3 * K1}
        let encoded_right_sigma = perm.compute_permutation_lagrange(right_sigma, &domain);
        assert_eq!(encoded_right_sigma[0], w);
        assert_eq!(encoded_right_sigma[1], w * K1);
        assert_eq!(encoded_right_sigma[2], w_squared * K1);
        assert_eq!(encoded_right_sigma[3], w_cubed * K1);

        // check the output sigmas have been encoded properly
        // Out_sigma = {O0, O1, O2, O3, O4}
        // Should turn into {1 * K2, w * K2, w^2 * K2, w^3 * K2}
        let encoded_output_sigma = perm.compute_permutation_lagrange(out_sigma, &domain);
        assert_eq!(encoded_output_sigma[0], Fr::one() * K2);
        assert_eq!(encoded_output_sigma[1], w * K2);
        assert_eq!(encoded_output_sigma[2], w_squared * K2);
        assert_eq!(encoded_output_sigma[3], w_cubed * K2);

        // check the fourth sigmas have been encoded properly
        // Out_sigma = {F0, F1, F2, F3, F4}
        // Should turn into {1 * K3, w * K3, w^2 * K3, w^3 * K3}
        let encoded_fourth_sigma = perm.compute_permutation_lagrange(fourth_sigma, &domain);
        assert_eq!(encoded_fourth_sigma[0], w * &K3);
        assert_eq!(encoded_fourth_sigma[1], w_squared * &K3);
        assert_eq!(encoded_fourth_sigma[2], w_cubed * &K3);
        assert_eq!(encoded_fourth_sigma[3], K3);

        let w_l = vec![Fr::from(2), Fr::from(2), Fr::from(2), Fr::from(2)];
        let w_r = vec![Fr::from(2), Fr::one(), Fr::one(), Fr::one()];
        let w_o = vec![Fr::one(), Fr::one(), Fr::one(), Fr::one()];
        let w_4 = vec![Fr::one(), Fr::one(), Fr::one(), Fr::one()];

        test_correct_permutation_poly(
            num_wire_mappings,
            perm,
            &domain,
            w_l.clone(),
            w_r.clone(),
            w_o.clone(),
            w_4.clone(),
        );
    }
    #[test]
    fn test_permutation_compute_sigmas() {
        let mut perm: Permutation = Permutation::new();

        let var_one = perm.new_variable();
        let var_two = perm.new_variable();
        let var_three = perm.new_variable();
        let var_four = perm.new_variable();

        let num_wire_mappings = 4;

        // Add four wire mappings
        perm.add_variables_to_map(var_one, var_one, var_two, var_four, 0);
        perm.add_variables_to_map(var_two, var_one, var_two, var_four, 1);
        perm.add_variables_to_map(var_three, var_three, var_one, var_four, 2);
        perm.add_variables_to_map(var_two, var_one, var_three, var_four, 3);

        /*
        Below is a sketch of the map created by adding the specific variables into the map

        var_one : {L0,R0, R1, O2, R3 }
        var_two : {O0, L1, O1, L3}
        var_three : {L2, R2, O3}
        var_four : {F0, F1, F2, F3}

        Left_Sigma : {0,1,2,3} -> {R0,O1,R2,O0}
        Right_Sigma : {0,1,2,3} -> {R1, O2, O3, L0}
        Out_Sigma : {0,1,2,3} -> {L1, L3, R3, L2}
        Fourth_Sigma : {0,1,2,3} -> {F0, F1, F2, F3}

        */
        let sigmas = perm.compute_sigma_permutations(num_wire_mappings);
        let left_sigma = &sigmas[0];
        let right_sigma = &sigmas[1];
        let out_sigma = &sigmas[2];
        let fourth_sigma = &sigmas[3];

        // Check the left sigma polynomial
        assert_eq!(left_sigma[0], WireData::Right(0));
        assert_eq!(left_sigma[1], WireData::Output(1));
        assert_eq!(left_sigma[2], WireData::Right(2));
        assert_eq!(left_sigma[3], WireData::Output(0));

        // Check the right sigma polynomial
        assert_eq!(right_sigma[0], WireData::Right(1));
        assert_eq!(right_sigma[1], WireData::Output(2));
        assert_eq!(right_sigma[2], WireData::Output(3));
        assert_eq!(right_sigma[3], WireData::Left(0));

        // Check the output sigma polynomial
        assert_eq!(out_sigma[0], WireData::Left(1));
        assert_eq!(out_sigma[1], WireData::Left(3));
        assert_eq!(out_sigma[2], WireData::Right(3));
        assert_eq!(out_sigma[3], WireData::Left(2));

        // Check the fourth sigma polynomial
        assert_eq!(fourth_sigma[0], WireData::Fourth(1));
        assert_eq!(fourth_sigma[1], WireData::Fourth(2));
        assert_eq!(fourth_sigma[2], WireData::Fourth(3));
        assert_eq!(fourth_sigma[3], WireData::Fourth(0));

        /*

        Check that the unique encodings of the sigma polynomials have been computed properly
        Left_Sigma : {R0,O1,R2,O0}
            When encoded using w, K1,K2,K3 we have {1 * K1, w * K2, w^2 *K1, w^3 * K2}

        Right_Sigma : {R1, O2, O3, L0}
            When encoded using w, K1,K2,K3 we have {1 * K1, w * K2, w^2 * K2, w^3}

        Out_Sigma : {L1, L3, R3, L2}
            When encoded using w, K1, K2,K3 we have {1, w , w^2 * K1, w^3}

        Fourth_Sigma : {0,1,2,3} -> {F0, F1, F2, F3}
            When encoded using w, K1, K2,K3 we have {1 * K3, w * K3, w^2 * K3, w^3 * K3}
        */
        let domain = EvaluationDomain::new(num_wire_mappings).unwrap();
        let w: Fr = domain.group_gen;
        let w_squared = w.pow(&[2, 0, 0, 0]);
        let w_cubed = w.pow(&[3, 0, 0, 0]);
        // check the left sigmas have been encoded properly
        let encoded_left_sigma = perm.compute_permutation_lagrange(left_sigma, &domain);
        assert_eq!(encoded_left_sigma[0], K1);
        assert_eq!(encoded_left_sigma[1], w * K2);
        assert_eq!(encoded_left_sigma[2], w_squared * K1);
        assert_eq!(encoded_left_sigma[3], Fr::one() * K2);

        // check the right sigmas have been encoded properly
        let encoded_right_sigma = perm.compute_permutation_lagrange(right_sigma, &domain);
        assert_eq!(encoded_right_sigma[0], w * K1);
        assert_eq!(encoded_right_sigma[1], w_squared * K2);
        assert_eq!(encoded_right_sigma[2], w_cubed * K2);
        assert_eq!(encoded_right_sigma[3], Fr::one());

        // check the output sigmas have been encoded properly
        let encoded_output_sigma = perm.compute_permutation_lagrange(out_sigma, &domain);
        assert_eq!(encoded_output_sigma[0], w);
        assert_eq!(encoded_output_sigma[1], w_cubed);
        assert_eq!(encoded_output_sigma[2], w_cubed * K1);
        assert_eq!(encoded_output_sigma[3], w_squared);
<<<<<<< HEAD
    }

    #[test]
    // Checks that when gamma = zero and beta = 1
    // root^3 * k_1 * k_2 / (left_sigma * right_sigma * out_sigma) == 1
    // If the encoding for the permutation does not have unique values then this test would fail
    fn test_permutation_encoding_has_unique_values() {
        let mut perm: Permutation = Permutation::new();

        let num_wire_mappings = 4;

        let var_one = perm.new_variable();
        let var_two = perm.new_variable();
        let var_three = perm.new_variable();

        // Add four wire mappings
        perm.add_variable_to_map(var_one, var_one, var_two, 0);
        perm.add_variable_to_map(var_two, var_one, var_two, 1);
        perm.add_variable_to_map(var_three, var_three, var_one, 2);
        perm.add_variable_to_map(var_two, var_one, var_three, 3);

        let domain = EvaluationDomain::new(num_wire_mappings).unwrap();

        let _ = perm.compute_sigma_polynomials(num_wire_mappings, &domain);

        let mut prod_left_sigma = Fr::one();
        for element in perm.left_sigma_mapping.unwrap().iter() {
            prod_left_sigma = prod_left_sigma * element;
        }
        let mut prod_right_sigma = Fr::one();
        for element in perm.right_sigma_mapping.unwrap().iter() {
            prod_right_sigma = prod_right_sigma * element;
        }
        let mut prod_out_sigma = Fr::one();
        for element in perm.out_sigma_mapping.unwrap().iter() {
            prod_out_sigma = prod_out_sigma * element;
        }

        let copy_grand_prod = prod_left_sigma * prod_right_sigma * prod_out_sigma;

        let mut identity_grand_prod = Fr::one();
        for element in domain.elements() {
            let root_cubed = element.pow(&[3, 0, 0, 0]);
            let prod = root_cubed * K1 * K2;
            identity_grand_prod = identity_grand_prod * prod;
        }

        assert_eq!(
            identity_grand_prod * copy_grand_prod.invert().unwrap(),
            Fr::one()
        );
=======

        // check the fourth sigmas have been encoded properly
        let encoded_fourth_sigma = perm.compute_permutation_lagrange(fourth_sigma, &domain);
        assert_eq!(encoded_fourth_sigma[0], w * &K3);
        assert_eq!(encoded_fourth_sigma[1], w_squared * &K3);
        assert_eq!(encoded_fourth_sigma[2], w_cubed * &K3);
        assert_eq!(encoded_fourth_sigma[3], K3);
>>>>>>> 34fd0d8e
    }

    #[test]
    fn test_basic_slow_permutation_poly() {
        let num_wire_mappings = 2;
        let mut perm = Permutation::new();
        let domain = EvaluationDomain::new(num_wire_mappings).unwrap();

        let var_one = perm.new_variable();
        let var_two = perm.new_variable();
        let var_three = perm.new_variable();
        let var_four = perm.new_variable();

        perm.add_variables_to_map(var_one, var_two, var_three, var_four, 0);
        perm.add_variables_to_map(var_three, var_two, var_one, var_four, 1);

        let w_l: Vec<_> = vec![Fr::one(), Fr::from(3)];
        let w_r: Vec<_> = vec![Fr::from(2), Fr::from(2)];
        let w_o: Vec<_> = vec![Fr::from(3), Fr::one()];
        let w_4: Vec<_> = vec![Fr::one(), Fr::one()];

        test_correct_permutation_poly(
            num_wire_mappings,
            perm,
            &domain,
            w_l.clone(),
            w_r.clone(),
            w_o.clone(),
            w_4.clone(),
        );
    }

    // shifts the polynomials by one root of unity
    fn shift_poly_by_one(z_coefficients: Vec<Fr>) -> Vec<Fr> {
        let mut shifted_z_coefficients = z_coefficients;
        shifted_z_coefficients.push(shifted_z_coefficients[0]);
        shifted_z_coefficients.remove(0);
        shifted_z_coefficients
    }

    fn test_correct_permutation_poly(
        n: usize,
        mut perm: Permutation,
        domain: &EvaluationDomain,
        w_l: Vec<Fr>,
        w_r: Vec<Fr>,
        w_o: Vec<Fr>,
        w_4: Vec<Fr>,
    ) {
        // 0. Generate beta and gamma challenges
        //
        let beta = random_scalar(&mut rand::thread_rng());
        let gamma = random_scalar(&mut rand::thread_rng());
        assert_ne!(gamma, beta);

        //1. Compute the permutation polynomial using both methods
        //
        perm.compute_sigma_polynomials(n, &domain);
        let (z_vec, numerator_components, denominator_components) = perm
            .compute_slow_permutation_poly(
                domain,
                w_l.clone().into_iter(),
                w_r.clone().into_iter(),
                w_o.clone().into_iter(),
                w_4.clone().into_iter(),
                &beta,
                &gamma,
            );

        let fast_z_vec =
            perm.compute_fast_permutation_poly(domain, &w_l, &w_r, &w_o, &w_4, &beta, &gamma);
        assert_eq!(fast_z_vec, z_vec);

        // 2. First we perform basic tests on the permutation vector
        //
        // Check that the vector has length `n` and that the first element is `1`
        assert_eq!(z_vec.len(), n);
        assert_eq!(&z_vec[0], &Fr::one());
        //
        // Check that the \prod{f_i} / \prod{g_i} = 1
        // Where f_i and g_i are the numerator and denominator components in the permutation polynomial
        let (mut a_0, mut b_0) = (Fr::one(), Fr::one());
        for n in numerator_components.iter() {
            a_0 = a_0 * n;
        }
        for n in denominator_components.iter() {
            b_0 = b_0 * n;
        }
        assert_eq!(a_0 * b_0.invert().unwrap(), Fr::one());

        //3. Now we perform the two checks that need to be done on the permutation polynomial (z)
        let z_poly = Polynomial::from_coefficients_vec(domain.ifft(&z_vec));
        //
        // Check that z(w^{n+1}) == z(1) == 1
        // This is the first check in the protocol
        assert_eq!(z_poly.evaluate(&Fr::one()), Fr::one());
        let n_plus_one = domain.elements().last().unwrap() * &domain.group_gen;
        assert_eq!(z_poly.evaluate(&n_plus_one), Fr::one());
        //
        // Check that when z is unblinded, it has the correct degree
        assert_eq!(z_poly.degree(), n - 1);
        //
        // Check relationship between z(X) and z(Xw)
        // This is the second check in the protocol
        let roots: Vec<_> = domain.elements().collect();

        for i in 1..roots.len() {
            let current_root = roots[i];
            let next_root = current_root * &domain.group_gen;

            let current_identity_perm_product = &numerator_components[i];
            assert_ne!(current_identity_perm_product, &Fr::zero());

            let current_copy_perm_product = &denominator_components[i];
            assert_ne!(current_copy_perm_product, &Fr::zero());

            assert_ne!(current_copy_perm_product, current_identity_perm_product);

            let z_eval = z_poly.evaluate(&current_root);
            assert_ne!(z_eval, Fr::zero());

            let z_eval_shifted = z_poly.evaluate(&next_root);
            assert_ne!(z_eval_shifted, Fr::zero());

            // Z(Xw) * copy_perm
            let lhs = z_eval_shifted * current_copy_perm_product;
            // Z(X) * iden_perm
            let rhs = z_eval * current_identity_perm_product;
            assert_eq!(
                lhs, rhs,
                "check failed at index: {}\'n lhs is : {:?} \n rhs is :{:?}",
                i, lhs, rhs
            );
        }

        // Test that the shifted polynomial is correct
        let shifted_z = shift_poly_by_one(fast_z_vec);
        let shifted_z_poly = Polynomial::from_coefficients_vec(domain.ifft(&shifted_z));
        for element in domain.elements() {
            let z_eval = z_poly.evaluate(&(element * domain.group_gen));
            let shifted_z_eval = shifted_z_poly.evaluate(&element);

            assert_eq!(z_eval, shifted_z_eval)
        }
    }
}

// bls_12-381 library does not provide a `random` method for Scalar
// We wil use this helper function to compensate
use rand_core::RngCore;
pub(crate) fn random_scalar<R: RngCore>(rng: &mut R) -> Scalar {
    Scalar::from_raw([
        rng.next_u64(),
        rng.next_u64(),
        rng.next_u64(),
        rng.next_u64(),
    ])
}<|MERGE_RESOLUTION|>--- conflicted
+++ resolved
@@ -241,7 +241,7 @@
         let beta_roots_K2_iter = domain.elements().map(|root| (K2 * beta) * root);
 
         // Compute beta * roots * K3
-        let beta_roots_K3_iter = domain.elements().map(|root| (K3 * beta) * &root);
+        let beta_roots_K3_iter = domain.elements().map(|root| (K3 * beta) * root);
 
         // Compute left_wire + gamma
         let wL_gamma: Vec<_> = w_l.map(|w| w + gamma).collect();
@@ -294,15 +294,10 @@
             // (w_O + beta * root * k_2 + gamma)
             let prod_c = beta_root_K2 + w_o_gamma;
 
-<<<<<<< HEAD
-            let mut prod = prod_a * prod_b;
-            prod = prod * prod_c;
-=======
             // (w_4 + beta * root * k_3 + gamma)
             let prod_d = beta_root_K3 + w_4_gamma;
 
             let mut prod = prod_a * prod_b * prod_c * prod_d;
->>>>>>> 34fd0d8e
 
             numerator_partial_components.push(prod);
 
@@ -340,15 +335,10 @@
             // (w_O + beta * root * k_2 + gamma)
             let prod_c = beta_out_sigma + w_o_gamma;
 
-<<<<<<< HEAD
-            let mut prod = prod_a * prod_b;
-            prod = prod * &prod_c;
-=======
             // (w_4 + beta * root * k_3 + gamma)
-            let prod_d = beta_fourth_sigma + &w_4_gamma;
+            let prod_d = beta_fourth_sigma + w_4_gamma;
 
             let mut prod = prod_a * prod_b * prod_c * prod_d;
->>>>>>> 34fd0d8e
 
             denominator_partial_components.push(prod);
 
@@ -496,15 +486,6 @@
                     let ac4 = w_4_gamma + &beta_root_K3;
 
                     // 1 / w_j + beta * sigma(j) + gamma
-<<<<<<< HEAD
-                    let ac4 = (w_l_gamma + beta_left_sigma).invert().unwrap();
-
-                    // 1 / w_{n+j} + beta * sigma(n+j) + gamma
-                    let ac5 = (w_r_gamma + beta_right_sigma).invert().unwrap();
-
-                    // 1 / w_{2n+j} + beta * sigma(2n+j) + gamma
-                    let ac6 = (w_o_gamma + beta_out_sigma).invert().unwrap();
-=======
                     let ac5 = (w_l_gamma + &beta_left_sigma).invert().unwrap();
 
                     // 1 / w_{n+j} + beta * sigma(n+j) + gamma
@@ -515,7 +496,6 @@
 
                     // 1 / w_{3n+j} + beta * sigma(3n+j) + gamma
                     let ac8 = (w_4_gamma + &beta_fourth_sigma).invert().unwrap();
->>>>>>> 34fd0d8e
 
                     (ac1, ac2, ac3, ac4, ac5, ac6, ac7, ac8)
                 },
@@ -552,23 +532,14 @@
         );
         let product_acumulated_components: Vec<_> = accumulator_components
             .map(move |current_component| {
-<<<<<<< HEAD
                 prev.0 *= current_component.0;
                 prev.1 *= current_component.1;
                 prev.2 *= current_component.2;
                 prev.3 *= current_component.3;
                 prev.4 *= current_component.4;
                 prev.5 *= current_component.5;
-=======
-                prev.0 *= &current_component.0;
-                prev.1 *= &current_component.1;
-                prev.2 *= &current_component.2;
-                prev.3 *= &current_component.3;
-                prev.4 *= &current_component.4;
-                prev.5 *= &current_component.5;
-                prev.6 *= &current_component.6;
-                prev.7 *= &current_component.7;
->>>>>>> 34fd0d8e
+                prev.6 *= current_component.6;
+                prev.7 *= current_component.7;
 
                 prev
             })
@@ -586,23 +557,14 @@
             .par_iter()
             .map(move |current_component| {
                 let mut prev = Scalar::one();
-<<<<<<< HEAD
                 prev *= current_component.0;
                 prev *= current_component.1;
                 prev *= current_component.2;
                 prev *= current_component.3;
                 prev *= current_component.4;
                 prev *= current_component.5;
-=======
-                prev *= &current_component.0;
-                prev *= &current_component.1;
-                prev *= &current_component.2;
-                prev *= &current_component.3;
-                prev *= &current_component.4;
-                prev *= &current_component.5;
-                prev *= &current_component.6;
-                prev *= &current_component.7;
->>>>>>> 34fd0d8e
+                prev *= current_component.6;
+                prev *= current_component.7;
 
                 prev
             })
@@ -882,67 +844,13 @@
         assert_eq!(encoded_output_sigma[1], w_cubed);
         assert_eq!(encoded_output_sigma[2], w_cubed * K1);
         assert_eq!(encoded_output_sigma[3], w_squared);
-<<<<<<< HEAD
-    }
-
-    #[test]
-    // Checks that when gamma = zero and beta = 1
-    // root^3 * k_1 * k_2 / (left_sigma * right_sigma * out_sigma) == 1
-    // If the encoding for the permutation does not have unique values then this test would fail
-    fn test_permutation_encoding_has_unique_values() {
-        let mut perm: Permutation = Permutation::new();
-
-        let num_wire_mappings = 4;
-
-        let var_one = perm.new_variable();
-        let var_two = perm.new_variable();
-        let var_three = perm.new_variable();
-
-        // Add four wire mappings
-        perm.add_variable_to_map(var_one, var_one, var_two, 0);
-        perm.add_variable_to_map(var_two, var_one, var_two, 1);
-        perm.add_variable_to_map(var_three, var_three, var_one, 2);
-        perm.add_variable_to_map(var_two, var_one, var_three, 3);
-
-        let domain = EvaluationDomain::new(num_wire_mappings).unwrap();
-
-        let _ = perm.compute_sigma_polynomials(num_wire_mappings, &domain);
-
-        let mut prod_left_sigma = Fr::one();
-        for element in perm.left_sigma_mapping.unwrap().iter() {
-            prod_left_sigma = prod_left_sigma * element;
-        }
-        let mut prod_right_sigma = Fr::one();
-        for element in perm.right_sigma_mapping.unwrap().iter() {
-            prod_right_sigma = prod_right_sigma * element;
-        }
-        let mut prod_out_sigma = Fr::one();
-        for element in perm.out_sigma_mapping.unwrap().iter() {
-            prod_out_sigma = prod_out_sigma * element;
-        }
-
-        let copy_grand_prod = prod_left_sigma * prod_right_sigma * prod_out_sigma;
-
-        let mut identity_grand_prod = Fr::one();
-        for element in domain.elements() {
-            let root_cubed = element.pow(&[3, 0, 0, 0]);
-            let prod = root_cubed * K1 * K2;
-            identity_grand_prod = identity_grand_prod * prod;
-        }
-
-        assert_eq!(
-            identity_grand_prod * copy_grand_prod.invert().unwrap(),
-            Fr::one()
-        );
-=======
 
         // check the fourth sigmas have been encoded properly
         let encoded_fourth_sigma = perm.compute_permutation_lagrange(fourth_sigma, &domain);
-        assert_eq!(encoded_fourth_sigma[0], w * &K3);
-        assert_eq!(encoded_fourth_sigma[1], w_squared * &K3);
-        assert_eq!(encoded_fourth_sigma[2], w_cubed * &K3);
+        assert_eq!(encoded_fourth_sigma[0], w * K3);
+        assert_eq!(encoded_fourth_sigma[1], w_squared * K3);
+        assert_eq!(encoded_fourth_sigma[2], w_cubed * K3);
         assert_eq!(encoded_fourth_sigma[3], K3);
->>>>>>> 34fd0d8e
     }
 
     #[test]
