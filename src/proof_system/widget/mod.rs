// This Source Code Form is subject to the terms of the Mozilla Public
// License, v. 2.0. If a copy of the MPL was not distributed with this
// file, You can obtain one at http://mozilla.org/MPL/2.0/.
//
// Copyright (c) DUSK NETWORK. All rights reserved.

pub mod arithmetic;
pub mod ecc;
pub mod logic;
pub mod permutation;
pub mod range;

use crate::fft::Evaluations;
use crate::transcript::TranscriptProtocol;
use anyhow::{Error, Result};
use merlin::Transcript;
use serde::de::Visitor;
use serde::{self, Deserialize, Deserializer, Serialize, Serializer};

/// PLONK circuit proving key
#[derive(Debug, PartialEq, Eq, Clone)]
pub struct ProverKey {
    /// Circuit size
    pub n: usize,
    /// ProverKey for arithmetic gate
    pub arithmetic: arithmetic::ProverKey,
    /// ProverKey for logic gate
    pub logic: logic::ProverKey,
    /// ProverKey for range gate
    pub range: range::ProverKey,
    /// ProverKey for fixed base curve addition gates
    pub fixed_base: ecc::scalar_mul::fixed_base::ProverKey,
    /// ProverKey for permutation checks
    pub permutation: permutation::ProverKey,
    /// ProverKey for variable base curve addition gates
    pub variable_base: ecc::curve_addition::ProverKey,
    // Pre-processes the 4n Evaluations for the vanishing polynomial, so they do not
    // need to be computed at the proving stage.
    // Note: With this, we can combine all parts of the quotient polynomial in their evaluation phase and
    // divide by the quotient polynomial without having to perform IFFT
    pub(crate) v_h_coset_4n: Evaluations,
}

/// PLONK circuit verification key
#[derive(Debug, PartialEq, Eq, Copy, Clone)]
pub struct VerifierKey {
    /// Circuit size
    pub n: usize,
    /// VerifierKey for arithmetic gates
    pub arithmetic: arithmetic::VerifierKey,
    /// VerifierKey for logic gates
    pub logic: logic::VerifierKey,
    /// VerifierKey for range gates
    pub range: range::VerifierKey,
    /// VerifierKey for fixed base curve addition gates
    pub fixed_base: ecc::scalar_mul::fixed_base::VerifierKey,
    /// VerifierKey for variable base curve addition gates
    pub variable_base: ecc::curve_addition::VerifierKey,
    /// VerifierKey for permutation checks
    pub permutation: permutation::VerifierKey,
}

impl_serde!(ProverKey);
impl_serde!(VerifierKey);

impl VerifierKey {
    /// Serialises a VerifierKey to bytes
    pub fn to_bytes(&self) -> Vec<u8> {
        use crate::serialisation::{write_commitment, write_u64};

        let mut bytes = Vec::with_capacity(VerifierKey::serialized_size());

        // Circuit size
        // Assuming that circuits will not exceed 2^64 we cast `usize` to `u64`
        write_u64(self.n as u64, &mut bytes);

        // Arithmetic

        write_commitment(&self.arithmetic.q_m, &mut bytes);
        write_commitment(&self.arithmetic.q_l, &mut bytes);
        write_commitment(&self.arithmetic.q_r, &mut bytes);
        write_commitment(&self.arithmetic.q_o, &mut bytes);
        write_commitment(&self.arithmetic.q_4, &mut bytes);
        write_commitment(&self.arithmetic.q_c, &mut bytes);
        write_commitment(&self.arithmetic.q_arith, &mut bytes);

        // Logic
        write_commitment(&self.logic.q_logic, &mut bytes);

        // Range
        write_commitment(&self.range.q_range, &mut bytes);

        // Fixed base scalar mul
        write_commitment(&self.fixed_base.q_fixed_group_add, &mut bytes);

        // Curve addition
        write_commitment(&self.variable_base.q_variable_group_add, &mut bytes);

        // Perm
        write_commitment(&self.permutation.left_sigma, &mut bytes);
        write_commitment(&self.permutation.right_sigma, &mut bytes);
        write_commitment(&self.permutation.out_sigma, &mut bytes);
        write_commitment(&self.permutation.fourth_sigma, &mut bytes);

        bytes
    }

    /// Deserialise a slice of bytes into a VerifierKey
    pub fn from_bytes(bytes: &[u8]) -> Result<VerifierKey, Error> {
        use crate::serialisation::{read_commitment, read_u64};

<<<<<<< HEAD
        assert_eq!(bytes.len(), VerifierKey::serialized_size());

=======
>>>>>>> b2c69797
        let (n, rest) = read_u64(bytes)?;

        let (q_m, rest) = read_commitment(rest)?;
        let (q_l, rest) = read_commitment(rest)?;
        let (q_r, rest) = read_commitment(rest)?;
        let (q_o, rest) = read_commitment(rest)?;
        let (q_4, rest) = read_commitment(rest)?;
        let (q_c, rest) = read_commitment(rest)?;
        let (q_arith, rest) = read_commitment(rest)?;

        let (q_logic, rest) = read_commitment(rest)?;

        let (q_range, rest) = read_commitment(rest)?;

        let (q_fixed_group_add, rest) = read_commitment(rest)?;

        let (q_variable_group_add, rest) = read_commitment(rest)?;

        let (left_sigma, rest) = read_commitment(rest)?;
        let (right_sigma, rest) = read_commitment(rest)?;
        let (out_sigma, rest) = read_commitment(rest)?;
        let (fourth_sigma, _) = read_commitment(rest)?;

        let arithmetic = arithmetic::VerifierKey {
            q_m,
            q_l,
            q_r,
            q_o,
            q_4,
            q_c,
            q_arith,
        };
        let logic = logic::VerifierKey { q_c, q_logic };
        let range = range::VerifierKey { q_range };
        let fixed_base = ecc::scalar_mul::fixed_base::VerifierKey {
            q_fixed_group_add,
            q_l,
            q_r,
        };

        let variable_base = ecc::curve_addition::VerifierKey {
            q_variable_group_add,
        };

        let permutation = permutation::VerifierKey {
            left_sigma,
            right_sigma,
            out_sigma,
            fourth_sigma,
        };

        let verifier_key = VerifierKey {
            n: n as usize,
            arithmetic,
            logic,
            range,
            variable_base,
            fixed_base,
            permutation,
        };
        Ok(verifier_key)
    }

    /// Return the serialized size of a [`VerifierKey`]
    pub const fn serialized_size() -> usize {
        const N_SIZE: usize = 8;
        const NUM_COMMITMENTS: usize = 15;
        const COMMITMENT_SIZE: usize = 48;
        N_SIZE + NUM_COMMITMENTS * COMMITMENT_SIZE
    }

    /// Adds the circuit description to the transcript
    pub(crate) fn seed_transcript(&self, transcript: &mut Transcript) {
        transcript.append_commitment(b"q_m", &self.arithmetic.q_m);
        transcript.append_commitment(b"q_l", &self.arithmetic.q_l);
        transcript.append_commitment(b"q_r", &self.arithmetic.q_r);
        transcript.append_commitment(b"q_o", &self.arithmetic.q_o);
        transcript.append_commitment(b"q_c", &self.arithmetic.q_c);
        transcript.append_commitment(b"q_4", &self.arithmetic.q_4);
        transcript.append_commitment(b"q_arith", &self.arithmetic.q_arith);
        transcript.append_commitment(b"q_range", &self.range.q_range);
        transcript.append_commitment(b"q_logic", &self.logic.q_logic);
        transcript.append_commitment(
            b"q_variable_group_add",
            &self.variable_base.q_variable_group_add,
        );
        transcript.append_commitment(b"q_fixed_group_add", &self.fixed_base.q_fixed_group_add);

        transcript.append_commitment(b"left_sigma", &self.permutation.left_sigma);
        transcript.append_commitment(b"right_sigma", &self.permutation.right_sigma);
        transcript.append_commitment(b"out_sigma", &self.permutation.out_sigma);
        transcript.append_commitment(b"fourth_sigma", &self.permutation.fourth_sigma);

        // Append circuit size to transcript
        transcript.circuit_domain_sep(self.n as u64);
    }
}

impl ProverKey {
    /// Serialises a ProverKey struct into bytes
    pub fn to_bytes(&self) -> Vec<u8> {
        use crate::serialisation::{write_evaluations, write_polynomial, write_u64};

        let mut bytes = Vec::with_capacity(ProverKey::serialized_size(self.n));

        write_u64(self.n as u64, &mut bytes);

        // Arithmetic
        write_polynomial(&self.arithmetic.q_m.0, &mut bytes);
        write_evaluations(&self.arithmetic.q_m.1, &mut bytes);

        write_polynomial(&self.arithmetic.q_l.0, &mut bytes);
        write_evaluations(&self.arithmetic.q_l.1, &mut bytes);

        write_polynomial(&self.arithmetic.q_r.0, &mut bytes);
        write_evaluations(&self.arithmetic.q_r.1, &mut bytes);

        write_polynomial(&self.arithmetic.q_o.0, &mut bytes);
        write_evaluations(&self.arithmetic.q_o.1, &mut bytes);

        write_polynomial(&self.arithmetic.q_4.0, &mut bytes);
        write_evaluations(&self.arithmetic.q_4.1, &mut bytes);

        write_polynomial(&self.arithmetic.q_c.0, &mut bytes);
        write_evaluations(&self.arithmetic.q_c.1, &mut bytes);

        write_polynomial(&self.arithmetic.q_arith.0, &mut bytes);
        write_evaluations(&self.arithmetic.q_arith.1, &mut bytes);

        // Logic
        write_polynomial(&self.logic.q_logic.0, &mut bytes);
        write_evaluations(&self.logic.q_logic.1, &mut bytes);

        // Range
        write_polynomial(&self.range.q_range.0, &mut bytes);
        write_evaluations(&self.range.q_range.1, &mut bytes);

        // BlsScalar multiplication
        write_polynomial(&self.fixed_base.q_fixed_group_add.0, &mut bytes);
        write_evaluations(&self.fixed_base.q_fixed_group_add.1, &mut bytes);

        // Curve addition
        write_polynomial(&self.variable_base.q_variable_group_add.0, &mut bytes);
        write_evaluations(&self.variable_base.q_variable_group_add.1, &mut bytes);

        // Permutation
        write_polynomial(&self.permutation.left_sigma.0, &mut bytes);
        write_evaluations(&self.permutation.left_sigma.1, &mut bytes);

        write_polynomial(&self.permutation.right_sigma.0, &mut bytes);
        write_evaluations(&self.permutation.right_sigma.1, &mut bytes);

        write_polynomial(&self.permutation.out_sigma.0, &mut bytes);
        write_evaluations(&self.permutation.out_sigma.1, &mut bytes);

        write_polynomial(&self.permutation.fourth_sigma.0, &mut bytes);
        write_evaluations(&self.permutation.fourth_sigma.1, &mut bytes);
        write_evaluations(&self.permutation.linear_evaluations, &mut bytes);

        write_evaluations(&self.v_h_coset_4n, &mut bytes);

        bytes
    }
    /// Deserialises a slice of bytes into a ProverKey
    pub fn from_bytes(bytes: &[u8]) -> Result<ProverKey, Error> {
        use crate::serialisation::{read_evaluations, read_polynomial, read_u64};

        let (n, rest) = read_u64(bytes)?;
        let domain = crate::fft::EvaluationDomain::new((4 * n) as usize).unwrap();

        let (q_m_poly, rest) = read_polynomial(&rest)?;
        let (q_m_evals, rest) = read_evaluations(domain, &rest)?;
        let q_m = (q_m_poly, q_m_evals);

        let (q_l_poly, rest) = read_polynomial(&rest)?;
        let (q_l_evals, rest) = read_evaluations(domain, &rest)?;
        let q_l = (q_l_poly, q_l_evals);

        let (q_r_poly, rest) = read_polynomial(&rest)?;
        let (q_r_evals, rest) = read_evaluations(domain, &rest)?;
        let q_r = (q_r_poly, q_r_evals);

        let (q_o_poly, rest) = read_polynomial(&rest)?;
        let (q_o_evals, rest) = read_evaluations(domain, &rest)?;
        let q_o = (q_o_poly, q_o_evals);

        let (q_4_poly, rest) = read_polynomial(&rest)?;
        let (q_4_evals, rest) = read_evaluations(domain, &rest)?;
        let q_4 = (q_4_poly, q_4_evals);

        let (q_c_poly, rest) = read_polynomial(&rest)?;
        let (q_c_evals, rest) = read_evaluations(domain, &rest)?;
        let q_c = (q_c_poly, q_c_evals);

        let (q_arith_poly, rest) = read_polynomial(&rest)?;
        let (q_arith_evals, rest) = read_evaluations(domain, &rest)?;
        let q_arith = (q_arith_poly, q_arith_evals);

        let (q_logic_poly, rest) = read_polynomial(&rest)?;
        let (q_logic_evals, rest) = read_evaluations(domain, &rest)?;
        let q_logic = (q_logic_poly, q_logic_evals);

        let (q_range_poly, rest) = read_polynomial(&rest)?;
        let (q_range_evals, rest) = read_evaluations(domain, &rest)?;
        let q_range = (q_range_poly, q_range_evals);

        let (q_fixed_group_add_poly, rest) = read_polynomial(&rest)?;
        let (q_fixed_group_add_evals, rest) = read_evaluations(domain, &rest)?;
        let q_fixed_group_add = (q_fixed_group_add_poly, q_fixed_group_add_evals);

        let (q_variable_group_add_poly, rest) = read_polynomial(&rest)?;
        let (q_variable_group_add_evals, rest) = read_evaluations(domain, &rest)?;
        let q_variable_group_add = (q_variable_group_add_poly, q_variable_group_add_evals);

        let (left_sigma_poly, rest) = read_polynomial(&rest)?;
        let (left_sigma_evals, rest) = read_evaluations(domain, &rest)?;
        let left_sigma = (left_sigma_poly, left_sigma_evals);

        let (right_sigma_poly, rest) = read_polynomial(&rest)?;
        let (right_sigma_evals, rest) = read_evaluations(domain, &rest)?;
        let right_sigma = (right_sigma_poly, right_sigma_evals);

        let (out_sigma_poly, rest) = read_polynomial(&rest)?;
        let (out_sigma_evals, rest) = read_evaluations(domain, &rest)?;
        let out_sigma = (out_sigma_poly, out_sigma_evals);

        let (fourth_sigma_poly, rest) = read_polynomial(&rest)?;
        let (fourth_sigma_evals, rest) = read_evaluations(domain, &rest)?;
        let fourth_sigma = (fourth_sigma_poly, fourth_sigma_evals);
        let (linear_evaluations, rest) = read_evaluations(domain, rest)?;

        let (v_h_coset_4n, _) = read_evaluations(domain, rest)?;

        let arithmetic = arithmetic::ProverKey {
            q_m,
            q_l: q_l.clone(),
            q_r: q_r.clone(),
            q_o,
            q_c: q_c.clone(),
            q_4,
            q_arith,
        };

        let logic = logic::ProverKey {
            q_logic,
            q_c: q_c.clone(),
        };

        let range = range::ProverKey { q_range };

        let fixed_base = ecc::scalar_mul::fixed_base::ProverKey {
            q_fixed_group_add,
            q_l,
            q_r,
            q_c,
        };

        let permutation = permutation::ProverKey {
            left_sigma,
            right_sigma,
            out_sigma,
            fourth_sigma,
            linear_evaluations,
        };

        let variable_base = ecc::curve_addition::ProverKey {
            q_variable_group_add,
        };

        let prover_key = ProverKey {
            n: n as usize,
            arithmetic,
            logic,
            range,
            fixed_base,
            variable_base,
            permutation,
            v_h_coset_4n,
        };

        Ok(prover_key)
    }

    fn serialized_size(n: usize) -> usize {
        const SIZE_SCALAR: usize = 32;

        const NUM_POLYNOMIALS: usize = 15;
        let num_poly_scalars = n;

        const NUM_EVALUATIONS: usize = 16;
        let num_eval_scalars = 4 * n;

        (NUM_POLYNOMIALS * num_poly_scalars * SIZE_SCALAR)
            + (NUM_EVALUATIONS * num_eval_scalars * SIZE_SCALAR)
    }

    pub(crate) fn v_h_coset_4n(&self) -> &Evaluations {
        &self.v_h_coset_4n
    }
}

#[cfg(test)]
mod test {
    use super::*;
    use crate::fft::{EvaluationDomain, Polynomial};
    use dusk_bls12_381::BlsScalar;

    fn rand_poly_eval(n: usize) -> (Polynomial, Evaluations) {
        let polynomial = Polynomial::rand(n, &mut rand::thread_rng());
        (polynomial, rand_evaluations(n))
    }

    fn rand_evaluations(n: usize) -> Evaluations {
        let domain = EvaluationDomain::new(4 * n).unwrap();
        let values: Vec<_> = (0..4 * n)
            .map(|_| BlsScalar::random(&mut rand::thread_rng()))
            .collect();
        let evaluations = Evaluations::from_vec_and_domain(values, domain);
        evaluations
    }

    #[test]
    fn test_serialise_deserialise_prover_key() {
        let n = 2usize.pow(5);

        let q_m = rand_poly_eval(n);
        let q_l = rand_poly_eval(n);
        let q_r = rand_poly_eval(n);
        let q_o = rand_poly_eval(n);
        let q_c = rand_poly_eval(n);
        let q_4 = rand_poly_eval(n);
        let q_arith = rand_poly_eval(n);

        let q_logic = rand_poly_eval(n);

        let q_range = rand_poly_eval(n);

        let q_fixed_group_add = rand_poly_eval(n);

        let q_variable_group_add = rand_poly_eval(n);

        let left_sigma = rand_poly_eval(n);
        let right_sigma = rand_poly_eval(n);
        let out_sigma = rand_poly_eval(n);
        let fourth_sigma = rand_poly_eval(n);
        let linear_evaluations = rand_evaluations(n);

        let v_h_coset_4n = rand_evaluations(n);

        let arithmetic = arithmetic::ProverKey {
            q_m,
            q_l: q_l.clone(),
            q_r: q_r.clone(),
            q_o,
            q_c: q_c.clone(),
            q_4,
            q_arith,
        };

        let logic = logic::ProverKey {
            q_logic,
            q_c: q_c.clone(),
        };

        let range = range::ProverKey { q_range };

        let fixed_base = ecc::scalar_mul::fixed_base::ProverKey {
            q_fixed_group_add,
            q_l,
            q_r,
            q_c,
        };

        let permutation = permutation::ProverKey {
            left_sigma,
            right_sigma,
            out_sigma,
            fourth_sigma,
            linear_evaluations,
        };

        let variable_base = ecc::curve_addition::ProverKey {
            q_variable_group_add,
        };

        let prover_key = ProverKey {
            arithmetic,
            logic,
            fixed_base,
            range,
            variable_base,
            permutation,
            v_h_coset_4n,
            n,
        };

        let prover_key_bytes = prover_key.to_bytes();
        let pk = ProverKey::from_bytes(&prover_key_bytes).unwrap();

        assert_eq!(pk, prover_key);
    }

    #[test]
    fn test_serialise_deserialise_verifier_key() {
        use crate::commitment_scheme::kzg10::Commitment;
        use dusk_bls12_381::G1Affine;

        let n = 2usize.pow(5);

        let q_m = Commitment::from_affine(G1Affine::generator());
        let q_l = Commitment::from_affine(G1Affine::generator());
        let q_r = Commitment::from_affine(G1Affine::generator());
        let q_o = Commitment::from_affine(G1Affine::generator());
        let q_c = Commitment::from_affine(G1Affine::generator());
        let q_4 = Commitment::from_affine(G1Affine::generator());
        let q_arith = Commitment::from_affine(G1Affine::generator());

        let q_range = Commitment::from_affine(G1Affine::generator());

        let q_fixed_group_add = Commitment::from_affine(G1Affine::generator());
        let q_variable_group_add = Commitment::from_affine(G1Affine::generator());

        let q_logic = Commitment::from_affine(G1Affine::generator());

        let left_sigma = Commitment::from_affine(G1Affine::generator());
        let right_sigma = Commitment::from_affine(G1Affine::generator());
        let out_sigma = Commitment::from_affine(G1Affine::generator());
        let fourth_sigma = Commitment::from_affine(G1Affine::generator());

        let arithmetic = arithmetic::VerifierKey {
            q_m,
            q_l,
            q_r,
            q_o,
            q_c,
            q_4,
            q_arith,
        };

        let logic = logic::VerifierKey { q_logic, q_c };

        let range = range::VerifierKey { q_range };

        let fixed_base = ecc::scalar_mul::fixed_base::VerifierKey {
            q_fixed_group_add,
            q_l,
            q_r,
        };
        let variable_base = ecc::curve_addition::VerifierKey {
            q_variable_group_add,
        };

        let permutation = permutation::VerifierKey {
            left_sigma,
            right_sigma,
            out_sigma,
            fourth_sigma,
        };

        let verifier_key = VerifierKey {
            n,
            arithmetic,
            logic,
            range,
            fixed_base,
            variable_base,
            permutation,
        };

        let verifier_key_bytes = verifier_key.to_bytes();
        let got = VerifierKey::from_bytes(&verifier_key_bytes).unwrap();

        assert_eq!(got, verifier_key);
    }
}<|MERGE_RESOLUTION|>--- conflicted
+++ resolved
@@ -109,11 +109,6 @@
     pub fn from_bytes(bytes: &[u8]) -> Result<VerifierKey, Error> {
         use crate::serialisation::{read_commitment, read_u64};
 
-<<<<<<< HEAD
-        assert_eq!(bytes.len(), VerifierKey::serialized_size());
-
-=======
->>>>>>> b2c69797
         let (n, rest) = read_u64(bytes)?;
 
         let (q_m, rest) = read_commitment(rest)?;
