// This Source Code Form is subject to the terms of the Mozilla Public
// License, v. 2.0. If a copy of the MPL was not distributed with this
// file, You can obtain one at http://mozilla.org/MPL/2.0/.
//
// Copyright (c) DUSK NETWORK. All rights reserved.

pub mod arithmetic;
pub mod ecc;
pub mod logic;
pub mod lookup;
pub mod permutation;
pub mod range;
use crate::commitment_scheme::kzg10::Commitment;
use dusk_bytes::{DeserializableSlice, Serializable};

<<<<<<< HEAD
use crate::fft::Evaluations;
use crate::transcript::TranscriptProtocol;
use anyhow::{Error, Result};
use merlin::Transcript;

/// PLONK circuit proving key
#[derive(Debug, PartialEq, Eq, Clone)]
pub struct ProverKey {
    /// Circuit size
    pub n: usize,
    /// ProverKey for arithmetic gate
    pub arithmetic: arithmetic::ProverKey,
    /// ProverKey for logic gate
    pub logic: logic::ProverKey,
    /// ProverKey for range gate
    pub range: range::ProverKey,
    /// ProverKey for fixed base curve multiplication gates
    pub fixed_base: ecc::scalar_mul::fixed_base::ProverKey,
    /// ProverKey for permutation checks
    pub permutation: permutation::ProverKey,
    /// ProverKey for variable base curve addition gates
    pub variable_base: ecc::curve_addition::ProverKey,
    /// ProverKey for lookup operations
    pub lookup: lookup::ProverKey,

    // Pre-processes the 4n Evaluations for the vanishing polynomial, so they do not
    // need to be computed at the proving stage.
    // Note: With this, we can combine all parts of the quotient polynomial in their evaluation phase and
    // divide by the quotient polynomial without having to perform IFFT
    pub(crate) v_h_coset_4n: Evaluations,
}

/// Plookup circuit verification key
#[derive(Debug, PartialEq, Eq, Clone)]
=======
/// PLONK circuit Verification Key.
///
/// This structure is used by the Verifier in order to verify a
/// [`Proof`](super::Proof).
#[derive(Debug, PartialEq, Eq, Copy, Clone)]
>>>>>>> d3412cec
pub struct VerifierKey {
    /// Circuit size (not padded to a power of two).
    pub(crate) n: usize,
    /// VerifierKey for arithmetic gates
    pub(crate) arithmetic: arithmetic::VerifierKey,
    /// VerifierKey for logic gates
    pub(crate) logic: logic::VerifierKey,
    /// VerifierKey for range gates
    pub(crate) range: range::VerifierKey,
    /// VerifierKey for fixed base curve addition gates
    pub(crate) fixed_base: ecc::scalar_mul::fixed_base::VerifierKey,
    /// VerifierKey for variable base curve addition gates
<<<<<<< HEAD
    pub variable_base: ecc::curve_addition::VerifierKey,
    /// VerifierKey for lookup operations
    pub lookup: lookup::VerifierKey,
=======
    pub(crate) variable_base: ecc::curve_addition::VerifierKey,
>>>>>>> d3412cec
    /// VerifierKey for permutation checks
    pub(crate) permutation: permutation::VerifierKey,
}

<<<<<<< HEAD
impl VerifierKey {
    /// Serialises a VerifierKey to bytes
    pub fn to_bytes(&self) -> Vec<u8> {
        use crate::serialisation::{write_commitment, write_u64};

        let mut bytes = Vec::with_capacity(VerifierKey::serialised_size());

        // Circuit size
        // Assuming that circuits will not exceed 2^64 we cast `usize` to `u64`
        write_u64(self.n as u64, &mut bytes);

        // Arithmetic

        write_commitment(&self.arithmetic.q_m, &mut bytes);
        write_commitment(&self.arithmetic.q_l, &mut bytes);
        write_commitment(&self.arithmetic.q_r, &mut bytes);
        write_commitment(&self.arithmetic.q_o, &mut bytes);
        write_commitment(&self.arithmetic.q_4, &mut bytes);
        write_commitment(&self.arithmetic.q_c, &mut bytes);
        write_commitment(&self.arithmetic.q_arith, &mut bytes);

        // Logic
        write_commitment(&self.logic.q_logic, &mut bytes);

        // Range
        write_commitment(&self.range.q_range, &mut bytes);

        // Fixed base scalar mul
        write_commitment(&self.fixed_base.q_fixed_group_add, &mut bytes);

        // Curve addition
        write_commitment(&self.variable_base.q_variable_group_add, &mut bytes);

        // Lookup
        write_commitment(&self.lookup.q_lookup, &mut bytes);

        write_commitment(&self.lookup.table_1, &mut bytes);
        write_commitment(&self.lookup.table_2, &mut bytes);
        write_commitment(&self.lookup.table_3, &mut bytes);
        write_commitment(&self.lookup.table_4, &mut bytes);

        // Perm
        write_commitment(&self.permutation.left_sigma, &mut bytes);
        write_commitment(&self.permutation.right_sigma, &mut bytes);
        write_commitment(&self.permutation.out_sigma, &mut bytes);
        write_commitment(&self.permutation.fourth_sigma, &mut bytes);

        bytes
=======
impl Serializable<{ 15 * Commitment::SIZE + u64::SIZE }> for VerifierKey {
    type Error = dusk_bytes::Error;

    #[allow(unused_must_use)]
    fn to_bytes(&self) -> [u8; Self::SIZE] {
        use dusk_bytes::Write;
        let mut buff = [0u8; Self::SIZE];
        let mut writer = &mut buff[..];

        writer.write(&(self.n as u64).to_bytes());
        writer.write(&self.arithmetic.q_m.to_bytes());
        writer.write(&self.arithmetic.q_l.to_bytes());
        writer.write(&self.arithmetic.q_r.to_bytes());
        writer.write(&self.arithmetic.q_o.to_bytes());
        writer.write(&self.arithmetic.q_4.to_bytes());
        writer.write(&self.arithmetic.q_c.to_bytes());
        writer.write(&self.arithmetic.q_arith.to_bytes());
        writer.write(&self.logic.q_logic.to_bytes());
        writer.write(&self.range.q_range.to_bytes());
        writer.write(&self.fixed_base.q_fixed_group_add.to_bytes());
        writer.write(&self.variable_base.q_variable_group_add.to_bytes());
        writer.write(&self.permutation.left_sigma.to_bytes());
        writer.write(&self.permutation.right_sigma.to_bytes());
        writer.write(&self.permutation.out_sigma.to_bytes());
        writer.write(&self.permutation.fourth_sigma.to_bytes());

        buff
>>>>>>> d3412cec
    }

    fn from_bytes(buf: &[u8; Self::SIZE]) -> Result<VerifierKey, Self::Error> {
        let mut buffer = &buf[..];

        Ok(Self::from_polynomial_commitments(
            u64::from_reader(&mut buffer)? as usize,
            Commitment::from_reader(&mut buffer)?,
            Commitment::from_reader(&mut buffer)?,
            Commitment::from_reader(&mut buffer)?,
            Commitment::from_reader(&mut buffer)?,
            Commitment::from_reader(&mut buffer)?,
            Commitment::from_reader(&mut buffer)?,
            Commitment::from_reader(&mut buffer)?,
            Commitment::from_reader(&mut buffer)?,
            Commitment::from_reader(&mut buffer)?,
            Commitment::from_reader(&mut buffer)?,
            Commitment::from_reader(&mut buffer)?,
            Commitment::from_reader(&mut buffer)?,
            Commitment::from_reader(&mut buffer)?,
            Commitment::from_reader(&mut buffer)?,
            Commitment::from_reader(&mut buffer)?,
        ))
    }
}

<<<<<<< HEAD
        let (q_lookup, rest) = read_commitment(rest)?;

        let (table_1, rest) = read_commitment(rest)?;
        let (table_2, rest) = read_commitment(rest)?;
        let (table_3, rest) = read_commitment(rest)?;
        let (table_4, rest) = read_commitment(rest)?;

        let (left_sigma, rest) = read_commitment(rest)?;
        let (right_sigma, rest) = read_commitment(rest)?;
        let (out_sigma, rest) = read_commitment(rest)?;
        let (fourth_sigma, _) = read_commitment(rest)?;
=======
impl VerifierKey {
    /// Returns the Circuit size padded to the next power of two.
    pub const fn padded_circuit_size(&self) -> usize {
        self.n.next_power_of_two()
    }
>>>>>>> d3412cec

    /// Constructs a [`VerifierKey`] from the widget VerifierKey's that are
    /// constructed based on the selector polynomial commitments and the
    /// sigma polynomial commitments.
    pub(crate) fn from_polynomial_commitments(
        n: usize,
        q_m: Commitment,
        q_l: Commitment,
        q_r: Commitment,
        q_o: Commitment,
        q_4: Commitment,
        q_c: Commitment,
        q_arith: Commitment,
        q_logic: Commitment,
        q_range: Commitment,
        q_fixed_group_add: Commitment,
        q_variable_group_add: Commitment,
        left_sigma: Commitment,
        right_sigma: Commitment,
        out_sigma: Commitment,
        fourth_sigma: Commitment,
    ) -> VerifierKey {
        let arithmetic = arithmetic::VerifierKey {
            q_m,
            q_l,
            q_r,
            q_o,
            q_4,
            q_c,
            q_arith,
        };
        let logic = logic::VerifierKey { q_c, q_logic };
        let range = range::VerifierKey { q_range };
        let fixed_base = ecc::scalar_mul::fixed_base::VerifierKey {
            q_l,
            q_r,
            q_fixed_group_add,
        };

        let variable_base = ecc::curve_addition::VerifierKey {
            q_variable_group_add,
        };

        let lookup = lookup::VerifierKey {
            q_lookup,
            table_1,
            table_2,
            table_3,
            table_4,
        };

        let permutation = permutation::VerifierKey {
            left_sigma,
            right_sigma,
            out_sigma,
            fourth_sigma,
        };

        VerifierKey {
            n,
            arithmetic,
            logic,
            range,
            fixed_base,
            variable_base,
            permutation,
<<<<<<< HEAD
            lookup,
        };
        Ok(verifier_key)
    }

    /// Return the serialized size of a [`VerifierKey`]
    pub const fn serialised_size() -> usize {
        const N_SIZE: usize = 8;
        const NUM_COMMITMENTS: usize = 15;
        const COMMITMENT_SIZE: usize = 48;
        N_SIZE + NUM_COMMITMENTS * COMMITMENT_SIZE
    }

    /// Adds the circuit description to the transcript
    pub(crate) fn seed_transcript(&self, transcript: &mut Transcript) {
        transcript.append_commitment(b"q_m", &self.arithmetic.q_m);
        transcript.append_commitment(b"q_l", &self.arithmetic.q_l);
        transcript.append_commitment(b"q_r", &self.arithmetic.q_r);
        transcript.append_commitment(b"q_o", &self.arithmetic.q_o);
        transcript.append_commitment(b"q_c", &self.arithmetic.q_c);
        transcript.append_commitment(b"q_4", &self.arithmetic.q_4);
        transcript.append_commitment(b"q_arith", &self.arithmetic.q_arith);
        transcript.append_commitment(b"q_range", &self.range.q_range);
        transcript.append_commitment(b"q_logic", &self.logic.q_logic);
        transcript.append_commitment(
            b"q_variable_group_add",
            &self.variable_base.q_variable_group_add,
        );
        transcript.append_commitment(b"q_fixed_group_add", &self.fixed_base.q_fixed_group_add);
        transcript.append_commitment(b"q_lookup", &self.lookup.q_lookup);

        transcript.append_commitment(b"left_sigma", &self.permutation.left_sigma);
        transcript.append_commitment(b"right_sigma", &self.permutation.right_sigma);
        transcript.append_commitment(b"out_sigma", &self.permutation.out_sigma);
        transcript.append_commitment(b"fourth_sigma", &self.permutation.fourth_sigma);

        // Append circuit size to transcript
        transcript.circuit_domain_sep(self.n as u64);
    }
}

impl ProverKey {
    /// Serialises a ProverKey struct into bytes
    pub fn to_bytes(&self) -> Vec<u8> {
        use crate::serialisation::{
            write_evaluations, write_multiset, write_polynomial, write_u64,
        };

        let mut bytes = Vec::with_capacity(ProverKey::serialised_size(self.n));

        write_u64(self.n as u64, &mut bytes);

        // Arithmetic
        write_polynomial(&self.arithmetic.q_m.0, &mut bytes);
        write_evaluations(&self.arithmetic.q_m.1, &mut bytes);

        write_polynomial(&self.arithmetic.q_l.0, &mut bytes);
        write_evaluations(&self.arithmetic.q_l.1, &mut bytes);

        write_polynomial(&self.arithmetic.q_r.0, &mut bytes);
        write_evaluations(&self.arithmetic.q_r.1, &mut bytes);

        write_polynomial(&self.arithmetic.q_o.0, &mut bytes);
        write_evaluations(&self.arithmetic.q_o.1, &mut bytes);

        write_polynomial(&self.arithmetic.q_4.0, &mut bytes);
        write_evaluations(&self.arithmetic.q_4.1, &mut bytes);

        write_polynomial(&self.arithmetic.q_c.0, &mut bytes);
        write_evaluations(&self.arithmetic.q_c.1, &mut bytes);

        write_polynomial(&self.arithmetic.q_arith.0, &mut bytes);
        write_evaluations(&self.arithmetic.q_arith.1, &mut bytes);

        // Logic
        write_polynomial(&self.logic.q_logic.0, &mut bytes);
        write_evaluations(&self.logic.q_logic.1, &mut bytes);

        // Range
        write_polynomial(&self.range.q_range.0, &mut bytes);
        write_evaluations(&self.range.q_range.1, &mut bytes);

        // BlsScalar multiplication
        write_polynomial(&self.fixed_base.q_fixed_group_add.0, &mut bytes);
        write_evaluations(&self.fixed_base.q_fixed_group_add.1, &mut bytes);

        // Curve addition
        write_polynomial(&self.variable_base.q_variable_group_add.0, &mut bytes);
        write_evaluations(&self.variable_base.q_variable_group_add.1, &mut bytes);

        // Lookup
        write_polynomial(&self.lookup.q_lookup.0, &mut bytes);
        write_evaluations(&self.lookup.q_lookup.1, &mut bytes);

        write_multiset(&self.lookup.table_1.0, &mut bytes);
        write_polynomial(&self.lookup.table_1.1, &mut bytes);
        write_evaluations(&self.lookup.table_1.2, &mut bytes);

        write_multiset(&self.lookup.table_2.0, &mut bytes);
        write_polynomial(&self.lookup.table_2.1, &mut bytes);
        write_evaluations(&self.lookup.table_2.2, &mut bytes);

        write_multiset(&self.lookup.table_3.0, &mut bytes);
        write_polynomial(&self.lookup.table_3.1, &mut bytes);
        write_evaluations(&self.lookup.table_3.2, &mut bytes);

        write_multiset(&self.lookup.table_4.0, &mut bytes);
        write_polynomial(&self.lookup.table_4.1, &mut bytes);
        write_evaluations(&self.lookup.table_4.2, &mut bytes);

        // Permutation
        write_polynomial(&self.permutation.left_sigma.0, &mut bytes);
        write_evaluations(&self.permutation.left_sigma.1, &mut bytes);

        write_polynomial(&self.permutation.right_sigma.0, &mut bytes);
        write_evaluations(&self.permutation.right_sigma.1, &mut bytes);

        write_polynomial(&self.permutation.out_sigma.0, &mut bytes);
        write_evaluations(&self.permutation.out_sigma.1, &mut bytes);

        write_polynomial(&self.permutation.fourth_sigma.0, &mut bytes);
        write_evaluations(&self.permutation.fourth_sigma.1, &mut bytes);
        write_evaluations(&self.permutation.linear_evaluations, &mut bytes);

        write_evaluations(&self.v_h_coset_4n, &mut bytes);

        bytes
    }
    /// Deserialises a slice of bytes into a ProverKey
    pub fn from_bytes(bytes: &[u8]) -> Result<ProverKey, Error> {
        use crate::serialisation::{read_evaluations, read_multiset, read_polynomial, read_u64};

        let (n, rest) = read_u64(bytes)?;
        let domain = crate::fft::EvaluationDomain::new((4 * n) as usize).unwrap();

        let (q_m_poly, rest) = read_polynomial(&rest)?;
        let (q_m_evals, rest) = read_evaluations(domain, &rest)?;
        let q_m = (q_m_poly, q_m_evals);

        let (q_l_poly, rest) = read_polynomial(&rest)?;
        let (q_l_evals, rest) = read_evaluations(domain, &rest)?;
        let q_l = (q_l_poly, q_l_evals);

        let (q_r_poly, rest) = read_polynomial(&rest)?;
        let (q_r_evals, rest) = read_evaluations(domain, &rest)?;
        let q_r = (q_r_poly, q_r_evals);

        let (q_o_poly, rest) = read_polynomial(&rest)?;
        let (q_o_evals, rest) = read_evaluations(domain, &rest)?;
        let q_o = (q_o_poly, q_o_evals);

        let (q_4_poly, rest) = read_polynomial(&rest)?;
        let (q_4_evals, rest) = read_evaluations(domain, &rest)?;
        let q_4 = (q_4_poly, q_4_evals);

        let (q_c_poly, rest) = read_polynomial(&rest)?;
        let (q_c_evals, rest) = read_evaluations(domain, &rest)?;
        let q_c = (q_c_poly, q_c_evals);

        let (q_arith_poly, rest) = read_polynomial(&rest)?;
        let (q_arith_evals, rest) = read_evaluations(domain, &rest)?;
        let q_arith = (q_arith_poly, q_arith_evals);

        let (q_logic_poly, rest) = read_polynomial(&rest)?;
        let (q_logic_evals, rest) = read_evaluations(domain, &rest)?;
        let q_logic = (q_logic_poly, q_logic_evals);

        let (q_range_poly, rest) = read_polynomial(&rest)?;
        let (q_range_evals, rest) = read_evaluations(domain, &rest)?;
        let q_range = (q_range_poly, q_range_evals);

        let (q_fixed_group_add_poly, rest) = read_polynomial(&rest)?;
        let (q_fixed_group_add_evals, rest) = read_evaluations(domain, &rest)?;
        let q_fixed_group_add = (q_fixed_group_add_poly, q_fixed_group_add_evals);

        let (q_variable_group_add_poly, rest) = read_polynomial(&rest)?;
        let (q_variable_group_add_evals, rest) = read_evaluations(domain, &rest)?;
        let q_variable_group_add = (q_variable_group_add_poly, q_variable_group_add_evals);

        let (q_lookup_poly, rest) = read_polynomial(&rest)?;
        let (q_lookup_evals, rest) = read_evaluations(domain, &rest)?;
        let q_lookup = (q_lookup_poly, q_lookup_evals);

        let (table_1_multiset, rest) = read_multiset(&rest)?;
        let (table_1_poly, rest) = read_polynomial(&rest)?;
        let (table_1_evals, rest) = read_evaluations(domain, &rest)?;

        let (table_2_multiset, rest) = read_multiset(&rest)?;
        let (table_2_poly, rest) = read_polynomial(&rest)?;
        let (table_2_evals, rest) = read_evaluations(domain, &rest)?;

        let (table_3_multiset, rest) = read_multiset(&rest)?;
        let (table_3_poly, rest) = read_polynomial(&rest)?;
        let (table_3_evals, rest) = read_evaluations(domain, &rest)?;

        let (table_4_multiset, rest) = read_multiset(&rest)?;
        let (table_4_poly, rest) = read_polynomial(&rest)?;
        let (table_4_evals, rest) = read_evaluations(domain, &rest)?;

        let (left_sigma_poly, rest) = read_polynomial(&rest)?;
        let (left_sigma_evals, rest) = read_evaluations(domain, &rest)?;
        let left_sigma = (left_sigma_poly, left_sigma_evals);

        let (right_sigma_poly, rest) = read_polynomial(&rest)?;
        let (right_sigma_evals, rest) = read_evaluations(domain, &rest)?;
        let right_sigma = (right_sigma_poly, right_sigma_evals);

        let (out_sigma_poly, rest) = read_polynomial(&rest)?;
        let (out_sigma_evals, rest) = read_evaluations(domain, &rest)?;
        let out_sigma = (out_sigma_poly, out_sigma_evals);

        let (fourth_sigma_poly, rest) = read_polynomial(&rest)?;
        let (fourth_sigma_evals, rest) = read_evaluations(domain, &rest)?;
        let fourth_sigma = (fourth_sigma_poly, fourth_sigma_evals);
        let (linear_evaluations, rest) = read_evaluations(domain, rest)?;

        let (v_h_coset_4n, _) = read_evaluations(domain, rest)?;

        let arithmetic = arithmetic::ProverKey {
            q_m,
            q_l: q_l.clone(),
            q_r: q_r.clone(),
            q_o,
            q_c: q_c.clone(),
            q_4,
            q_arith,
        };

        let logic = logic::ProverKey {
            q_logic,
            q_c: q_c.clone(),
        };

        let range = range::ProverKey { q_range };

        let fixed_base = ecc::scalar_mul::fixed_base::ProverKey {
            q_fixed_group_add,
            q_l,
            q_r,
            q_c,
        };

        let lookup = lookup::ProverKey {
            q_lookup,
            table_1: (table_1_multiset, table_1_poly, table_1_evals),
            table_2: (table_2_multiset, table_2_poly, table_2_evals),
            table_3: (table_3_multiset, table_3_poly, table_3_evals),
            table_4: (table_4_multiset, table_4_poly, table_4_evals),
        };

        let permutation = permutation::ProverKey {
            left_sigma,
            right_sigma,
            out_sigma,
            fourth_sigma,
            linear_evaluations,
        };

        let variable_base = ecc::curve_addition::ProverKey {
            q_variable_group_add,
        };

        let prover_key = ProverKey {
            n: n as usize,
            arithmetic,
            logic,
            range,
            fixed_base,
            variable_base,
            lookup,
            permutation,
            v_h_coset_4n,
        };

        Ok(prover_key)
    }

    fn serialised_size(n: usize) -> usize {
        const SIZE_SCALAR: usize = 32;

        const NUM_POLYNOMIALS: usize = 19;
        let num_poly_scalars = n;

        const NUM_EVALUATIONS: usize = 24;
        let num_eval_scalars = 4 * n;

        (NUM_POLYNOMIALS * num_poly_scalars * SIZE_SCALAR)
            + (NUM_EVALUATIONS * num_eval_scalars * SIZE_SCALAR)
=======
        }
    }
}

#[cfg(feature = "alloc")]
pub(crate) mod alloc {
    use super::*;
    use crate::{
        error::Error,
        fft::{EvaluationDomain, Evaluations, Polynomial},
        transcript::TranscriptProtocol,
    };
    use ::alloc::vec::Vec;
    use dusk_bls12_381::BlsScalar;
    use merlin::Transcript;

    impl VerifierKey {
        /// Adds the circuit description to the transcript
        pub(crate) fn seed_transcript(&self, transcript: &mut Transcript) {
            transcript.append_commitment(b"q_m", &self.arithmetic.q_m);
            transcript.append_commitment(b"q_l", &self.arithmetic.q_l);
            transcript.append_commitment(b"q_r", &self.arithmetic.q_r);
            transcript.append_commitment(b"q_o", &self.arithmetic.q_o);
            transcript.append_commitment(b"q_c", &self.arithmetic.q_c);
            transcript.append_commitment(b"q_4", &self.arithmetic.q_4);
            transcript.append_commitment(b"q_arith", &self.arithmetic.q_arith);
            transcript.append_commitment(b"q_range", &self.range.q_range);
            transcript.append_commitment(b"q_logic", &self.logic.q_logic);
            transcript.append_commitment(
                b"q_variable_group_add",
                &self.variable_base.q_variable_group_add,
            );
            transcript.append_commitment(
                b"q_fixed_group_add",
                &self.fixed_base.q_fixed_group_add,
            );

            transcript
                .append_commitment(b"left_sigma", &self.permutation.left_sigma);
            transcript.append_commitment(
                b"right_sigma",
                &self.permutation.right_sigma,
            );
            transcript
                .append_commitment(b"out_sigma", &self.permutation.out_sigma);
            transcript.append_commitment(
                b"fourth_sigma",
                &self.permutation.fourth_sigma,
            );

            // Append circuit size to transcript
            transcript.circuit_domain_sep(self.n as u64);
        }
    }

    /// PLONK circuit Proving Key.
    ///
    /// This structure is used by the Prover in order to construct a
    /// [`Proof`](crate::proof_system::Proof).
    #[derive(Debug, PartialEq, Eq, Clone)]
    pub struct ProverKey {
        /// Circuit size
        pub(crate) n: usize,
        /// ProverKey for arithmetic gate
        pub(crate) arithmetic: arithmetic::ProverKey,
        /// ProverKey for logic gate
        pub(crate) logic: logic::ProverKey,
        /// ProverKey for range gate
        pub(crate) range: range::ProverKey,
        /// ProverKey for fixed base curve addition gates
        pub(crate) fixed_base: ecc::scalar_mul::fixed_base::ProverKey,
        /// ProverKey for variable base curve addition gates
        pub(crate) variable_base: ecc::curve_addition::ProverKey,
        /// ProverKey for permutation checks
        pub(crate) permutation: permutation::ProverKey,
        // Pre-processes the 4n Evaluations for the vanishing polynomial, so
        // they do not need to be computed at the proving stage.
        // Note: With this, we can combine all parts of the quotient polynomial
        // in their evaluation phase and divide by the quotient
        // polynomial without having to perform IFFT
        pub(crate) v_h_coset_4n: Evaluations,
>>>>>>> d3412cec
    }

    #[cfg(feature = "alloc")]
    impl ProverKey {
        /// Returns the number of [`Polynomial`]s contained in a ProverKey.
        const fn num_polys() -> usize {
            15
        }

        /// Returns the number of [`Evaluations`] contained in a ProverKey.
        const fn num_evals() -> usize {
            17
        }

        /// Serialises a [`ProverKey`] struct into a Vec of bytes.
        #[allow(unused_must_use)]
        pub fn to_var_bytes(&self) -> Vec<u8> {
            use dusk_bytes::Write;
            // Fetch size in bytes of each Polynomial
            let poly_size = self.arithmetic.q_m.0.len() * BlsScalar::SIZE;
            // Fetch size in bytes of each Evaluations
            let evals_size = self.arithmetic.q_m.1.evals.len()
                * BlsScalar::SIZE
                + EvaluationDomain::SIZE;
            // Create the vec with the capacity counting the 3 u64's plus the 15
            // Polys and the 17 Evaluations.
            let mut bytes = vec![
                0u8;
                (Self::num_polys() * poly_size
                    + evals_size * Self::num_evals()
                    + 17 * u64::SIZE) as usize
            ];

            let mut writer = &mut bytes[..];
            writer.write(&(self.n as u64).to_bytes());
            // Write Evaluation len in bytes.
            writer.write(&(evals_size as u64).to_bytes());

            // Arithmetic
            writer.write(&(self.arithmetic.q_m.0.len() as u64).to_bytes());
            writer.write(&self.arithmetic.q_m.0.to_var_bytes());
            writer.write(&self.arithmetic.q_m.1.to_var_bytes());

            writer.write(&(self.arithmetic.q_l.0.len() as u64).to_bytes());
            writer.write(&self.arithmetic.q_l.0.to_var_bytes());
            writer.write(&self.arithmetic.q_l.1.to_var_bytes());

            writer.write(&(self.arithmetic.q_r.0.len() as u64).to_bytes());
            writer.write(&self.arithmetic.q_r.0.to_var_bytes());
            writer.write(&self.arithmetic.q_r.1.to_var_bytes());

            writer.write(&(self.arithmetic.q_o.0.len() as u64).to_bytes());
            writer.write(&self.arithmetic.q_o.0.to_var_bytes());
            writer.write(&self.arithmetic.q_o.1.to_var_bytes());

            writer.write(&(self.arithmetic.q_4.0.len() as u64).to_bytes());
            writer.write(&self.arithmetic.q_4.0.to_var_bytes());
            writer.write(&self.arithmetic.q_4.1.to_var_bytes());

            writer.write(&(self.arithmetic.q_c.0.len() as u64).to_bytes());
            writer.write(&self.arithmetic.q_c.0.to_var_bytes());
            writer.write(&self.arithmetic.q_c.1.to_var_bytes());

            writer.write(&(self.arithmetic.q_arith.0.len() as u64).to_bytes());
            writer.write(&self.arithmetic.q_arith.0.to_var_bytes());
            writer.write(&self.arithmetic.q_arith.1.to_var_bytes());

            // Logic
            writer.write(&(self.logic.q_logic.0.len() as u64).to_bytes());
            writer.write(&self.logic.q_logic.0.to_var_bytes());
            writer.write(&self.logic.q_logic.1.to_var_bytes());

            // Range
            writer.write(&(self.range.q_range.0.len() as u64).to_bytes());
            writer.write(&self.range.q_range.0.to_var_bytes());
            writer.write(&self.range.q_range.1.to_var_bytes());

            // Fixed base multiplication
            writer.write(
                &(self.fixed_base.q_fixed_group_add.0.len() as u64).to_bytes(),
            );
            writer.write(&self.fixed_base.q_fixed_group_add.0.to_var_bytes());
            writer.write(&self.fixed_base.q_fixed_group_add.1.to_var_bytes());

            // Variable base addition
            writer.write(
                &(self.variable_base.q_variable_group_add.0.len() as u64)
                    .to_bytes(),
            );
            writer.write(
                &self.variable_base.q_variable_group_add.0.to_var_bytes(),
            );
            writer.write(
                &self.variable_base.q_variable_group_add.1.to_var_bytes(),
            );

            // Permutation
            writer.write(
                &(self.permutation.left_sigma.0.len() as u64).to_bytes(),
            );
            writer.write(&self.permutation.left_sigma.0.to_var_bytes());
            writer.write(&self.permutation.left_sigma.1.to_var_bytes());

            writer.write(
                &(self.permutation.right_sigma.0.len() as u64).to_bytes(),
            );
            writer.write(&self.permutation.right_sigma.0.to_var_bytes());
            writer.write(&self.permutation.right_sigma.1.to_var_bytes());

            writer
                .write(&(self.permutation.out_sigma.0.len() as u64).to_bytes());
            writer.write(&self.permutation.out_sigma.0.to_var_bytes());
            writer.write(&self.permutation.out_sigma.1.to_var_bytes());

            writer.write(
                &(self.permutation.fourth_sigma.0.len() as u64).to_bytes(),
            );
            writer.write(&self.permutation.fourth_sigma.0.to_var_bytes());
            writer.write(&self.permutation.fourth_sigma.1.to_var_bytes());

            writer.write(&self.permutation.linear_evaluations.to_var_bytes());

            writer.write(&self.v_h_coset_4n.to_var_bytes());

            bytes
        }

        /// Deserialises a slice of bytes into a [`ProverKey`].
        pub fn from_slice(bytes: &[u8]) -> Result<ProverKey, Error> {
            let mut buffer = bytes;
            let n = u64::from_reader(&mut buffer)? as usize;
            let evaluations_size = u64::from_reader(&mut buffer)? as usize;
            // let domain = crate::fft::EvaluationDomain::new(4 * size)?;
            // TODO: By creating this we can avoid including the
            // EvaluationDomain inside Evaluations. See:
            // dusk-network/plonk#436

            let poly_from_reader =
                |buf: &mut &[u8]| -> Result<Polynomial, Error> {
                    let serialized_poly_len =
                        u64::from_reader(buf)? as usize * BlsScalar::SIZE;
                    // If the announced len is zero, simply return an empty poly
                    // and leave the buffer intact.
                    if serialized_poly_len == 0 {
                        return Ok(Polynomial { coeffs: vec![] });
                    }
                    let (a, b) = buf.split_at(serialized_poly_len);
                    let poly = Polynomial::from_slice(a);
                    *buf = b;

                    poly
                };

            let evals_from_reader =
                |buf: &mut &[u8]| -> Result<Evaluations, Error> {
                    let (a, b) = buf.split_at(evaluations_size);
                    let eval = Evaluations::from_slice(a);
                    *buf = b;

                    eval
                };

            let q_m_poly = poly_from_reader(&mut buffer)?;
            let q_m_evals = evals_from_reader(&mut buffer)?;
            let q_m = (q_m_poly, q_m_evals);

            let q_l_poly = poly_from_reader(&mut buffer)?;
            let q_l_evals = evals_from_reader(&mut buffer)?;
            let q_l = (q_l_poly, q_l_evals);

            let q_r_poly = poly_from_reader(&mut buffer)?;
            let q_r_evals = evals_from_reader(&mut buffer)?;
            let q_r = (q_r_poly, q_r_evals);

            let q_o_poly = poly_from_reader(&mut buffer)?;
            let q_o_evals = evals_from_reader(&mut buffer)?;
            let q_o = (q_o_poly, q_o_evals);

            let q_4_poly = poly_from_reader(&mut buffer)?;
            let q_4_evals = evals_from_reader(&mut buffer)?;
            let q_4 = (q_4_poly, q_4_evals);

            let q_c_poly = poly_from_reader(&mut buffer)?;
            let q_c_evals = evals_from_reader(&mut buffer)?;
            let q_c = (q_c_poly, q_c_evals);

            let q_arith_poly = poly_from_reader(&mut buffer)?;
            let q_arith_evals = evals_from_reader(&mut buffer)?;
            let q_arith = (q_arith_poly, q_arith_evals);

            let q_logic_poly = poly_from_reader(&mut buffer)?;
            let q_logic_evals = evals_from_reader(&mut buffer)?;
            let q_logic = (q_logic_poly, q_logic_evals);

            let q_range_poly = poly_from_reader(&mut buffer)?;
            let q_range_evals = evals_from_reader(&mut buffer)?;
            let q_range = (q_range_poly, q_range_evals);

            let q_fixed_group_add_poly = poly_from_reader(&mut buffer)?;
            let q_fixed_group_add_evals = evals_from_reader(&mut buffer)?;
            let q_fixed_group_add =
                (q_fixed_group_add_poly, q_fixed_group_add_evals);

            let q_variable_group_add_poly = poly_from_reader(&mut buffer)?;
            let q_variable_group_add_evals = evals_from_reader(&mut buffer)?;
            let q_variable_group_add =
                (q_variable_group_add_poly, q_variable_group_add_evals);

            let left_sigma_poly = poly_from_reader(&mut buffer)?;
            let left_sigma_evals = evals_from_reader(&mut buffer)?;
            let left_sigma = (left_sigma_poly, left_sigma_evals);

            let right_sigma_poly = poly_from_reader(&mut buffer)?;
            let right_sigma_evals = evals_from_reader(&mut buffer)?;
            let right_sigma = (right_sigma_poly, right_sigma_evals);

            let out_sigma_poly = poly_from_reader(&mut buffer)?;
            let out_sigma_evals = evals_from_reader(&mut buffer)?;
            let out_sigma = (out_sigma_poly, out_sigma_evals);

            let fourth_sigma_poly = poly_from_reader(&mut buffer)?;
            let fourth_sigma_evals = evals_from_reader(&mut buffer)?;
            let fourth_sigma = (fourth_sigma_poly, fourth_sigma_evals);

            let perm_linear_evaluations = evals_from_reader(&mut buffer)?;

            let v_h_coset_4n = evals_from_reader(&mut buffer)?;

            let arithmetic = arithmetic::ProverKey {
                q_m,
                q_l: q_l.clone(),
                q_r: q_r.clone(),
                q_o,
                q_c: q_c.clone(),
                q_4,
                q_arith,
            };

            let logic = logic::ProverKey {
                q_logic,
                q_c: q_c.clone(),
            };

            let range = range::ProverKey { q_range };

            let fixed_base = ecc::scalar_mul::fixed_base::ProverKey {
                q_l,
                q_r,
                q_c,
                q_fixed_group_add,
            };

            let permutation = permutation::ProverKey {
                left_sigma,
                right_sigma,
                out_sigma,
                fourth_sigma,
                linear_evaluations: perm_linear_evaluations,
            };

            let variable_base = ecc::curve_addition::ProverKey {
                q_variable_group_add,
            };

            let prover_key = ProverKey {
                n,
                arithmetic,
                logic,
                range,
                fixed_base,
                variable_base,
                permutation,
                v_h_coset_4n,
            };

            Ok(prover_key)
        }

        pub(crate) fn v_h_coset_4n(&self) -> &Evaluations {
            &self.v_h_coset_4n
        }
    }
}

#[cfg(feature = "alloc")]
#[cfg(test)]
mod test {
    use super::alloc::ProverKey;
    use super::*;
<<<<<<< HEAD
    use crate::fft::{EvaluationDomain, Polynomial};
    use crate::plookup::MultiSet;
=======
    use crate::fft::{EvaluationDomain, Evaluations, Polynomial};
    use ::alloc::vec::Vec;
>>>>>>> d3412cec
    use dusk_bls12_381::BlsScalar;
    use rand_core::OsRng;

    fn rand_poly_eval(n: usize) -> (Polynomial, Evaluations) {
        let polynomial = Polynomial::rand(n, &mut OsRng);
        (polynomial, rand_evaluations(n))
    }

    fn rand_evaluations(n: usize) -> Evaluations {
        let domain = EvaluationDomain::new(4 * n).unwrap();
        let values: Vec<_> =
            (0..4 * n).map(|_| BlsScalar::random(&mut OsRng)).collect();
        let evaluations = Evaluations::from_vec_and_domain(values, domain);
        evaluations
    }

    fn rand_multiset(n: usize) -> MultiSet {
        let values: Vec<_> = (0..n)
            .map(|_| BlsScalar::random(&mut rand::thread_rng()))
            .collect();
        let multiset = MultiSet(values);
        multiset
    }

    #[test]
    fn test_serialise_deserialise_prover_key() {
        let n = 1 << 11;

        let q_m = rand_poly_eval(n);
        let q_l = rand_poly_eval(n);
        let q_r = rand_poly_eval(n);
        let q_o = rand_poly_eval(n);
        let q_c = rand_poly_eval(n);
        let q_4 = rand_poly_eval(n);
        let q_arith = rand_poly_eval(n);

        let q_logic = rand_poly_eval(n);

        let q_range = rand_poly_eval(n);

        let q_lookup = rand_poly_eval(n);

        let q_fixed_group_add = rand_poly_eval(n);

        let q_variable_group_add = rand_poly_eval(n);

        let left_sigma = rand_poly_eval(n);
        let right_sigma = rand_poly_eval(n);
        let out_sigma = rand_poly_eval(n);
        let fourth_sigma = rand_poly_eval(n);
        let linear_evaluations = rand_evaluations(n);

        let table_1_multiset = rand_multiset(n);
        let table_2_multiset = rand_multiset(n);
        let table_3_multiset = rand_multiset(n);
        let table_4_multiset = rand_multiset(n);

        let (table_1_poly, table_1_evals) = rand_poly_eval(n);
        let (table_2_poly, table_2_evals) = rand_poly_eval(n);
        let (table_3_poly, table_3_evals) = rand_poly_eval(n);
        let (table_4_poly, table_4_evals) = rand_poly_eval(n);

        let v_h_coset_4n = rand_evaluations(n);

        let arithmetic = arithmetic::ProverKey {
            q_m,
            q_l: q_l.clone(),
            q_r: q_r.clone(),
            q_o,
            q_c: q_c.clone(),
            q_4,
            q_arith,
        };

        let logic = logic::ProverKey {
            q_logic,
            q_c: q_c.clone(),
        };

        let range = range::ProverKey { q_range };

        let lookup = lookup::ProverKey {
            q_lookup,
            table_1: (table_1_multiset, table_1_poly, table_1_evals),
            table_2: (table_2_multiset, table_2_poly, table_2_evals),
            table_3: (table_3_multiset, table_3_poly, table_3_evals),
            table_4: (table_4_multiset, table_4_poly, table_4_evals),
        };

        let fixed_base = ecc::scalar_mul::fixed_base::ProverKey {
            q_fixed_group_add,
            q_l,
            q_r,
            q_c,
        };

        let permutation = permutation::ProverKey {
            left_sigma,
            right_sigma,
            out_sigma,
            fourth_sigma,
            linear_evaluations,
        };

        let variable_base = ecc::curve_addition::ProverKey {
            q_variable_group_add,
        };

        let prover_key = ProverKey {
            n,
            arithmetic,
            logic,
            fixed_base,
            range,
            variable_base,
            lookup,
            permutation,
            v_h_coset_4n,
        };

        let prover_key_bytes = prover_key.to_var_bytes();
        let pk = ProverKey::from_slice(&prover_key_bytes).unwrap();

        assert_eq!(pk, prover_key);
        assert_eq!(pk.to_var_bytes(), prover_key.to_var_bytes());
    }

    #[test]
    fn test_serialise_deserialise_verifier_key() {
        use crate::commitment_scheme::kzg10::Commitment;
        use dusk_bls12_381::G1Affine;

        let n = 2usize.pow(5);

        let q_m = Commitment(G1Affine::generator());
        let q_l = Commitment(G1Affine::generator());
        let q_r = Commitment(G1Affine::generator());
        let q_o = Commitment(G1Affine::generator());
        let q_c = Commitment(G1Affine::generator());
        let q_4 = Commitment(G1Affine::generator());
        let q_arith = Commitment(G1Affine::generator());

        let q_range = Commitment(G1Affine::generator());

        let q_fixed_group_add = Commitment(G1Affine::generator());
        let q_variable_group_add = Commitment(G1Affine::generator());

<<<<<<< HEAD
        let q_logic = Commitment::from_affine(G1Affine::generator());
        let q_lookup = Commitment::from_affine(G1Affine::generator());
=======
        let q_logic = Commitment(G1Affine::generator());
>>>>>>> d3412cec

        let left_sigma = Commitment(G1Affine::generator());
        let right_sigma = Commitment(G1Affine::generator());
        let out_sigma = Commitment(G1Affine::generator());
        let fourth_sigma = Commitment(G1Affine::generator());

        let table_1 = Commitment::from_affine(G1Affine::generator());
        let table_2 = Commitment::from_affine(G1Affine::generator());
        let table_3 = Commitment::from_affine(G1Affine::generator());
        let table_4 = Commitment::from_affine(G1Affine::generator());

        let arithmetic = arithmetic::VerifierKey {
            q_m,
            q_l,
            q_r,
            q_o,
            q_c,
            q_4,
            q_arith,
        };

        let logic = logic::VerifierKey { q_logic, q_c };

        let range = range::VerifierKey { q_range };

        let lookup = lookup::VerifierKey {
            q_lookup,
            table_1,
            table_2,
            table_3,
            table_4,
        };

        let fixed_base = ecc::scalar_mul::fixed_base::VerifierKey {
            q_fixed_group_add,
            q_l,
            q_r,
        };
        let variable_base = ecc::curve_addition::VerifierKey {
            q_variable_group_add,
        };

        let permutation = permutation::VerifierKey {
            left_sigma,
            right_sigma,
            out_sigma,
            fourth_sigma,
        };

        let verifier_key = VerifierKey {
            n,
            arithmetic,
            logic,
            range,
            fixed_base,
            variable_base,
            lookup,
            permutation,
        };

        let verifier_key_bytes = verifier_key.to_bytes();
        let got = VerifierKey::from_bytes(&verifier_key_bytes).unwrap();

        assert_eq!(got, verifier_key);
    }
}<|MERGE_RESOLUTION|>--- conflicted
+++ resolved
@@ -13,48 +13,11 @@
 use crate::commitment_scheme::kzg10::Commitment;
 use dusk_bytes::{DeserializableSlice, Serializable};
 
-<<<<<<< HEAD
-use crate::fft::Evaluations;
-use crate::transcript::TranscriptProtocol;
-use anyhow::{Error, Result};
-use merlin::Transcript;
-
-/// PLONK circuit proving key
-#[derive(Debug, PartialEq, Eq, Clone)]
-pub struct ProverKey {
-    /// Circuit size
-    pub n: usize,
-    /// ProverKey for arithmetic gate
-    pub arithmetic: arithmetic::ProverKey,
-    /// ProverKey for logic gate
-    pub logic: logic::ProverKey,
-    /// ProverKey for range gate
-    pub range: range::ProverKey,
-    /// ProverKey for fixed base curve multiplication gates
-    pub fixed_base: ecc::scalar_mul::fixed_base::ProverKey,
-    /// ProverKey for permutation checks
-    pub permutation: permutation::ProverKey,
-    /// ProverKey for variable base curve addition gates
-    pub variable_base: ecc::curve_addition::ProverKey,
-    /// ProverKey for lookup operations
-    pub lookup: lookup::ProverKey,
-
-    // Pre-processes the 4n Evaluations for the vanishing polynomial, so they do not
-    // need to be computed at the proving stage.
-    // Note: With this, we can combine all parts of the quotient polynomial in their evaluation phase and
-    // divide by the quotient polynomial without having to perform IFFT
-    pub(crate) v_h_coset_4n: Evaluations,
-}
-
-/// Plookup circuit verification key
-#[derive(Debug, PartialEq, Eq, Clone)]
-=======
 /// PLONK circuit Verification Key.
 ///
 /// This structure is used by the Verifier in order to verify a
 /// [`Proof`](super::Proof).
 #[derive(Debug, PartialEq, Eq, Copy, Clone)]
->>>>>>> d3412cec
 pub struct VerifierKey {
     /// Circuit size (not padded to a power of two).
     pub(crate) n: usize,
@@ -67,67 +30,13 @@
     /// VerifierKey for fixed base curve addition gates
     pub(crate) fixed_base: ecc::scalar_mul::fixed_base::VerifierKey,
     /// VerifierKey for variable base curve addition gates
-<<<<<<< HEAD
     pub variable_base: ecc::curve_addition::VerifierKey,
     /// VerifierKey for lookup operations
     pub lookup: lookup::VerifierKey,
-=======
-    pub(crate) variable_base: ecc::curve_addition::VerifierKey,
->>>>>>> d3412cec
     /// VerifierKey for permutation checks
     pub(crate) permutation: permutation::VerifierKey,
 }
 
-<<<<<<< HEAD
-impl VerifierKey {
-    /// Serialises a VerifierKey to bytes
-    pub fn to_bytes(&self) -> Vec<u8> {
-        use crate::serialisation::{write_commitment, write_u64};
-
-        let mut bytes = Vec::with_capacity(VerifierKey::serialised_size());
-
-        // Circuit size
-        // Assuming that circuits will not exceed 2^64 we cast `usize` to `u64`
-        write_u64(self.n as u64, &mut bytes);
-
-        // Arithmetic
-
-        write_commitment(&self.arithmetic.q_m, &mut bytes);
-        write_commitment(&self.arithmetic.q_l, &mut bytes);
-        write_commitment(&self.arithmetic.q_r, &mut bytes);
-        write_commitment(&self.arithmetic.q_o, &mut bytes);
-        write_commitment(&self.arithmetic.q_4, &mut bytes);
-        write_commitment(&self.arithmetic.q_c, &mut bytes);
-        write_commitment(&self.arithmetic.q_arith, &mut bytes);
-
-        // Logic
-        write_commitment(&self.logic.q_logic, &mut bytes);
-
-        // Range
-        write_commitment(&self.range.q_range, &mut bytes);
-
-        // Fixed base scalar mul
-        write_commitment(&self.fixed_base.q_fixed_group_add, &mut bytes);
-
-        // Curve addition
-        write_commitment(&self.variable_base.q_variable_group_add, &mut bytes);
-
-        // Lookup
-        write_commitment(&self.lookup.q_lookup, &mut bytes);
-
-        write_commitment(&self.lookup.table_1, &mut bytes);
-        write_commitment(&self.lookup.table_2, &mut bytes);
-        write_commitment(&self.lookup.table_3, &mut bytes);
-        write_commitment(&self.lookup.table_4, &mut bytes);
-
-        // Perm
-        write_commitment(&self.permutation.left_sigma, &mut bytes);
-        write_commitment(&self.permutation.right_sigma, &mut bytes);
-        write_commitment(&self.permutation.out_sigma, &mut bytes);
-        write_commitment(&self.permutation.fourth_sigma, &mut bytes);
-
-        bytes
-=======
 impl Serializable<{ 15 * Commitment::SIZE + u64::SIZE }> for VerifierKey {
     type Error = dusk_bytes::Error;
 
@@ -155,7 +64,6 @@
         writer.write(&self.permutation.fourth_sigma.to_bytes());
 
         buff
->>>>>>> d3412cec
     }
 
     fn from_bytes(buf: &[u8; Self::SIZE]) -> Result<VerifierKey, Self::Error> {
@@ -182,25 +90,11 @@
     }
 }
 
-<<<<<<< HEAD
-        let (q_lookup, rest) = read_commitment(rest)?;
-
-        let (table_1, rest) = read_commitment(rest)?;
-        let (table_2, rest) = read_commitment(rest)?;
-        let (table_3, rest) = read_commitment(rest)?;
-        let (table_4, rest) = read_commitment(rest)?;
-
-        let (left_sigma, rest) = read_commitment(rest)?;
-        let (right_sigma, rest) = read_commitment(rest)?;
-        let (out_sigma, rest) = read_commitment(rest)?;
-        let (fourth_sigma, _) = read_commitment(rest)?;
-=======
 impl VerifierKey {
     /// Returns the Circuit size padded to the next power of two.
     pub const fn padded_circuit_size(&self) -> usize {
         self.n.next_power_of_two()
     }
->>>>>>> d3412cec
 
     /// Constructs a [`VerifierKey`] from the widget VerifierKey's that are
     /// constructed based on the selector polynomial commitments and the
@@ -267,296 +161,6 @@
             fixed_base,
             variable_base,
             permutation,
-<<<<<<< HEAD
-            lookup,
-        };
-        Ok(verifier_key)
-    }
-
-    /// Return the serialized size of a [`VerifierKey`]
-    pub const fn serialised_size() -> usize {
-        const N_SIZE: usize = 8;
-        const NUM_COMMITMENTS: usize = 15;
-        const COMMITMENT_SIZE: usize = 48;
-        N_SIZE + NUM_COMMITMENTS * COMMITMENT_SIZE
-    }
-
-    /// Adds the circuit description to the transcript
-    pub(crate) fn seed_transcript(&self, transcript: &mut Transcript) {
-        transcript.append_commitment(b"q_m", &self.arithmetic.q_m);
-        transcript.append_commitment(b"q_l", &self.arithmetic.q_l);
-        transcript.append_commitment(b"q_r", &self.arithmetic.q_r);
-        transcript.append_commitment(b"q_o", &self.arithmetic.q_o);
-        transcript.append_commitment(b"q_c", &self.arithmetic.q_c);
-        transcript.append_commitment(b"q_4", &self.arithmetic.q_4);
-        transcript.append_commitment(b"q_arith", &self.arithmetic.q_arith);
-        transcript.append_commitment(b"q_range", &self.range.q_range);
-        transcript.append_commitment(b"q_logic", &self.logic.q_logic);
-        transcript.append_commitment(
-            b"q_variable_group_add",
-            &self.variable_base.q_variable_group_add,
-        );
-        transcript.append_commitment(b"q_fixed_group_add", &self.fixed_base.q_fixed_group_add);
-        transcript.append_commitment(b"q_lookup", &self.lookup.q_lookup);
-
-        transcript.append_commitment(b"left_sigma", &self.permutation.left_sigma);
-        transcript.append_commitment(b"right_sigma", &self.permutation.right_sigma);
-        transcript.append_commitment(b"out_sigma", &self.permutation.out_sigma);
-        transcript.append_commitment(b"fourth_sigma", &self.permutation.fourth_sigma);
-
-        // Append circuit size to transcript
-        transcript.circuit_domain_sep(self.n as u64);
-    }
-}
-
-impl ProverKey {
-    /// Serialises a ProverKey struct into bytes
-    pub fn to_bytes(&self) -> Vec<u8> {
-        use crate::serialisation::{
-            write_evaluations, write_multiset, write_polynomial, write_u64,
-        };
-
-        let mut bytes = Vec::with_capacity(ProverKey::serialised_size(self.n));
-
-        write_u64(self.n as u64, &mut bytes);
-
-        // Arithmetic
-        write_polynomial(&self.arithmetic.q_m.0, &mut bytes);
-        write_evaluations(&self.arithmetic.q_m.1, &mut bytes);
-
-        write_polynomial(&self.arithmetic.q_l.0, &mut bytes);
-        write_evaluations(&self.arithmetic.q_l.1, &mut bytes);
-
-        write_polynomial(&self.arithmetic.q_r.0, &mut bytes);
-        write_evaluations(&self.arithmetic.q_r.1, &mut bytes);
-
-        write_polynomial(&self.arithmetic.q_o.0, &mut bytes);
-        write_evaluations(&self.arithmetic.q_o.1, &mut bytes);
-
-        write_polynomial(&self.arithmetic.q_4.0, &mut bytes);
-        write_evaluations(&self.arithmetic.q_4.1, &mut bytes);
-
-        write_polynomial(&self.arithmetic.q_c.0, &mut bytes);
-        write_evaluations(&self.arithmetic.q_c.1, &mut bytes);
-
-        write_polynomial(&self.arithmetic.q_arith.0, &mut bytes);
-        write_evaluations(&self.arithmetic.q_arith.1, &mut bytes);
-
-        // Logic
-        write_polynomial(&self.logic.q_logic.0, &mut bytes);
-        write_evaluations(&self.logic.q_logic.1, &mut bytes);
-
-        // Range
-        write_polynomial(&self.range.q_range.0, &mut bytes);
-        write_evaluations(&self.range.q_range.1, &mut bytes);
-
-        // BlsScalar multiplication
-        write_polynomial(&self.fixed_base.q_fixed_group_add.0, &mut bytes);
-        write_evaluations(&self.fixed_base.q_fixed_group_add.1, &mut bytes);
-
-        // Curve addition
-        write_polynomial(&self.variable_base.q_variable_group_add.0, &mut bytes);
-        write_evaluations(&self.variable_base.q_variable_group_add.1, &mut bytes);
-
-        // Lookup
-        write_polynomial(&self.lookup.q_lookup.0, &mut bytes);
-        write_evaluations(&self.lookup.q_lookup.1, &mut bytes);
-
-        write_multiset(&self.lookup.table_1.0, &mut bytes);
-        write_polynomial(&self.lookup.table_1.1, &mut bytes);
-        write_evaluations(&self.lookup.table_1.2, &mut bytes);
-
-        write_multiset(&self.lookup.table_2.0, &mut bytes);
-        write_polynomial(&self.lookup.table_2.1, &mut bytes);
-        write_evaluations(&self.lookup.table_2.2, &mut bytes);
-
-        write_multiset(&self.lookup.table_3.0, &mut bytes);
-        write_polynomial(&self.lookup.table_3.1, &mut bytes);
-        write_evaluations(&self.lookup.table_3.2, &mut bytes);
-
-        write_multiset(&self.lookup.table_4.0, &mut bytes);
-        write_polynomial(&self.lookup.table_4.1, &mut bytes);
-        write_evaluations(&self.lookup.table_4.2, &mut bytes);
-
-        // Permutation
-        write_polynomial(&self.permutation.left_sigma.0, &mut bytes);
-        write_evaluations(&self.permutation.left_sigma.1, &mut bytes);
-
-        write_polynomial(&self.permutation.right_sigma.0, &mut bytes);
-        write_evaluations(&self.permutation.right_sigma.1, &mut bytes);
-
-        write_polynomial(&self.permutation.out_sigma.0, &mut bytes);
-        write_evaluations(&self.permutation.out_sigma.1, &mut bytes);
-
-        write_polynomial(&self.permutation.fourth_sigma.0, &mut bytes);
-        write_evaluations(&self.permutation.fourth_sigma.1, &mut bytes);
-        write_evaluations(&self.permutation.linear_evaluations, &mut bytes);
-
-        write_evaluations(&self.v_h_coset_4n, &mut bytes);
-
-        bytes
-    }
-    /// Deserialises a slice of bytes into a ProverKey
-    pub fn from_bytes(bytes: &[u8]) -> Result<ProverKey, Error> {
-        use crate::serialisation::{read_evaluations, read_multiset, read_polynomial, read_u64};
-
-        let (n, rest) = read_u64(bytes)?;
-        let domain = crate::fft::EvaluationDomain::new((4 * n) as usize).unwrap();
-
-        let (q_m_poly, rest) = read_polynomial(&rest)?;
-        let (q_m_evals, rest) = read_evaluations(domain, &rest)?;
-        let q_m = (q_m_poly, q_m_evals);
-
-        let (q_l_poly, rest) = read_polynomial(&rest)?;
-        let (q_l_evals, rest) = read_evaluations(domain, &rest)?;
-        let q_l = (q_l_poly, q_l_evals);
-
-        let (q_r_poly, rest) = read_polynomial(&rest)?;
-        let (q_r_evals, rest) = read_evaluations(domain, &rest)?;
-        let q_r = (q_r_poly, q_r_evals);
-
-        let (q_o_poly, rest) = read_polynomial(&rest)?;
-        let (q_o_evals, rest) = read_evaluations(domain, &rest)?;
-        let q_o = (q_o_poly, q_o_evals);
-
-        let (q_4_poly, rest) = read_polynomial(&rest)?;
-        let (q_4_evals, rest) = read_evaluations(domain, &rest)?;
-        let q_4 = (q_4_poly, q_4_evals);
-
-        let (q_c_poly, rest) = read_polynomial(&rest)?;
-        let (q_c_evals, rest) = read_evaluations(domain, &rest)?;
-        let q_c = (q_c_poly, q_c_evals);
-
-        let (q_arith_poly, rest) = read_polynomial(&rest)?;
-        let (q_arith_evals, rest) = read_evaluations(domain, &rest)?;
-        let q_arith = (q_arith_poly, q_arith_evals);
-
-        let (q_logic_poly, rest) = read_polynomial(&rest)?;
-        let (q_logic_evals, rest) = read_evaluations(domain, &rest)?;
-        let q_logic = (q_logic_poly, q_logic_evals);
-
-        let (q_range_poly, rest) = read_polynomial(&rest)?;
-        let (q_range_evals, rest) = read_evaluations(domain, &rest)?;
-        let q_range = (q_range_poly, q_range_evals);
-
-        let (q_fixed_group_add_poly, rest) = read_polynomial(&rest)?;
-        let (q_fixed_group_add_evals, rest) = read_evaluations(domain, &rest)?;
-        let q_fixed_group_add = (q_fixed_group_add_poly, q_fixed_group_add_evals);
-
-        let (q_variable_group_add_poly, rest) = read_polynomial(&rest)?;
-        let (q_variable_group_add_evals, rest) = read_evaluations(domain, &rest)?;
-        let q_variable_group_add = (q_variable_group_add_poly, q_variable_group_add_evals);
-
-        let (q_lookup_poly, rest) = read_polynomial(&rest)?;
-        let (q_lookup_evals, rest) = read_evaluations(domain, &rest)?;
-        let q_lookup = (q_lookup_poly, q_lookup_evals);
-
-        let (table_1_multiset, rest) = read_multiset(&rest)?;
-        let (table_1_poly, rest) = read_polynomial(&rest)?;
-        let (table_1_evals, rest) = read_evaluations(domain, &rest)?;
-
-        let (table_2_multiset, rest) = read_multiset(&rest)?;
-        let (table_2_poly, rest) = read_polynomial(&rest)?;
-        let (table_2_evals, rest) = read_evaluations(domain, &rest)?;
-
-        let (table_3_multiset, rest) = read_multiset(&rest)?;
-        let (table_3_poly, rest) = read_polynomial(&rest)?;
-        let (table_3_evals, rest) = read_evaluations(domain, &rest)?;
-
-        let (table_4_multiset, rest) = read_multiset(&rest)?;
-        let (table_4_poly, rest) = read_polynomial(&rest)?;
-        let (table_4_evals, rest) = read_evaluations(domain, &rest)?;
-
-        let (left_sigma_poly, rest) = read_polynomial(&rest)?;
-        let (left_sigma_evals, rest) = read_evaluations(domain, &rest)?;
-        let left_sigma = (left_sigma_poly, left_sigma_evals);
-
-        let (right_sigma_poly, rest) = read_polynomial(&rest)?;
-        let (right_sigma_evals, rest) = read_evaluations(domain, &rest)?;
-        let right_sigma = (right_sigma_poly, right_sigma_evals);
-
-        let (out_sigma_poly, rest) = read_polynomial(&rest)?;
-        let (out_sigma_evals, rest) = read_evaluations(domain, &rest)?;
-        let out_sigma = (out_sigma_poly, out_sigma_evals);
-
-        let (fourth_sigma_poly, rest) = read_polynomial(&rest)?;
-        let (fourth_sigma_evals, rest) = read_evaluations(domain, &rest)?;
-        let fourth_sigma = (fourth_sigma_poly, fourth_sigma_evals);
-        let (linear_evaluations, rest) = read_evaluations(domain, rest)?;
-
-        let (v_h_coset_4n, _) = read_evaluations(domain, rest)?;
-
-        let arithmetic = arithmetic::ProverKey {
-            q_m,
-            q_l: q_l.clone(),
-            q_r: q_r.clone(),
-            q_o,
-            q_c: q_c.clone(),
-            q_4,
-            q_arith,
-        };
-
-        let logic = logic::ProverKey {
-            q_logic,
-            q_c: q_c.clone(),
-        };
-
-        let range = range::ProverKey { q_range };
-
-        let fixed_base = ecc::scalar_mul::fixed_base::ProverKey {
-            q_fixed_group_add,
-            q_l,
-            q_r,
-            q_c,
-        };
-
-        let lookup = lookup::ProverKey {
-            q_lookup,
-            table_1: (table_1_multiset, table_1_poly, table_1_evals),
-            table_2: (table_2_multiset, table_2_poly, table_2_evals),
-            table_3: (table_3_multiset, table_3_poly, table_3_evals),
-            table_4: (table_4_multiset, table_4_poly, table_4_evals),
-        };
-
-        let permutation = permutation::ProverKey {
-            left_sigma,
-            right_sigma,
-            out_sigma,
-            fourth_sigma,
-            linear_evaluations,
-        };
-
-        let variable_base = ecc::curve_addition::ProverKey {
-            q_variable_group_add,
-        };
-
-        let prover_key = ProverKey {
-            n: n as usize,
-            arithmetic,
-            logic,
-            range,
-            fixed_base,
-            variable_base,
-            lookup,
-            permutation,
-            v_h_coset_4n,
-        };
-
-        Ok(prover_key)
-    }
-
-    fn serialised_size(n: usize) -> usize {
-        const SIZE_SCALAR: usize = 32;
-
-        const NUM_POLYNOMIALS: usize = 19;
-        let num_poly_scalars = n;
-
-        const NUM_EVALUATIONS: usize = 24;
-        let num_eval_scalars = 4 * n;
-
-        (NUM_POLYNOMIALS * num_poly_scalars * SIZE_SCALAR)
-            + (NUM_EVALUATIONS * num_eval_scalars * SIZE_SCALAR)
-=======
         }
     }
 }
@@ -638,7 +242,6 @@
         // in their evaluation phase and divide by the quotient
         // polynomial without having to perform IFFT
         pub(crate) v_h_coset_4n: Evaluations,
->>>>>>> d3412cec
     }
 
     #[cfg(feature = "alloc")]
@@ -928,13 +531,9 @@
 mod test {
     use super::alloc::ProverKey;
     use super::*;
-<<<<<<< HEAD
-    use crate::fft::{EvaluationDomain, Polynomial};
     use crate::plookup::MultiSet;
-=======
     use crate::fft::{EvaluationDomain, Evaluations, Polynomial};
     use ::alloc::vec::Vec;
->>>>>>> d3412cec
     use dusk_bls12_381::BlsScalar;
     use rand_core::OsRng;
 
@@ -1082,12 +681,8 @@
         let q_fixed_group_add = Commitment(G1Affine::generator());
         let q_variable_group_add = Commitment(G1Affine::generator());
 
-<<<<<<< HEAD
         let q_logic = Commitment::from_affine(G1Affine::generator());
         let q_lookup = Commitment::from_affine(G1Affine::generator());
-=======
-        let q_logic = Commitment(G1Affine::generator());
->>>>>>> d3412cec
 
         let left_sigma = Commitment(G1Affine::generator());
         let right_sigma = Commitment(G1Affine::generator());
