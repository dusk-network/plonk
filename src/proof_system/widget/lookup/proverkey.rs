// This Source Code Form is subject to the terms of the Mozilla Public
// License, v. 2.0. If a copy of the MPL was not distributed with this
// file, You can obtain one at http://mozilla.org/MPL/2.0/.
//
// Copyright (c) DUSK NETWORK. All rights reserved.

use super::compress;
use crate::fft::{Evaluations, Polynomial};

use dusk_bls12_381::BlsScalar;

#[derive(Debug, Eq, PartialEq, Clone)]
pub struct PlookupProverKey {
    pub q_lookup: (Polynomial, Evaluations),
}

impl PlookupProverKey {
    /// Compute identity check for lookup gates
    pub(crate) fn compute_quotient_i(
        &self,
        index: usize,
        x_i: &BlsScalar,
<<<<<<< HEAD
=======
        omega_inv: &BlsScalar,
>>>>>>> 57614874
        lookup_separation_challenge: &BlsScalar,
        w_l_i: &BlsScalar,
        w_r_i: &BlsScalar,
        w_o_i: &BlsScalar,
        w_4_i: &BlsScalar,
<<<<<<< HEAD
        f_i: &BlsScalar,
=======
        f_long_i: &BlsScalar,
        f_short_i: &BlsScalar,
>>>>>>> 57614874
        p_i: &BlsScalar,
        p_i_next: &BlsScalar,
        t_i: &BlsScalar,
        t_i_next: &BlsScalar,
        h_1_i: &BlsScalar,
        h_1_i_next: &BlsScalar,
        h_2_i: &BlsScalar,
        h_2_i_next: &BlsScalar,
        l_first_i: &BlsScalar,
        l_last_i: &BlsScalar,
        (delta, epsilon): (&BlsScalar, &BlsScalar),
        zeta: &BlsScalar,
    ) -> BlsScalar {
        let l_sep_2 = lookup_separation_challenge.square();
<<<<<<< HEAD
        let l_sep_3 = l_sep_2 * lookup_separation_challenge.square();
        let l_sep_4 = l_sep_3 * lookup_separation_challenge.square();
        let l_sep_5 = l_sep_4 * lookup_separation_challenge.square();

        let x_minus_one = x_i - BlsScalar::one();
=======
        let l_sep_3 = l_sep_2 * lookup_separation_challenge;
        let l_sep_4 = l_sep_3 * lookup_separation_challenge;
        let l_sep_5 = l_sep_4 * lookup_separation_challenge;

        let x_minus_omega_inv = x_i - omega_inv;
>>>>>>> 57614874
        let one_plus_delta = delta + BlsScalar::one();
        let epsilon_one_plus_delta = epsilon * one_plus_delta;

        // q_lookup(X) * (a(X) + zeta * b(X) + (zeta^2 * c(X)) + (zeta^3 * d(X) - f(X))) * α_1
        let a = {
            let q_lookup_i = self.q_lookup.1[index];
<<<<<<< HEAD

            let compressed_tuple = compress(*w_l_i, *w_r_i, *w_o_i, *w_4_i, *zeta);
    
            q_lookup_i * (compressed_tuple - f_i) * lookup_separation_challenge
        };

        // L0(X)*(p(X)−1)*α_1^2
        let b = {
            l_first_i * (p_i - BlsScalar::one()) * l_sep_2
        };

        // (X−1)*p(X)*(1+δ)*(ε+f(X))*(ε*(1+δ)+t(X)+δt(Xω))*α_1^3
        let c = {
            let c_1 = epsilon + f_i;
            let c_2 = epsilon_one_plus_delta + t_i + delta * t_i_next;

            x_minus_one * p_i * one_plus_delta * c_1 * c_2 * l_sep_3
        };

        // −(X−1) * p(Xω) * (ε*(1+δ) + h1(X) + δ*h1(Xω)) * (ε*(1+δ) + h2(X) + δ*h2(Xω)) * α_1^3
=======
            let compressed_tuple = compress(*w_l_i, *w_r_i, *w_o_i, *w_4_i, *zeta);

            q_lookup_i * (compressed_tuple - f_long_i) * lookup_separation_challenge
        };

        // L0(X) * (p(X) − 1) * α_1^2
        let b = { l_first_i * (p_i - BlsScalar::one()) * l_sep_2 };

        // (X−omega^(-1)) * p(X) * (1+δ) * (ε+f(X)) * (ε*(1+δ) + t(X) + δt(Xω)) * α_1^3
        let c = {
            let c_1 = epsilon + f_short_i;
            let c_2 = epsilon_one_plus_delta + t_i + delta * t_i_next;

            x_minus_omega_inv * p_i * one_plus_delta * c_1 * c_2 * l_sep_3
        };

        // −(X − omega^(-1)) * p(Xω) * (ε*(1+δ) + h1(X) + δ*h1(Xω)) * (ε*(1+δ) + h2(X) + δ*h2(Xω)) * α_1^3
>>>>>>> 57614874
        let d = {
            let d_1 = epsilon_one_plus_delta + h_1_i + delta * h_1_i_next;
            let d_2 = epsilon_one_plus_delta + h_2_i + delta * h_2_i_next;

<<<<<<< HEAD
            - x_minus_one * p_i_next * d_1 * d_2 * l_sep_3
        };

        // lagrange_last(X) * (h1(X)−h2(Xω))*α_1^4
        let e = {
            l_last_i * (h_1_i - h_2_i_next) * l_sep_4
        };

        let f = {
            l_last_i * (p_i - BlsScalar::one()) * l_sep_5
        };
=======
            -x_minus_omega_inv * p_i_next * d_1 * d_2 * l_sep_3
        };

        // L_n-1(X) * (h1(X) − h2(Xω)) * α_1^4
        let e = { l_last_i * (h_1_i - h_2_i_next) * l_sep_4 };

        // L_n-1(X) * (p(X) − 1) * α_1^5
        let f = { l_last_i * (p_i - BlsScalar::one()) * l_sep_5 };
>>>>>>> 57614874

        a + b + c + d + e + f
    }

    /// Compute linearisation for lookup gates
    pub(crate) fn compute_linearisation(
        &self,
<<<<<<< HEAD
        f_eval: &BlsScalar,
=======
        omega_inv: &BlsScalar,
        f_long_eval: &BlsScalar,
        f_short_eval: &BlsScalar,
>>>>>>> 57614874
        t_eval: &BlsScalar,
        t_next_eval: &BlsScalar,
        h_1_eval: &BlsScalar,
        h_1_next_eval: &BlsScalar,
        p_next_eval: &BlsScalar,
        l1_eval: &BlsScalar,
        ln_eval: &BlsScalar,
        p_poly: &Polynomial,
        h_1_poly: &Polynomial,
        h_2_poly: &Polynomial,
        (delta, epsilon): (&BlsScalar, &BlsScalar),
        z_challenge: &BlsScalar,
        lookup_separation_challenge: &BlsScalar,
    ) -> Polynomial {
<<<<<<< HEAD

        let l_sep_2 = lookup_separation_challenge.square();
        let l_sep_3 = l_sep_2 * lookup_separation_challenge.square();
        let l_sep_4 = l_sep_3 * lookup_separation_challenge.square();
        let l_sep_5 = l_sep_4 * lookup_separation_challenge.square();
        
        let z_minus_one = z_challenge - BlsScalar::one();
        let one_plus_delta = delta + BlsScalar::one();
        let epsilon_one_plus_delta = epsilon * one_plus_delta;
        
        // - q_lookup(X) * f_eval * lookup_separation_challenge
        let a = {    
            &self.q_lookup.0 * &(-f_eval * lookup_separation_challenge)
        };

        // p(X)*L0(z)α_1^2
        let b = {
            p_poly * &(l1_eval * l_sep_2)
        };

        // (z − 1)p(X)(1 + δ)(ε + f_bar)(ε(1+δ) + t_bar + δ*tω_bar)α_1^3
        let c = {
            let c_0 = epsilon + f_eval;
            let c_1 = epsilon_one_plus_delta + t_eval + delta * t_next_eval;

            p_poly * &(z_minus_one * one_plus_delta * c_0 * c_1 * l_sep_3)
        };

        // −(z−1)*pω_bar*(ε(1+δ)+h1_bar+δh1ω_bar)h2(X)α_1^3
        let d = {
            let d_0 = epsilon_one_plus_delta + h_1_eval + delta * h_1_next_eval;

            h_2_poly * &(- z_minus_one * p_next_eval * d_0 * l_sep_3)
        };

        let e = {
            h_1_poly * &(ln_eval * l_sep_4)
        };

        let f = {
            p_poly * &(ln_eval * l_sep_5)
        };
        
=======
        let l_sep_2 = lookup_separation_challenge.square();
        let l_sep_3 = l_sep_2 * lookup_separation_challenge;
        let l_sep_4 = l_sep_3 * lookup_separation_challenge;
        let l_sep_5 = l_sep_4 * lookup_separation_challenge;

        let z_minus_omega_inv = z_challenge - omega_inv;
        let one_plus_delta = delta + BlsScalar::one();
        let epsilon_one_plus_delta = epsilon * one_plus_delta;

        // - q_lookup(X) * f_eval * lookup_separation_challenge
        let a = { &self.q_lookup.0 * &(-f_long_eval * lookup_separation_challenge) };

        // p(X) * L0(z) * α_1^2
        let b = { p_poly * &(l1_eval * l_sep_2) };

        // (z − omega^(-1)) * p(X) * (1 + δ) * (ε + f_bar) * (ε(1+δ) + t_bar + δ*tω_bar) * α_1^3
        let c = {
            let c_0 = epsilon + f_short_eval;
            let c_1 = epsilon_one_plus_delta + t_eval + delta * t_next_eval;

            p_poly * &(z_minus_omega_inv * one_plus_delta * c_0 * c_1 * l_sep_3)
        };

        // − (z − omega^(-1)) * pω_bar * (ε(1+δ) + h1_bar + δh1ω_bar) * h2(X) * α_1^3
        let d = {
            let d_0 = epsilon_one_plus_delta + h_1_eval + delta * h_1_next_eval;

            h_2_poly * &(-z_minus_omega_inv * p_next_eval * d_0 * l_sep_3)
        };

        // L_n−1(z) * h1(X) * α_1^4
        let e = { h_1_poly * &(ln_eval * l_sep_4) };

        // L_n−1(z) * p(X) * α_1^5
        let f = { p_poly * &(ln_eval * l_sep_5) };

>>>>>>> 57614874
        let mut r = a;
        r += &b;
        r += &c;
        r += &d;
        r += &e;
        r += &f;

        r
    }
}<|MERGE_RESOLUTION|>--- conflicted
+++ resolved
@@ -20,21 +20,14 @@
         &self,
         index: usize,
         x_i: &BlsScalar,
-<<<<<<< HEAD
-=======
         omega_inv: &BlsScalar,
->>>>>>> 57614874
         lookup_separation_challenge: &BlsScalar,
         w_l_i: &BlsScalar,
         w_r_i: &BlsScalar,
         w_o_i: &BlsScalar,
         w_4_i: &BlsScalar,
-<<<<<<< HEAD
-        f_i: &BlsScalar,
-=======
         f_long_i: &BlsScalar,
         f_short_i: &BlsScalar,
->>>>>>> 57614874
         p_i: &BlsScalar,
         p_i_next: &BlsScalar,
         t_i: &BlsScalar,
@@ -49,47 +42,17 @@
         zeta: &BlsScalar,
     ) -> BlsScalar {
         let l_sep_2 = lookup_separation_challenge.square();
-<<<<<<< HEAD
-        let l_sep_3 = l_sep_2 * lookup_separation_challenge.square();
-        let l_sep_4 = l_sep_3 * lookup_separation_challenge.square();
-        let l_sep_5 = l_sep_4 * lookup_separation_challenge.square();
-
-        let x_minus_one = x_i - BlsScalar::one();
-=======
         let l_sep_3 = l_sep_2 * lookup_separation_challenge;
         let l_sep_4 = l_sep_3 * lookup_separation_challenge;
         let l_sep_5 = l_sep_4 * lookup_separation_challenge;
 
         let x_minus_omega_inv = x_i - omega_inv;
->>>>>>> 57614874
         let one_plus_delta = delta + BlsScalar::one();
         let epsilon_one_plus_delta = epsilon * one_plus_delta;
 
         // q_lookup(X) * (a(X) + zeta * b(X) + (zeta^2 * c(X)) + (zeta^3 * d(X) - f(X))) * α_1
         let a = {
             let q_lookup_i = self.q_lookup.1[index];
-<<<<<<< HEAD
-
-            let compressed_tuple = compress(*w_l_i, *w_r_i, *w_o_i, *w_4_i, *zeta);
-    
-            q_lookup_i * (compressed_tuple - f_i) * lookup_separation_challenge
-        };
-
-        // L0(X)*(p(X)−1)*α_1^2
-        let b = {
-            l_first_i * (p_i - BlsScalar::one()) * l_sep_2
-        };
-
-        // (X−1)*p(X)*(1+δ)*(ε+f(X))*(ε*(1+δ)+t(X)+δt(Xω))*α_1^3
-        let c = {
-            let c_1 = epsilon + f_i;
-            let c_2 = epsilon_one_plus_delta + t_i + delta * t_i_next;
-
-            x_minus_one * p_i * one_plus_delta * c_1 * c_2 * l_sep_3
-        };
-
-        // −(X−1) * p(Xω) * (ε*(1+δ) + h1(X) + δ*h1(Xω)) * (ε*(1+δ) + h2(X) + δ*h2(Xω)) * α_1^3
-=======
             let compressed_tuple = compress(*w_l_i, *w_r_i, *w_o_i, *w_4_i, *zeta);
 
             q_lookup_i * (compressed_tuple - f_long_i) * lookup_separation_challenge
@@ -107,24 +70,10 @@
         };
 
         // −(X − omega^(-1)) * p(Xω) * (ε*(1+δ) + h1(X) + δ*h1(Xω)) * (ε*(1+δ) + h2(X) + δ*h2(Xω)) * α_1^3
->>>>>>> 57614874
         let d = {
             let d_1 = epsilon_one_plus_delta + h_1_i + delta * h_1_i_next;
             let d_2 = epsilon_one_plus_delta + h_2_i + delta * h_2_i_next;
 
-<<<<<<< HEAD
-            - x_minus_one * p_i_next * d_1 * d_2 * l_sep_3
-        };
-
-        // lagrange_last(X) * (h1(X)−h2(Xω))*α_1^4
-        let e = {
-            l_last_i * (h_1_i - h_2_i_next) * l_sep_4
-        };
-
-        let f = {
-            l_last_i * (p_i - BlsScalar::one()) * l_sep_5
-        };
-=======
             -x_minus_omega_inv * p_i_next * d_1 * d_2 * l_sep_3
         };
 
@@ -133,7 +82,6 @@
 
         // L_n-1(X) * (p(X) − 1) * α_1^5
         let f = { l_last_i * (p_i - BlsScalar::one()) * l_sep_5 };
->>>>>>> 57614874
 
         a + b + c + d + e + f
     }
@@ -141,13 +89,9 @@
     /// Compute linearisation for lookup gates
     pub(crate) fn compute_linearisation(
         &self,
-<<<<<<< HEAD
-        f_eval: &BlsScalar,
-=======
         omega_inv: &BlsScalar,
         f_long_eval: &BlsScalar,
         f_short_eval: &BlsScalar,
->>>>>>> 57614874
         t_eval: &BlsScalar,
         t_next_eval: &BlsScalar,
         h_1_eval: &BlsScalar,
@@ -162,51 +106,6 @@
         z_challenge: &BlsScalar,
         lookup_separation_challenge: &BlsScalar,
     ) -> Polynomial {
-<<<<<<< HEAD
-
-        let l_sep_2 = lookup_separation_challenge.square();
-        let l_sep_3 = l_sep_2 * lookup_separation_challenge.square();
-        let l_sep_4 = l_sep_3 * lookup_separation_challenge.square();
-        let l_sep_5 = l_sep_4 * lookup_separation_challenge.square();
-        
-        let z_minus_one = z_challenge - BlsScalar::one();
-        let one_plus_delta = delta + BlsScalar::one();
-        let epsilon_one_plus_delta = epsilon * one_plus_delta;
-        
-        // - q_lookup(X) * f_eval * lookup_separation_challenge
-        let a = {    
-            &self.q_lookup.0 * &(-f_eval * lookup_separation_challenge)
-        };
-
-        // p(X)*L0(z)α_1^2
-        let b = {
-            p_poly * &(l1_eval * l_sep_2)
-        };
-
-        // (z − 1)p(X)(1 + δ)(ε + f_bar)(ε(1+δ) + t_bar + δ*tω_bar)α_1^3
-        let c = {
-            let c_0 = epsilon + f_eval;
-            let c_1 = epsilon_one_plus_delta + t_eval + delta * t_next_eval;
-
-            p_poly * &(z_minus_one * one_plus_delta * c_0 * c_1 * l_sep_3)
-        };
-
-        // −(z−1)*pω_bar*(ε(1+δ)+h1_bar+δh1ω_bar)h2(X)α_1^3
-        let d = {
-            let d_0 = epsilon_one_plus_delta + h_1_eval + delta * h_1_next_eval;
-
-            h_2_poly * &(- z_minus_one * p_next_eval * d_0 * l_sep_3)
-        };
-
-        let e = {
-            h_1_poly * &(ln_eval * l_sep_4)
-        };
-
-        let f = {
-            p_poly * &(ln_eval * l_sep_5)
-        };
-        
-=======
         let l_sep_2 = lookup_separation_challenge.square();
         let l_sep_3 = l_sep_2 * lookup_separation_challenge;
         let l_sep_4 = l_sep_3 * lookup_separation_challenge;
@@ -243,7 +142,6 @@
         // L_n−1(z) * p(X) * α_1^5
         let f = { p_poly * &(ln_eval * l_sep_5) };
 
->>>>>>> 57614874
         let mut r = a;
         r += &b;
         r += &c;
