--- conflicted
+++ resolved
@@ -20,21 +20,12 @@
     domain: &EvaluationDomain,
     prover_key: &ProverKey,
     z_poly: &Polynomial,
-<<<<<<< HEAD
     p_poly: &Polynomial,
     (w_l_poly, w_r_poly, w_o_poly, w_4_poly): (&Polynomial, &Polynomial, &Polynomial, &Polynomial),
     f_poly: &Polynomial,
     t_poly: &Polynomial,
     h_1_poly: &Polynomial,
     h_2_poly: &Polynomial,
-=======
-    (w_l_poly, w_r_poly, w_o_poly, w_4_poly): (
-        &Polynomial,
-        &Polynomial,
-        &Polynomial,
-        &Polynomial,
-    ),
->>>>>>> d3412cec
     public_inputs_poly: &Polynomial,
     (
         alpha,
@@ -171,7 +162,6 @@
 // Ensures that the circuit is satisfied
 fn compute_circuit_satisfiability_equation(
     domain: &EvaluationDomain,
-<<<<<<< HEAD
     (range_challenge, logic_challenge, fixed_base_challenge, var_base_challenge, lookup_challenge): (
         &BlsScalar,
         &BlsScalar,
@@ -179,14 +169,6 @@
         &BlsScalar,
         &BlsScalar,
     ),
-=======
-    (
-        range_challenge,
-        logic_challenge,
-        fixed_base_challenge,
-        var_base_challenge,
-    ): (&BlsScalar, &BlsScalar, &BlsScalar, &BlsScalar),
->>>>>>> d3412cec
     prover_key: &ProverKey,
     (wl_eval_4n, wr_eval_4n, wo_eval_4n, w4_eval_4n): (
         &[BlsScalar],
