--- conflicted
+++ resolved
@@ -7,11 +7,7 @@
 use crate::error::Error;
 use crate::plonkup::IndexTable;
 use crate::plonkup::MultiSet;
-<<<<<<< HEAD
-=======
-use crate::plonkup::{PlonkupTable3Arity, PlonkupTable4Arity};
 use dusk_bls12_381::BlsScalar;
->>>>>>> 21ffc385
 
 /// This witness table contains quieries
 /// to a lookup table for lookup gates
