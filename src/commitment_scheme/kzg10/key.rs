--- conflicted
+++ resolved
@@ -9,11 +9,8 @@
 use dusk_bls12_381::{
     multiscalar_mul::msm_variable_base, G1Affine, G1Projective, G2Affine, G2Prepared, Scalar,
 };
-<<<<<<< HEAD
+use failure::Error;
 use merlin::Transcript;
-=======
-use failure::Error;
->>>>>>> 6fa92eed
 
 /// Opening Key is used to verify opening proofs made about a committed polynomial.
 #[derive(Clone, Debug)]
@@ -354,13 +351,8 @@
         &self,
         points: &[Scalar],
         proofs: &[Proof],
-<<<<<<< HEAD
         transcript: &mut Transcript,
-    ) -> bool {
-=======
-        transcript: &mut dyn TranscriptProtocol,
     ) -> Result<(), Error> {
->>>>>>> 6fa92eed
         let mut total_c = G1Projective::identity();
         let mut total_w = G1Projective::identity();
 
