use super::errors::Error;
use super::Commitment;
use super::{AggregateProof, Proof};
use crate::fft::Polynomial;
use crate::transcript::TranscriptProtocol;
use bls12_381::{G1Affine, G1Projective, G2Affine, G2Prepared, Scalar};

/// Verifier Key is used to verify claims made about a committed polynomial
#[derive(Clone, Debug)]
pub struct VerifierKey {
    /// The generator of G1.
    pub g: G1Affine,
    /// The generator of G2.
    pub h: G2Affine,
    /// \beta times the above generator of G2.
    pub beta_h: G2Affine,
    /// The generator of G2, prepared for use in pairings.
    pub prepared_h: G2Prepared,
    /// \beta times the above generator of G2, prepared for use in pairings.
    pub prepared_beta_h: G2Prepared,
}

/// Prover key is used to commit to a polynomial which is bounded by the max_degree parameter
/// specified when building the SRS
pub struct ProverKey {
    /// Group elements of the form `{ \beta^i G }`, where `i` ranges from 0 to `degree`.
    pub powers_of_g: Vec<G1Affine>,
}

impl ProverKey {
    /// Returns the maximum degree polynomial that you can commit to
    pub(crate) fn max_degree(&self) -> usize {
        self.powers_of_g.len() - 1
    }

    /// Truncates the prover key to a new max degree
    pub(crate) fn truncate(&self, mut truncated_degree: usize) -> Result<ProverKey, Error> {
        if truncated_degree == 1 {
            truncated_degree += 1;
        }
        // Check that the truncated degree is not zero
        if truncated_degree == 0 {
            return Err(Error::TruncatedDegreeIsZero);
        }

        // Check that max degree is less than truncated degree
        if truncated_degree > self.max_degree() {
            return Err(Error::TruncatedDegreeTooLarge);
        }

        let truncated_powers = Self {
            powers_of_g: self.powers_of_g[..=truncated_degree].to_vec(),
        };

        Ok(truncated_powers)
    }

    fn check_commit_degree_is_within_bounds(&self, poly_degree: usize) -> Result<(), Error> {
        check_degree_is_within_bounds(self.max_degree(), poly_degree)
    }

    /// Commits to a polynomial bounded by the max degree of the Prover key
    pub fn commit(&self, polynomial: &Polynomial) -> Result<Commitment, Error> {
        // Check whether we can safely commit to this polynomial
        self.check_commit_degree_is_within_bounds(polynomial.degree())?;

        // Compute commitment
        use crate::util::{multiscalar_mul, sum_points};
        let points: Vec<G1Projective> = multiscalar_mul(&polynomial.coeffs, &self.powers_of_g);
        let committed_point = sum_points(&points);
        let commitment = Commitment::from_projective(committed_point);
        Ok(commitment)
<<<<<<< HEAD
    }

    /// For a given commitment to a polynomial
    /// Computes a witness that the polynomial was evaluated at the point `z`
    /// And its output was p(z)
    /// Witness is computed as f(x) - f(z) / x-z
    fn compute_single_witness(polynomial: &Polynomial, point: &Scalar) -> (Polynomial, Scalar) {
        // X - z
        let divisor = Polynomial::from_coefficients_vec(vec![-point, Scalar::one()]);
        // Compute f(z)
        let value = polynomial.evaluate(&point);
        // Compute witness for regular polynomial
        let witness_poly = {
            let f_minus_z = polynomial - &value;
            &f_minus_z / &divisor
        };
        (witness_poly, value)
    }

    /// Allows you to compute a witness for multiple polynomials at the same point
    /// XXX: refactor single case to use this method
    fn compute_aggregate_witness(
        polynomials: Vec<&Polynomial>,
        point: &Scalar,
        transcript: &mut dyn TranscriptProtocol,
    ) -> (Polynomial, Vec<Scalar>) {
        // X - z
        let divisor = Polynomial::from_coefficients_vec(vec![-point, Scalar::one()]);

        // Compute evaluations of polynomials
        let mut values = Vec::with_capacity(polynomials.len());
        for poly in polynomials.iter() {
            values.push(poly.evaluate(&point))
        }
        use crate::util::powers_of;
        let challenge = transcript.challenge_scalar(b"");
        let powers = powers_of(&challenge, polynomials.len() - 1);

        assert_eq!(powers.len(), polynomials.len());
        assert_eq!(powers.len(), values.len());

        let numerator: Polynomial = polynomials
            .into_iter()
            .zip(values.iter())
            .zip(powers.iter())
            .map(|((poly, value), challenge)| &(poly - value) * challenge)
            .sum();
        let witness_poly = &numerator / &divisor;
        (witness_poly, values)
    }

    ///XXX: Refactor this to use open_multiple
    pub fn open_single(&self, polynomial: &Polynomial, point: &Scalar) -> Result<Proof, Error> {
        let (witness_poly, evaluated_point) = Self::compute_single_witness(polynomial, point);
        Ok(Proof {
            commitment_to_witness: self.commit(&witness_poly)?,
            evaluated_point: evaluated_point,
            commitment_to_polynomial: self.commit(polynomial)?,
        })
=======
>>>>>>> ec04c52f
    }
    // Creates a proof that multiple polynomials were evaluated at the same point
    pub fn open_multiple(
        &self,
        polynomials: Vec<&Polynomial>,
        point: &Scalar,
        transcript: &mut dyn TranscriptProtocol,
    ) -> Result<AggregateProof, Error> {
        //
        // Commit to polynomials
        let mut polynomial_commitments = Vec::with_capacity(polynomials.len());
        for poly in polynomials.iter() {
            polynomial_commitments.push(self.commit(poly)?)
        }

        // Compute the aggregate Witness for polynomials
        //
        let (witness_poly, evaluations) =
            Self::compute_aggregate_witness(polynomials, point, transcript);

        // Commit to witness polynomial
        //
        let witness_commitment = self.commit(&witness_poly)?;

        let aggregate_proof = AggregateProof {
            commitment_to_witness: witness_commitment,
            evaluated_points: evaluations,
            commitments_to_polynomials: polynomial_commitments,
        };
        Ok(aggregate_proof)
    }
}

impl VerifierKey {
    // XXX: refactor this to use one pairing
    // Checks that single polynomial was evaluated at a specified point and returns the value specified.
    fn check(&self, point: Scalar, proof: Proof) -> bool {
        use bls12_381::pairing;
        let inner: G1Affine =
            (proof.commitment_to_polynomial.0 - (self.g * proof.evaluated_point)).into();
        let lhs = pairing(&inner, &self.h);

        let inner: G2Affine = (self.beta_h - (self.h * point)).into();
        let rhs = pairing(&proof.commitment_to_witness.0, &inner);

        lhs == rhs
    }

    pub fn batch_check(
        &self,
        points: &[Scalar],
        proofs: &[Proof],
        transcript: &mut dyn TranscriptProtocol,
    ) -> bool {
        let mut total_c = G1Projective::identity();
        let mut total_w = G1Projective::identity();

        use crate::util::powers_of;
        let challenge = transcript.challenge_scalar(b"");
        let powers = powers_of(&challenge, proofs.len() - 1);
        // Instead of multiplying g and gamma_g in each turn, we simply accumulate
        // their coefficients and perform a final multiplication at the end.
        let mut g_multiplier = Scalar::zero();

        for ((proof, challenge), point) in proofs.iter().zip(powers).zip(points) {
            let mut c = G1Projective::from(proof.commitment_to_polynomial.0);
            let w = proof.commitment_to_witness.0;
            c = c + w * point;
            g_multiplier += challenge * proof.evaluated_point;

            total_c += c * challenge;
            total_w += w * challenge;
        }
        total_c -= self.g * g_multiplier;

        let affine_total_w = G1Affine::from(-total_w);
        let affine_total_c = G1Affine::from(total_c);

        let pairing = bls12_381::multi_miller_loop(&[
            (&affine_total_w, &self.prepared_beta_h),
            (&affine_total_c, &self.prepared_h),
        ])
        .final_exponentiation();

        pairing == bls12_381::Gt::identity()
    }
}

// Check whether the polynomial we are committing to:
// - has zero degree
// - has a degree which is more than the max supported degree
fn check_degree_is_within_bounds(max_degree: usize, poly_degree: usize) -> Result<(), Error> {
    if poly_degree == 0 {
        return Err(Error::PolynomialDegreeIsZero);
    }
    if poly_degree > max_degree {
        return Err(Error::PolynomialDegreeTooLarge);
    }
    Ok(())
}

mod test {
    use super::super::srs::*;
    use super::*;
    use merlin::Transcript;

    #[test]
    fn test_basic_commit() {
        let degree = 25;
        let srs = SRS::setup(degree, &mut rand::thread_rng()).unwrap();
        let (proving_key, vk) = srs.trim(degree).unwrap();

        let point = Scalar::from(10);

        // Compute secret polynomial
        let poly = Polynomial::rand(degree, &mut rand::thread_rng());

        let proof = proving_key.open_single(&poly, &point).unwrap();

        let ok = vk.check(point, proof);
        assert!(ok);
    }
    #[test]
    fn test_batch_verification() {
        let degree = 25;
        let srs = SRS::setup(degree, &mut rand::thread_rng()).unwrap();
        let (proving_key, vk) = srs.trim(degree).unwrap();
        let point_a = Scalar::from(10);
        let point_b = Scalar::from(11);
        // Compute secret polynomial a
        let poly_a = Polynomial::rand(degree, &mut rand::thread_rng());
        let proof_a = proving_key.open_single(&poly_a, &point_a).unwrap();
        assert!(vk.check(point_a, proof_a));
        // Compute secret polynomial b
        let poly_b = Polynomial::rand(degree, &mut rand::thread_rng());
        let proof_b = proving_key.open_single(&poly_b, &point_b).unwrap();
        assert!(vk.check(point_b, proof_b));

        let ok = vk.batch_check(
            &[point_a, point_b],
            &[proof_a, proof_b],
            &mut Transcript::new(b""),
        );
        assert!(ok);
    }
    #[test]
    fn test_aggregate_witness() {
        let max_degree = 100;
        let srs = SRS::setup(max_degree, &mut rand::thread_rng()).unwrap();
        let point = Scalar::from(10);
        // Prover View
        let aggregated_proof = {
            let degree = 25;
            let (ck, _) = srs.trim(degree + 2).unwrap();
            let mut transcript = Transcript::new(b"");
            // Compute secret polynomial
            let poly_a = Polynomial::rand(degree, &mut rand::thread_rng());
            let poly_b = Polynomial::rand(degree + 1, &mut rand::thread_rng());
            let poly_c = Polynomial::rand(degree + 2, &mut rand::thread_rng());

            ck.open_multiple(vec![&poly_a, &poly_b, &poly_c], &point, &mut transcript)
                .unwrap()
        };

        //Verifiers view
        let ok = {
            let vk = srs.verifier_key;
            let mut transcript = Transcript::new(b"");
            let flattened_proof = aggregated_proof.flatten(&mut transcript);
            vk.check(point, flattened_proof)
        };

        assert!(ok);
    }

    #[test]
    fn test_batch_with_aggregation() {
        let max_degree = 100;
        let srs = SRS::setup(max_degree, &mut rand::thread_rng()).unwrap();
        let point_a = Scalar::from(10);
        let point_b = Scalar::from(11);
        // Prover View
        let (aggregated_proof, single_proof) = {
            let local_max_degree = 28;
            let (ck, _) = srs.trim(local_max_degree).unwrap();
            let mut transcript = Transcript::new(b"");
            // Compute secret polynomial
            let poly_a = Polynomial::rand(25, &mut rand::thread_rng());
            let poly_b = Polynomial::rand(26, &mut rand::thread_rng());
            let poly_c = Polynomial::rand(27, &mut rand::thread_rng());
            let poly_d = Polynomial::rand(28, &mut rand::thread_rng());

            let aggregated_proof = ck
                .open_multiple(vec![&poly_a, &poly_b, &poly_c], &point_a, &mut transcript)
                .unwrap();

            let single_proof = ck.open_single(&poly_d, &point_b).unwrap();

            (aggregated_proof, single_proof)
        };

        //Verifiers view
        let ok = {
            let vk = srs.verifier_key;
            let mut transcript = Transcript::new(b"");
            let flattened_proof = aggregated_proof.flatten(&mut transcript);
            vk.batch_check(
                &[point_a, point_b],
                &[flattened_proof, single_proof],
                &mut transcript,
            )
        };

        assert!(ok);
    }
}<|MERGE_RESOLUTION|>--- conflicted
+++ resolved
@@ -3,6 +3,8 @@
 use super::{AggregateProof, Proof};
 use crate::fft::Polynomial;
 use crate::transcript::TranscriptProtocol;
+use crate::util::powers_of;
+
 use bls12_381::{G1Affine, G1Projective, G2Affine, G2Prepared, Scalar};
 
 /// Verifier Key is used to verify claims made about a committed polynomial
@@ -70,7 +72,6 @@
         let committed_point = sum_points(&points);
         let commitment = Commitment::from_projective(committed_point);
         Ok(commitment)
-<<<<<<< HEAD
     }
 
     /// For a given commitment to a polynomial
@@ -105,7 +106,6 @@
         for poly in polynomials.iter() {
             values.push(poly.evaluate(&point))
         }
-        use crate::util::powers_of;
         let challenge = transcript.challenge_scalar(b"");
         let powers = powers_of(&challenge, polynomials.len() - 1);
 
@@ -130,8 +130,6 @@
             evaluated_point: evaluated_point,
             commitment_to_polynomial: self.commit(polynomial)?,
         })
-=======
->>>>>>> ec04c52f
     }
     // Creates a proof that multiple polynomials were evaluated at the same point
     pub fn open_multiple(
@@ -189,7 +187,6 @@
         let mut total_c = G1Projective::identity();
         let mut total_w = G1Projective::identity();
 
-        use crate::util::powers_of;
         let challenge = transcript.challenge_scalar(b"");
         let powers = powers_of(&challenge, proofs.len() - 1);
         // Instead of multiplying g and gamma_g in each turn, we simply accumulate
