--- conflicted
+++ resolved
@@ -1,17 +1,10 @@
-<<<<<<< HEAD
-//! Key module contains the ultilities and data structures
-//! that support the generation and usage of Prover and
-//! Verifier keys.
+//! Key module contains the utilities and data structures
+//! that support the generation and usage of Commit and
+//! Opening keys.
 use super::{
     errors::{KZG10Errors, PolyCommitSchemeError},
     AggregateProof, Commitment, Proof,
 };
-=======
-//! Key module contains the utilities and data structures
-//! that support the generation and usage of Commit and
-//! Opening keys.
-use super::{errors::Error, AggregateProof, Commitment, Proof};
->>>>>>> 0dab478a
 use crate::{fft::Polynomial, transcript::TranscriptProtocol, util};
 use dusk_bls12_381::{
     multiscalar_mul::msm_variable_base, G1Affine, G1Projective, G2Affine, G2Prepared, Scalar,
@@ -333,12 +326,7 @@
     }
 }
 
-<<<<<<< HEAD
-impl VerifierKey {
-    #[allow(dead_code)]
-=======
 impl OpeningKey {
->>>>>>> 0dab478a
     /// Checks that a polynomial `p` was evaluated at a point `z` and returned the value specified `v`.
     /// ie. v = p(z).
     pub(crate) fn check(&self, point: Scalar, proof: Proof) -> bool {
@@ -548,21 +536,18 @@
         };
 
         // Verifier's View
-
-<<<<<<< HEAD
-        let mut transcript = Transcript::new(b"agg_batch");
-        let flattened_proof = aggregated_proof.flatten(&mut transcript);
-
-        assert!(verifier_key
-            .batch_check(
-=======
+        let ok = {
+            let mut transcript = Transcript::new(b"agg_batch");
+            let flattened_proof = aggregated_proof.flatten(&mut transcript);
+
             opening_key.batch_check(
->>>>>>> 0dab478a
                 &[point_a, point_b],
                 &[flattened_proof, single_proof],
                 &mut transcript,
             )
-            .is_ok());
+        };
+
+        assert!(ok.is_ok());
     }
 
     #[cfg(feature = "serde")]
