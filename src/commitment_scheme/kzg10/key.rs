// This Source Code Form is subject to the terms of the Mozilla Public
// License, v. 2.0. If a copy of the MPL was not distributed with this
// file, You can obtain one at http://mozilla.org/MPL/2.0/.
//
// Copyright (c) DUSK NETWORK. All rights reserved.

//! Key module contains the utilities and data structures
//! that support the generation and usage of Commit and
//! Opening keys.
use super::{Commitment, Proof};
use crate::{error::Error, fft::Polynomial, transcript::TranscriptProtocol, util};
use dusk_bls12_381::{
    multiscalar_mul::msm_variable_base, BlsScalar, G1Affine, G1Projective, G2Affine, G2Prepared,
};
use dusk_bytes::Serializable;
use merlin::Transcript;

/// Opening Key is used to verify opening proofs made about a committed polynomial.
#[derive(Clone, Debug)]
pub struct OpeningKey {
    /// The generator of G1.
    pub g: G1Affine,
    /// The generator of G2.
    pub h: G2Affine,
    /// \beta times the above generator of G2.
    pub beta_h: G2Affine,
    /// The generator of G2, prepared for use in pairings.
    pub prepared_h: G2Prepared,
    /// \beta times the above generator of G2, prepared for use in pairings.
    pub prepared_beta_h: G2Prepared,
}

/// CommitKey is used to commit to a polynomial which is bounded by the max_degree.
#[derive(Debug, Clone, PartialEq)]
pub struct CommitKey {
    /// Group elements of the form `{ \beta^i G }`, where `i` ranges from 0 to `degree`.
    pub(crate) powers_of_g: Vec<G1Affine>,
}

impl CommitKey {
    /// Serialize the `CommitKey` into bytes.
    ///
    /// Will consume twice the bytes of `into_bytes`
    pub fn to_raw_bytes(&self) -> Vec<u8> {
        let mut bytes = Vec::with_capacity(8 + self.powers_of_g.len() * G1Affine::RAW_SIZE);

        let len = self.powers_of_g.len() as u64;
        let len = len.to_le_bytes();
        bytes.extend_from_slice(&len);

        self.powers_of_g
            .iter()
            .for_each(|g| bytes.extend_from_slice(&g.to_raw_bytes()));

        bytes
    }

    /// Deserialize `CommitKey` from a set of bytes created by `to_bytes_unchecked`
    ///
    /// The bytes source is expected to be trusted and no check will be performed reggarding the
    /// points security
    pub unsafe fn from_slice_unchecked(bytes: &[u8]) -> Self {
        if bytes.len() < 9 {
            return Self {
                powers_of_g: vec![],
            };
        }

        let mut len = [0u8; 8];
        len.copy_from_slice(&bytes[..8]);
        let len = u64::from_le_bytes(len);

        let powers_of_g = bytes[8..]
            .chunks_exact(G1Affine::RAW_SIZE)
            .zip(0..len)
            .map(|(c, _)| G1Affine::from_slice_unchecked(c))
            .collect();

        Self { powers_of_g }
    }

    /// Serialises the commitment Key to a byte slice
    pub fn into_bytes(&self) -> Vec<u8> {
        use crate::serialisation::{write_g1_affine, write_u64};

        let mut bytes = Vec::with_capacity(self.powers_of_g.len() * 48);

        write_u64(self.powers_of_g.len() as u64, &mut bytes);

        for point in self.powers_of_g.iter() {
            write_g1_affine(point, &mut bytes);
        }

        bytes
    }

    /// Deserialises a bytes slice to a Commitment Key
    pub fn from_bytes(bytes: &[u8]) -> Result<CommitKey, Error> {
        use crate::serialisation::{read_g1_affine, read_u64};

        let (num_points, rest) = read_u64(&bytes)?;

        let mut powers_of_g = Vec::with_capacity(num_points as usize);

        let mut remaining: &[u8] = &rest;
        for _ in 0..num_points {
            let (point, rest) = read_g1_affine(remaining)?;
            powers_of_g.push(point);
            remaining = rest;
        }

        Ok(CommitKey { powers_of_g })
    }

    /// Returns the maximum degree polynomial that you can commit to.
    pub fn max_degree(&self) -> usize {
        self.powers_of_g.len() - 1
    }

    /// Truncates the commit key to a lower max degree.
    /// Returns an error if the truncated degree is zero or if the truncated degree
    /// is larger than the max degree of the commit key.
    pub(crate) fn truncate(&self, mut truncated_degree: usize) -> Result<CommitKey, Error> {
        if truncated_degree == 1 {
            truncated_degree += 1;
        }
        // Check that the truncated degree is not zero
        if truncated_degree == 0 {
            return Err(Error::TruncatedDegreeIsZero);
        }

        // Check that max degree is less than truncated degree
        if truncated_degree > self.max_degree() {
            return Err(Error::TruncatedDegreeTooLarge);
        }

        let truncated_powers = Self {
            powers_of_g: self.powers_of_g[..=truncated_degree].to_vec(),
        };

        Ok(truncated_powers)
    }

    /// Checks whether the polynomial we are committing to:
    /// - Has zero degree
    /// - Has a degree which is more than the max supported degree
    ///
    /// Returns an error if any of the above conditions are true.
    fn check_commit_degree_is_within_bounds(&self, poly_degree: usize) -> Result<(), Error> {
        match (poly_degree == 0, poly_degree > self.max_degree()) {
            (true, _) => Err(Error::PolynomialDegreeIsZero),
            (false, true) => Err(Error::PolynomialDegreeTooLarge),
            (false, false) => Ok(()),
        }
    }

    /// Commits to a polynomial returning the corresponding `Commitment`.
    ///
    /// Returns an error if the polynomial's degree is more than the max degree of the commit key.
    pub(crate) fn commit(&self, polynomial: &Polynomial) -> Result<Commitment, Error> {
        // Check whether we can safely commit to this polynomial
        self.check_commit_degree_is_within_bounds(polynomial.degree())?;

        // Compute commitment
        let commitment = msm_variable_base(&self.powers_of_g, &polynomial.coeffs);
        Ok(Commitment::from_projective(commitment))
    }

<<<<<<< HEAD
=======
    /// For a given polynomial `p` and a point `z`, compute the witness
    /// for p(z) using Ruffini's method for simplicity.
    /// The Witness is the quotient of f(x) - f(z) / x-z.
    /// However we note that the quotient polynomial is invariant under the value f(z)
    /// ie. only the remainder changes. We can therefore compute the witness as f(x) / x - z
    /// and only use the remainder term f(z) during verification.
    fn compute_single_witness(&self, polynomial: &Polynomial, point: &BlsScalar) -> Polynomial {
        // Computes `f(x) / x-z`, returning it as the witness poly
        polynomial.ruffini(*point)
    }

>>>>>>> 42bcd2d3
    /// Computes a single witness for multiple polynomials at the same point, by taking
    /// a random linear combination of the individual witnesses.
    /// We apply the same optimisation mentioned in when computing each witness; removing f(z).
    pub(crate) fn compute_aggregate_witness(
        &self,
        polynomials: &[Polynomial],
        point: &BlsScalar,
        transcript: &mut Transcript,
    ) -> Polynomial {
        let challenge = transcript.challenge_scalar(b"aggregate_witness");
        let powers = util::powers_of(&challenge, polynomials.len() - 1);

        assert_eq!(powers.len(), polynomials.len());

        let numerator: Polynomial = polynomials
            .iter()
            .zip(powers.iter())
            .map(|(poly, challenge)| poly * challenge)
            .sum();
        numerator.ruffini(*point)
    }
<<<<<<< HEAD
=======

    /// Creates an opening proof that a polynomial `p` was correctly evaluated at p(z) and produced the value
    /// `v`. ie v = p(z).
    /// Returns an error if the polynomials degree is too large.
    fn open_single(
        &self,
        polynomial: &Polynomial,
        value: &BlsScalar,
        point: &BlsScalar,
    ) -> Result<Proof, Error> {
        let witness_poly = self.compute_single_witness(polynomial, point);
        Ok(Proof {
            commitment_to_witness: self.commit(&witness_poly)?,
            evaluated_point: *value,
            commitment_to_polynomial: self.commit(polynomial)?,
        })
    }

    /// Creates an opening proof that multiple polynomials were evaluated at the same point
    /// and that each evaluation produced the correct evaluation point.
    /// Returns an error if any of the polynomial's degrees are too large.
    fn open_multiple(
        &self,
        polynomials: &[Polynomial],
        evaluations: Vec<BlsScalar>,
        point: &BlsScalar,
        transcript: &mut Transcript,
    ) -> Result<AggregateProof, Error> {
        // Commit to polynomials
        let mut polynomial_commitments = Vec::with_capacity(polynomials.len());
        for poly in polynomials.iter() {
            polynomial_commitments.push(self.commit(poly)?)
        }

        // Compute the aggregate witness for polynomials
        let witness_poly = self.compute_aggregate_witness(polynomials, point, transcript);

        // Commit to witness polynomial
        let witness_commitment = self.commit(&witness_poly)?;

        let aggregate_proof = AggregateProof {
            commitment_to_witness: witness_commitment,
            evaluated_points: evaluations,
            commitments_to_polynomials: polynomial_commitments,
        };
        Ok(aggregate_proof)
    }
>>>>>>> 42bcd2d3
}

impl OpeningKey {
    pub(crate) fn new(g: G1Affine, h: G2Affine, beta_h: G2Affine) -> OpeningKey {
        let prepared_h: G2Prepared = G2Prepared::from(h);
        let prepared_beta_h = G2Prepared::from(beta_h);
        OpeningKey {
            g,
            h,
            beta_h,
            prepared_beta_h,
            prepared_h,
        }
    }

    /// Serialises an Opening Key to bytes
    pub fn to_bytes(&self) -> [u8; Self::serialized_size()] {
        let mut bytes = [0u8; Self::serialized_size()];

        bytes[0..48].copy_from_slice(&self.g.to_bytes());
        bytes[48..144].copy_from_slice(&self.h.to_bytes());
        bytes[144..Self::serialized_size()].copy_from_slice(&self.beta_h.to_bytes());

        bytes
    }

    /// Returns the serialized size of [`OpeningKey`]
    pub const fn serialized_size() -> usize {
        const NUM_G2: usize = 2;
        const NUM_G1: usize = 1;
        const G1_SIZE: usize = 48;
        const G2_SIZE: usize = 96;

        NUM_G1 * G1_SIZE + NUM_G2 * G2_SIZE
    }

    /// Deserialises a byte slice into an Opening Key
    pub fn from_bytes(bytes: &[u8]) -> Result<OpeningKey, Error> {
        use crate::serialisation::{read_g1_affine, read_g2_affine};

        let (g, rest) = read_g1_affine(&bytes)?;
        let (h, rest) = read_g2_affine(&rest)?;
        let (beta_h, _) = read_g2_affine(&rest)?;

        Ok(OpeningKey::new(g, h, beta_h))
    }

<<<<<<< HEAD
=======
    /// Checks that a polynomial `p` was evaluated at a point `z` and returned the value specified `v`.
    /// ie. v = p(z).
    fn check(&self, point: BlsScalar, proof: Proof) -> bool {
        let inner_a: G1Affine =
            (proof.commitment_to_polynomial.0 - (self.g * proof.evaluated_point)).into();

        let inner_b: G2Affine = (self.beta_h - (self.h * point)).into();
        let prepared_inner_b = G2Prepared::from(-inner_b);

        let pairing = dusk_bls12_381::multi_miller_loop(&[
            (&inner_a, &self.prepared_h),
            (&proof.commitment_to_witness.0, &prepared_inner_b),
        ])
        .final_exponentiation();

        pairing == dusk_bls12_381::Gt::identity()
    }

>>>>>>> 42bcd2d3
    /// Checks whether a batch of polynomials evaluated at different points, returned their specified value.
    pub(crate) fn batch_check(
        &self,
        points: &[BlsScalar],
        proofs: &[Proof],
        transcript: &mut Transcript,
    ) -> Result<(), Error> {
        let mut total_c = G1Projective::identity();
        let mut total_w = G1Projective::identity();

        let challenge = transcript.challenge_scalar(b"batch"); // XXX: Verifier can add their own randomness at this point
        let powers = util::powers_of(&challenge, proofs.len() - 1);
        // Instead of multiplying g and gamma_g in each turn, we simply accumulate
        // their coefficients and perform a final multiplication at the end.
        let mut g_multiplier = BlsScalar::zero();

        for ((proof, challenge), point) in proofs.iter().zip(powers).zip(points) {
            let mut c = G1Projective::from(proof.commitment_to_polynomial.0);
            let w = proof.commitment_to_witness.0;
            c += w * point;
            g_multiplier += challenge * proof.evaluated_point;

            total_c += c * challenge;
            total_w += w * challenge;
        }
        total_c -= self.g * g_multiplier;

        let affine_total_w = G1Affine::from(-total_w);
        let affine_total_c = G1Affine::from(total_c);

        let pairing = dusk_bls12_381::multi_miller_loop(&[
            (&affine_total_w, &self.prepared_beta_h),
            (&affine_total_c, &self.prepared_h),
        ])
        .final_exponentiation();

        if pairing != dusk_bls12_381::Gt::identity() {
            return Err(Error::PairingCheckFailure);
        };
        Ok(())
    }
}

#[cfg(test)]
mod test {
    use super::super::{AggregateProof, PublicParameters};
    use super::*;
    use crate::fft::Polynomial;
    use dusk_bls12_381::BlsScalar;
    use merlin::Transcript;

    // Checks that a polynomial `p` was evaluated at a point `z` and returned the value specified `v`.
    // ie. v = p(z).
    pub fn check(op_key: &OpeningKey, point: BlsScalar, proof: Proof) -> bool {
        let inner_a: G1Affine =
            (proof.commitment_to_polynomial.0 - (op_key.g * proof.evaluated_point)).into();

        let inner_b: G2Affine = (op_key.beta_h - (op_key.h * point)).into();
        let prepared_inner_b = G2Prepared::from(-inner_b);

        let pairing = dusk_bls12_381::multi_miller_loop(&[
            (&inner_a, &op_key.prepared_h),
            (&proof.commitment_to_witness.0, &prepared_inner_b),
        ])
        .final_exponentiation();

        pairing == dusk_bls12_381::Gt::identity()
    }

    // Creates an opening proof that a polynomial `p` was correctly evaluated at p(z) and produced the value
    // `v`. ie v = p(z).
    // Returns an error if the polynomials degree is too large.
    pub fn open_single(
        ck: &CommitKey,
        polynomial: &Polynomial,
        value: &BlsScalar,
        point: &BlsScalar,
    ) -> Result<Proof, Error> {
        let witness_poly = compute_single_witness(polynomial, point);
        Ok(Proof {
            commitment_to_witness: ck.commit(&witness_poly)?,
            evaluated_point: *value,
            commitment_to_polynomial: ck.commit(polynomial)?,
        })
    }

    // Creates an opening proof that multiple polynomials were evaluated at the same point
    // and that each evaluation produced the correct evaluation point.
    // Returns an error if any of the polynomial's degrees are too large.
    pub fn open_multiple(
        ck: &CommitKey,
        polynomials: &[Polynomial],
        evaluations: Vec<BlsScalar>,
        point: &BlsScalar,
        transcript: &mut Transcript,
    ) -> Result<AggregateProof, Error> {
        // Commit to polynomials
        let mut polynomial_commitments = Vec::with_capacity(polynomials.len());
        for poly in polynomials.iter() {
            polynomial_commitments.push(ck.commit(poly)?)
        }

        // Compute the aggregate witness for polynomials
        let witness_poly = ck.compute_aggregate_witness(polynomials, point, transcript);

        // Commit to witness polynomial
        let witness_commitment = ck.commit(&witness_poly)?;

        let aggregate_proof = AggregateProof {
            commitment_to_witness: witness_commitment,
            evaluated_points: evaluations,
            commitments_to_polynomials: polynomial_commitments,
        };
        Ok(aggregate_proof)
    }

    // For a given polynomial `p` and a point `z`, compute the witness
    // for p(z) using Ruffini's method for simplicity.
    // The Witness is the quotient of f(x) - f(z) / x-z.
    // However we note that the quotient polynomial is invariant under the value f(z)
    // ie. only the remainder changes. We can therefore compute the witness as f(x) / x - z
    // and only use the remainder term f(z) during verification.
    pub fn compute_single_witness(polynomial: &Polynomial, point: &BlsScalar) -> Polynomial {
        // Computes `f(x) / x-z`, returning it as the witness poly
        polynomial.ruffini(*point)
    }

    // Creates a proving key and verifier key based on a specified degree
    fn setup_test(degree: usize) -> (CommitKey, OpeningKey) {
        let srs = PublicParameters::setup(degree, &mut rand::thread_rng()).unwrap();
        srs.trim(degree).unwrap()
    }
    #[test]
    fn test_basic_commit() {
        let degree = 25;
        let (ck, opening_key) = setup_test(degree);
        let point = BlsScalar::from(10);

        let poly = Polynomial::rand(degree, &mut rand::thread_rng());
        let value = poly.evaluate(&point);

        let proof = open_single(&ck, &poly, &value, &point).unwrap();

        let ok = check(&opening_key, point, proof);
        assert!(ok);
    }
    #[test]
    fn test_batch_verification() {
        let degree = 25;
        let (ck, vk) = setup_test(degree);

        let point_a = BlsScalar::from(10);
        let point_b = BlsScalar::from(11);

        // Compute secret polynomial a
        let poly_a = Polynomial::rand(degree, &mut rand::thread_rng());
        let value_a = poly_a.evaluate(&point_a);
        let proof_a = open_single(&ck, &poly_a, &value_a, &point_a).unwrap();
        assert!(check(&vk, point_a, proof_a));

        // Compute secret polynomial b
        let poly_b = Polynomial::rand(degree, &mut rand::thread_rng());
        let value_b = poly_b.evaluate(&point_b);
        let proof_b = open_single(&ck, &poly_b, &value_b, &point_b).unwrap();
        assert!(check(&vk, point_b, proof_b));

        assert!(vk
            .batch_check(
                &[point_a, point_b],
                &[proof_a, proof_b],
                &mut Transcript::new(b""),
            )
            .is_ok());
    }
    #[test]
    fn test_aggregate_witness() {
        let max_degree = 27;
        let (ck, opening_key) = setup_test(max_degree);
        let point = BlsScalar::from(10);

        // Committer's View
        let aggregated_proof = {
            // Compute secret polynomials and their evaluations
            let poly_a = Polynomial::rand(25, &mut rand::thread_rng());
            let poly_a_eval = poly_a.evaluate(&point);

            let poly_b = Polynomial::rand(26 + 1, &mut rand::thread_rng());
            let poly_b_eval = poly_b.evaluate(&point);

            let poly_c = Polynomial::rand(27, &mut rand::thread_rng());
            let poly_c_eval = poly_c.evaluate(&point);

            open_multiple(
                &ck,
                &[poly_a, poly_b, poly_c],
                vec![poly_a_eval, poly_b_eval, poly_c_eval],
                &point,
                &mut Transcript::new(b"agg_flatten"),
            )
            .unwrap()
        };

        // Verifier's View
        let ok = {
            let flattened_proof = aggregated_proof.flatten(&mut Transcript::new(b"agg_flatten"));
            check(&opening_key, point, flattened_proof)
        };

        assert!(ok);
    }

    #[test]
    fn test_batch_with_aggregation() {
        let max_degree = 28;
        let (ck, opening_key) = setup_test(max_degree);
        let point_a = BlsScalar::from(10);
        let point_b = BlsScalar::from(11);

        // Committer's View
        let (aggregated_proof, single_proof) = {
            // Compute secret polynomial and their evaluations
            let poly_a = Polynomial::rand(25, &mut rand::thread_rng());
            let poly_a_eval = poly_a.evaluate(&point_a);

            let poly_b = Polynomial::rand(26, &mut rand::thread_rng());
            let poly_b_eval = poly_b.evaluate(&point_a);

            let poly_c = Polynomial::rand(27, &mut rand::thread_rng());
            let poly_c_eval = poly_c.evaluate(&point_a);

            let poly_d = Polynomial::rand(28, &mut rand::thread_rng());
            let poly_d_eval = poly_d.evaluate(&point_b);

            let aggregated_proof = open_multiple(
                &ck,
                &[poly_a, poly_b, poly_c],
                vec![poly_a_eval, poly_b_eval, poly_c_eval],
                &point_a,
                &mut Transcript::new(b"agg_batch"),
            )
            .unwrap();

            let single_proof = open_single(&ck, &poly_d, &poly_d_eval, &point_b).unwrap();

            (aggregated_proof, single_proof)
        };

        // Verifier's View
        let ok = {
            let mut transcript = Transcript::new(b"agg_batch");
            let flattened_proof = aggregated_proof.flatten(&mut transcript);

            opening_key.batch_check(
                &[point_a, point_b],
                &[flattened_proof, single_proof],
                &mut transcript,
            )
        };

        assert!(ok.is_ok());
    }

    #[test]
    fn commit_key_serde() {
        let (commit_key, _) = setup_test(7);
        let ck_bytes = commit_key.into_bytes();
        let ck_bytes_safe = CommitKey::from_bytes(&ck_bytes).expect("CommitKey conversion error");

        assert_eq!(commit_key.powers_of_g, ck_bytes_safe.powers_of_g);
    }

    #[test]
    fn opening_key_serde() {
        let (_, opening_key) = setup_test(7);
        let ok_bytes = opening_key.to_bytes();
        let obtained_key = OpeningKey::from_bytes(&ok_bytes).expect("CommitKey conversion error");

        assert_eq!(opening_key.to_bytes(), obtained_key.to_bytes());
    }

    #[test]
    fn commit_key_bytes_unchecked() {
        let (ck, _) = setup_test(7);

        let ck_p = unsafe {
            let bytes = ck.to_raw_bytes();
            CommitKey::from_slice_unchecked(&bytes)
        };

        assert_eq!(ck, ck_p);
    }
}<|MERGE_RESOLUTION|>--- conflicted
+++ resolved
@@ -166,20 +166,6 @@
         Ok(Commitment::from_projective(commitment))
     }
 
-<<<<<<< HEAD
-=======
-    /// For a given polynomial `p` and a point `z`, compute the witness
-    /// for p(z) using Ruffini's method for simplicity.
-    /// The Witness is the quotient of f(x) - f(z) / x-z.
-    /// However we note that the quotient polynomial is invariant under the value f(z)
-    /// ie. only the remainder changes. We can therefore compute the witness as f(x) / x - z
-    /// and only use the remainder term f(z) during verification.
-    fn compute_single_witness(&self, polynomial: &Polynomial, point: &BlsScalar) -> Polynomial {
-        // Computes `f(x) / x-z`, returning it as the witness poly
-        polynomial.ruffini(*point)
-    }
-
->>>>>>> 42bcd2d3
     /// Computes a single witness for multiple polynomials at the same point, by taking
     /// a random linear combination of the individual witnesses.
     /// We apply the same optimisation mentioned in when computing each witness; removing f(z).
@@ -201,56 +187,6 @@
             .sum();
         numerator.ruffini(*point)
     }
-<<<<<<< HEAD
-=======
-
-    /// Creates an opening proof that a polynomial `p` was correctly evaluated at p(z) and produced the value
-    /// `v`. ie v = p(z).
-    /// Returns an error if the polynomials degree is too large.
-    fn open_single(
-        &self,
-        polynomial: &Polynomial,
-        value: &BlsScalar,
-        point: &BlsScalar,
-    ) -> Result<Proof, Error> {
-        let witness_poly = self.compute_single_witness(polynomial, point);
-        Ok(Proof {
-            commitment_to_witness: self.commit(&witness_poly)?,
-            evaluated_point: *value,
-            commitment_to_polynomial: self.commit(polynomial)?,
-        })
-    }
-
-    /// Creates an opening proof that multiple polynomials were evaluated at the same point
-    /// and that each evaluation produced the correct evaluation point.
-    /// Returns an error if any of the polynomial's degrees are too large.
-    fn open_multiple(
-        &self,
-        polynomials: &[Polynomial],
-        evaluations: Vec<BlsScalar>,
-        point: &BlsScalar,
-        transcript: &mut Transcript,
-    ) -> Result<AggregateProof, Error> {
-        // Commit to polynomials
-        let mut polynomial_commitments = Vec::with_capacity(polynomials.len());
-        for poly in polynomials.iter() {
-            polynomial_commitments.push(self.commit(poly)?)
-        }
-
-        // Compute the aggregate witness for polynomials
-        let witness_poly = self.compute_aggregate_witness(polynomials, point, transcript);
-
-        // Commit to witness polynomial
-        let witness_commitment = self.commit(&witness_poly)?;
-
-        let aggregate_proof = AggregateProof {
-            commitment_to_witness: witness_commitment,
-            evaluated_points: evaluations,
-            commitments_to_polynomials: polynomial_commitments,
-        };
-        Ok(aggregate_proof)
-    }
->>>>>>> 42bcd2d3
 }
 
 impl OpeningKey {
@@ -298,27 +234,6 @@
         Ok(OpeningKey::new(g, h, beta_h))
     }
 
-<<<<<<< HEAD
-=======
-    /// Checks that a polynomial `p` was evaluated at a point `z` and returned the value specified `v`.
-    /// ie. v = p(z).
-    fn check(&self, point: BlsScalar, proof: Proof) -> bool {
-        let inner_a: G1Affine =
-            (proof.commitment_to_polynomial.0 - (self.g * proof.evaluated_point)).into();
-
-        let inner_b: G2Affine = (self.beta_h - (self.h * point)).into();
-        let prepared_inner_b = G2Prepared::from(-inner_b);
-
-        let pairing = dusk_bls12_381::multi_miller_loop(&[
-            (&inner_a, &self.prepared_h),
-            (&proof.commitment_to_witness.0, &prepared_inner_b),
-        ])
-        .final_exponentiation();
-
-        pairing == dusk_bls12_381::Gt::identity()
-    }
-
->>>>>>> 42bcd2d3
     /// Checks whether a batch of polynomials evaluated at different points, returned their specified value.
     pub(crate) fn batch_check(
         &self,
