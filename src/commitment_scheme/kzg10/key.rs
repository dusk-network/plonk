use super::errors::Error;
use super::Commitment;
use super::{AggregateProof, Proof};
use crate::fft::Polynomial;
use crate::transcript::TranscriptProtocol;
use crate::util::powers_of;

use bls12_381::{multiscalar_mul::pippenger, G1Affine, G1Projective, G2Affine, G2Prepared, Scalar};

/// Verifier Key is used to verify claims made about a committed polynomial
#[derive(Clone, Debug)]
pub struct VerifierKey {
    /// The generator of G1.
    pub g: G1Affine,
    /// The generator of G2.
    pub h: G2Affine,
    /// \beta times the above generator of G2.
    pub beta_h: G2Affine,
    /// The generator of G2, prepared for use in pairings.
    pub prepared_h: G2Prepared,
    /// \beta times the above generator of G2, prepared for use in pairings.
    pub prepared_beta_h: G2Prepared,
}

/// Prover key is used to commit to a polynomial which is bounded by the max_degree parameter
/// specified when building the SRS
pub struct ProverKey {
    /// Group elements of the form `{ \beta^i G }`, where `i` ranges from 0 to `degree`.
    pub powers_of_g: Vec<G1Affine>,
}

impl ProverKey {
    /// Returns the maximum degree polynomial that you can commit to
    pub(crate) fn max_degree(&self) -> usize {
        self.powers_of_g.len() - 1
    }

    /// Truncates the prover key to a new max degree
    pub(crate) fn truncate(&self, mut truncated_degree: usize) -> Result<ProverKey, Error> {
        if truncated_degree == 1 {
            truncated_degree += 1;
        }
        // Check that the truncated degree is not zero
        if truncated_degree == 0 {
            return Err(Error::TruncatedDegreeIsZero);
        }

        // Check that max degree is less than truncated degree
        if truncated_degree > self.max_degree() {
            return Err(Error::TruncatedDegreeTooLarge);
        }

        let truncated_powers = Self {
            powers_of_g: self.powers_of_g[..=truncated_degree].to_vec(),
        };

        Ok(truncated_powers)
    }

    fn check_commit_degree_is_within_bounds(&self, poly_degree: usize) -> Result<(), Error> {
        check_degree_is_within_bounds(self.max_degree(), poly_degree)
    }

    /// Commits to a polynomial bounded by the max degree of the Prover key
    pub fn commit(&self, polynomial: &Polynomial) -> Result<Commitment, Error> {
        // Check whether we can safely commit to this polynomial
        self.check_commit_degree_is_within_bounds(polynomial.degree())?;

        // Compute commitment
        let mut commitment = pippenger(
            self.powers_of_g.iter().map(|P| G1Projective::from(P)),
            polynomial.coeffs.to_owned().into_iter(),
        );
        Ok(Commitment::from_projective(commitment))
    }

    /// For a given commitment to a polynomial
    /// Computes a witness that the polynomial was evaluated at the point `z`
    /// And its output was p(z)
    /// Witness is computed as f(x) - f(z) / x-z however since the witness is the quotient polynomial
    /// it is invariant under f(z) . We can therefore compute the witness polynomial as
    /// f(x) / x - z
    pub fn compute_single_witness(&self, polynomial: &Polynomial, point: &Scalar) -> Polynomial {
<<<<<<< HEAD
        // Compute witness for regular polynomial
        let witness_poly = polynomial.ruffini(*point);
=======
        // X - z
        let divisor = Polynomial::from_coefficients_vec(vec![-point, Scalar::one()]);

        // Compute witness for regular polynomial
        let witness_poly = polynomial / &divisor;
>>>>>>> 6837bdd5
        witness_poly
    }

    /// Allows you to compute a witness for multiple polynomials at the same point
    /// We apply the same optimisation mentioned in `compute_single` by removing f(z) from
    /// the computation of the witness
    pub(crate) fn compute_aggregate_witness(
        &self,
        polynomials: &[Polynomial],
        point: &Scalar,
        transcript: &mut dyn TranscriptProtocol,
    ) -> Polynomial {
        let challenge = transcript.challenge_scalar(b"aggregate_witness");
        let powers = powers_of(&challenge, polynomials.len() - 1);

        assert_eq!(powers.len(), polynomials.len());

        let numerator: Polynomial = polynomials
            .into_iter()
            .zip(powers.iter())
            .map(|(poly, challenge)| poly * challenge)
            .sum();
        let witness_poly = numerator.ruffini(*point);
        witness_poly
    }

    pub fn open_single(
        &self,
        polynomial: &Polynomial,
        value: &Scalar,
        point: &Scalar,
    ) -> Result<Proof, Error> {
        let witness_poly = self.compute_single_witness(polynomial, point);
        Ok(Proof {
            commitment_to_witness: self.commit(&witness_poly)?,
            evaluated_point: *value,
            commitment_to_polynomial: self.commit(polynomial)?,
        })
    }
    // Creates a proof that multiple polynomials were evaluated at the same point
    pub fn open_multiple(
        &self,
        polynomials: &[Polynomial],
        evaluations: Vec<Scalar>,
        point: &Scalar,
        transcript: &mut dyn TranscriptProtocol,
    ) -> Result<AggregateProof, Error> {
        //
        // Commit to polynomials
        let mut polynomial_commitments = Vec::with_capacity(polynomials.len());
        for poly in polynomials.iter() {
            polynomial_commitments.push(self.commit(poly)?)
        }

        // Compute the aggregate Witness for polynomials
        //
        let witness_poly = self.compute_aggregate_witness(polynomials, point, transcript);

        // Commit to witness polynomial
        //
        let witness_commitment = self.commit(&witness_poly)?;

        let aggregate_proof = AggregateProof {
            commitment_to_witness: witness_commitment,
            evaluated_points: evaluations,
            commitments_to_polynomials: polynomial_commitments,
        };
        Ok(aggregate_proof)
    }
}

impl VerifierKey {
    // XXX: refactor this to use one pairing
    // Checks that single polynomial was evaluated at a specified point and returns the value specified.
    pub fn check(&self, point: Scalar, proof: Proof) -> bool {
        use bls12_381::pairing;
        let inner: G1Affine =
            (proof.commitment_to_polynomial.0 - (self.g * proof.evaluated_point)).into();
        let lhs = pairing(&inner, &self.h);

        let inner: G2Affine = (self.beta_h - (self.h * point)).into();
        let rhs = pairing(&proof.commitment_to_witness.0, &inner);

        lhs == rhs
    }

    pub fn batch_check(
        &self,
        points: &[Scalar],
        proofs: &[Proof],
        transcript: &mut dyn TranscriptProtocol,
    ) -> bool {
        let mut total_c = G1Projective::identity();
        let mut total_w = G1Projective::identity();

        let challenge = transcript.challenge_scalar(b"batch"); // XXX: Verifier can add their own randomness at this point
        let powers = powers_of(&challenge, proofs.len() - 1);
        // Instead of multiplying g and gamma_g in each turn, we simply accumulate
        // their coefficients and perform a final multiplication at the end.
        let mut g_multiplier = Scalar::zero();

        for ((proof, challenge), point) in proofs.iter().zip(powers).zip(points) {
            let mut c = G1Projective::from(proof.commitment_to_polynomial.0);
            let w = proof.commitment_to_witness.0;
            c = c + w * point;
            g_multiplier += challenge * proof.evaluated_point;

            total_c += c * challenge;
            total_w += w * challenge;
        }
        total_c -= self.g * g_multiplier;

        let affine_total_w = G1Affine::from(-total_w);
        let affine_total_c = G1Affine::from(total_c);

        let pairing = bls12_381::multi_miller_loop(&[
            (&affine_total_w, &self.prepared_beta_h),
            (&affine_total_c, &self.prepared_h),
        ])
        .final_exponentiation();

        pairing == bls12_381::Gt::identity()
    }
}

// Check whether the polynomial we are committing to:
// - has zero degree
// - has a degree which is more than the max supported degree
fn check_degree_is_within_bounds(max_degree: usize, poly_degree: usize) -> Result<(), Error> {
    if poly_degree == 0 {
        return Err(Error::PolynomialDegreeIsZero);
    }
    if poly_degree > max_degree {
        return Err(Error::PolynomialDegreeTooLarge);
    }
    Ok(())
}

mod test {
    use super::super::srs::*;
    use super::*;
    use merlin::Transcript;

    #[test]
    fn test_basic_commit() {
        let degree = 25;
        let srs = SRS::setup(degree, &mut rand::thread_rng()).unwrap();
        let (proving_key, vk) = srs.trim(degree).unwrap();

        let point = Scalar::from(10);

        // Compute secret polynomial
        let poly = Polynomial::rand(degree, &mut rand::thread_rng());
        let value = poly.evaluate(&point);

        let proof = proving_key.open_single(&poly, &value, &point).unwrap();

        let ok = vk.check(point, proof);
        assert!(ok);
    }
    #[test]
    fn test_batch_verification() {
        let degree = 25;
        let srs = SRS::setup(degree, &mut rand::thread_rng()).unwrap();
        let (proving_key, vk) = srs.trim(degree).unwrap();
        let point_a = Scalar::from(10);
        let point_b = Scalar::from(11);
        // Compute secret polynomial a
        let poly_a = Polynomial::rand(degree, &mut rand::thread_rng());
        let value_a = poly_a.evaluate(&point_a);
        let proof_a = proving_key
            .open_single(&poly_a, &value_a, &point_a)
            .unwrap();
        assert!(vk.check(point_a, proof_a));
        // Compute secret polynomial b
        let poly_b = Polynomial::rand(degree, &mut rand::thread_rng());
        let value_b = poly_b.evaluate(&point_b);
        let proof_b = proving_key
            .open_single(&poly_b, &value_b, &point_b)
            .unwrap();
        assert!(vk.check(point_b, proof_b));

        let ok = vk.batch_check(
            &[point_a, point_b],
            &[proof_a, proof_b],
            &mut Transcript::new(b""),
        );
        assert!(ok);
    }
    #[test]
    fn test_aggregate_witness() {
        let max_degree = 100;
        let srs = SRS::setup(max_degree, &mut rand::thread_rng()).unwrap();
        let point = Scalar::from(10);
        // Prover View
        let aggregated_proof = {
            let degree = 25;
            let (ck, _) = srs.trim(degree + 2).unwrap();
            let mut transcript = Transcript::new(b"");
            // Compute secret polynomials and their evaluations
            let poly_a = Polynomial::rand(degree, &mut rand::thread_rng());
            let poly_a_eval = poly_a.evaluate(&point);
            let poly_b = Polynomial::rand(degree + 1, &mut rand::thread_rng());
            let poly_b_eval = poly_b.evaluate(&point);
            let poly_c = Polynomial::rand(degree + 2, &mut rand::thread_rng());
            let poly_c_eval = poly_c.evaluate(&point);

            ck.open_multiple(
                &[poly_a, poly_b, poly_c],
                vec![poly_a_eval, poly_b_eval, poly_c_eval],
                &point,
                &mut transcript,
            )
            .unwrap()
        };

        //Verifiers view
        let ok = {
            let vk = srs.verifier_key;
            let mut transcript = Transcript::new(b"");
            let flattened_proof = aggregated_proof.flatten(&mut transcript);
            vk.check(point, flattened_proof)
        };

        assert!(ok);
    }

    #[test]
    fn test_batch_with_aggregation() {
        let max_degree = 100;
        let srs = SRS::setup(max_degree, &mut rand::thread_rng()).unwrap();
        let point_a = Scalar::from(10);
        let point_b = Scalar::from(11);
        // Prover View
        let (aggregated_proof, single_proof) = {
            let local_max_degree = 28;
            let (ck, _) = srs.trim(local_max_degree).unwrap();
            let mut transcript = Transcript::new(b"");
            // Compute secret polynomial and their evaluations
            let poly_a = Polynomial::rand(25, &mut rand::thread_rng());
            let poly_a_eval = poly_a.evaluate(&point_a);

            let poly_b = Polynomial::rand(26, &mut rand::thread_rng());
            let poly_b_eval = poly_b.evaluate(&point_a);

            let poly_c = Polynomial::rand(27, &mut rand::thread_rng());
            let poly_c_eval = poly_c.evaluate(&point_a);

            let poly_d = Polynomial::rand(28, &mut rand::thread_rng());
            let poly_d_eval = poly_d.evaluate(&point_b);

            let aggregated_proof = ck
                .open_multiple(
                    &[poly_a, poly_b, poly_c],
                    vec![poly_a_eval, poly_b_eval, poly_c_eval],
                    &point_a,
                    &mut transcript,
                )
                .unwrap();

            let single_proof = ck.open_single(&poly_d, &poly_d_eval, &point_b).unwrap();

            (aggregated_proof, single_proof)
        };

        //Verifiers view
        let ok = {
            let vk = srs.verifier_key;
            let mut transcript = Transcript::new(b"");
            let flattened_proof = aggregated_proof.flatten(&mut transcript);
            vk.batch_check(
                &[point_a, point_b],
                &[flattened_proof, single_proof],
                &mut transcript,
            )
        };

        assert!(ok);
    }

    #[test]
    fn test_polynomial_shortening() {
        let n = 3;
        let three_n = 3 * n;
        let full_poly = Polynomial::rand(three_n, &mut rand::thread_rng());
        let (low, mid, high) = split_poly(n, &full_poly);

        let degree = n;
        let srs = SRS::setup(degree, &mut rand::thread_rng()).unwrap();
        let (proving_key, vk) = srs.trim(degree).unwrap();

        let point = Scalar::from(10);
        let point_n = point.pow(&[n as u64, 0, 0, 0]);
        let mid_poly = &mid * &point_n;
        let point_2n = point.pow(&[2 * n as u64, 0, 0, 0]);
        let high_poly = &high * &point_2n;

        let splitted_poly = &(&low + &mid_poly) + &high_poly;
        let full_poly_eval = full_poly.evaluate(&point);
        let proof = proving_key
            .open_single(&splitted_poly, &full_poly_eval, &point)
            .unwrap();

        let ok = vk.check(point, proof);
        assert!(ok);
    }

    pub fn split_poly(n: usize, t_x: &Polynomial) -> (Polynomial, Polynomial, Polynomial) {
        (
            Polynomial::from_coefficients_vec(t_x[0..n].to_vec()),
            Polynomial::from_coefficients_vec(t_x[n..2 * n].to_vec()),
            Polynomial::from_coefficients_vec(t_x[2 * n..].to_vec()),
        )
    }
}<|MERGE_RESOLUTION|>--- conflicted
+++ resolved
@@ -67,7 +67,7 @@
         self.check_commit_degree_is_within_bounds(polynomial.degree())?;
 
         // Compute commitment
-        let mut commitment = pippenger(
+        let commitment = pippenger(
             self.powers_of_g.iter().map(|P| G1Projective::from(P)),
             polynomial.coeffs.to_owned().into_iter(),
         );
@@ -81,16 +81,8 @@
     /// it is invariant under f(z) . We can therefore compute the witness polynomial as
     /// f(x) / x - z
     pub fn compute_single_witness(&self, polynomial: &Polynomial, point: &Scalar) -> Polynomial {
-<<<<<<< HEAD
         // Compute witness for regular polynomial
         let witness_poly = polynomial.ruffini(*point);
-=======
-        // X - z
-        let divisor = Polynomial::from_coefficients_vec(vec![-point, Scalar::one()]);
-
-        // Compute witness for regular polynomial
-        let witness_poly = polynomial / &divisor;
->>>>>>> 6837bdd5
         witness_poly
     }
 
