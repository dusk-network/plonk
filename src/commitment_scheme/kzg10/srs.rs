--- conflicted
+++ resolved
@@ -159,11 +159,7 @@
         Ok(pp)
     }
 
-<<<<<<< HEAD
     /// Trim truncates the [`PublicParameters`] to allow the prover to commit to
-=======
-    /// Truncates the prover key to allow the prover to commit to
->>>>>>> 19352d0e
     /// polynomials up to the and including the truncated degree.
     /// Returns the [`CommitKey`] and [`OpeningKey`] used to generate and verify
     /// proofs.
