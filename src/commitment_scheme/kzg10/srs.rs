--- conflicted
+++ resolved
@@ -1,12 +1,7 @@
 //! The Public Parameters can also be referred to as the Structured Reference String (SRS).
 use super::{
-<<<<<<< HEAD
     errors::{KZG10Errors, PolyCommitSchemeError},
-    key::{ProverKey, VerifierKey},
-=======
-    errors::Error,
     key::{CommitKey, OpeningKey},
->>>>>>> 0dab478a
 };
 use crate::util;
 use dusk_bls12_381::{G1Affine, G1Projective, G2Affine, G2Prepared};
