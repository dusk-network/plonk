use bls12_381::{G1Projective, Scalar};
use rayon::iter::{IntoParallelRefIterator, ParallelIterator};

/// Computes 1,v, v^2, v^3,..v^max_degree
pub fn powers_of(scalar: &Scalar, max_degree: usize) -> Vec<Scalar> {
    let mut powers = Vec::with_capacity(max_degree + 1);
    powers.push(Scalar::one());
    for i in 1..=max_degree {
        powers.push(powers[i - 1] * scalar);
    }
    powers
}

<<<<<<< HEAD
/// While we do not have multiscalar mul in bls12-381; this function will be used as a stub
pub(crate) fn multiscalar_mul<K, T: Mul<Scalar, Output = K> + Copy>(
=======
/// This function is only used to generate the SRS.
/// The intention is just to compute the resulting points
/// of the operation `a*P, b*P, c*P ... (n-1)*P` into a `Vec`.
pub(crate) fn slow_multiscalar_mul_single_base(
>>>>>>> 657fd9c9
    scalars: &Vec<Scalar>,
    base: G1Projective,
) -> Vec<G1Projective> {
    scalars.par_iter().map(|s| base * *s).collect()
}

// while we do not have batch inversion for scalars
use std::ops::MulAssign;
pub fn batch_inversion(v: &mut [Scalar]) {
    // Montgomery’s Trick and Fast Implementation of Masked AES
    // Genelle, Prouff and Quisquater
    // Section 3.2

    // First pass: compute [a, ab, abc, ...]
    let mut prod = Vec::with_capacity(v.len());
    let mut tmp = Scalar::one();
    for f in v.iter().filter(|f| !(f == &&Scalar::zero())) {
        tmp.mul_assign(f);
        prod.push(tmp);
    }

    // Invert `tmp`.
    tmp = tmp.invert().unwrap(); // Guaranteed to be nonzero.

    // Second pass: iterate backwards to compute inverses
    for (f, s) in v
        .iter_mut()
        // Backwards
        .rev()
        // Ignore normalized elements
        .filter(|f| !(f == &&Scalar::zero()))
        // Backwards, skip last element, fill in one for last term.
        .zip(prod.into_iter().rev().skip(1).chain(Some(Scalar::one())))
    {
        // tmp := tmp * f; f := tmp * s = 1/f
        let new_tmp = tmp * *f;
        *f = tmp * &s;
        tmp = new_tmp;
    }
}

#[test]
fn test_batch_inversion() {
    let one = Scalar::from(1);
    let two = Scalar::from(2);
    let three = Scalar::from(3);
    let four = Scalar::from(4);
    let five = Scalar::from(5);

    let original_scalars = vec![one, two, three, four, five];
    let mut inverted_scalars = vec![one, two, three, four, five];

    batch_inversion(&mut inverted_scalars);
    for (x, x_inv) in original_scalars.iter().zip(inverted_scalars.iter()) {
        assert_eq!(x.invert().unwrap(), *x_inv);
    }
}<|MERGE_RESOLUTION|>--- conflicted
+++ resolved
@@ -11,15 +11,10 @@
     powers
 }
 
-<<<<<<< HEAD
-/// While we do not have multiscalar mul in bls12-381; this function will be used as a stub
-pub(crate) fn multiscalar_mul<K, T: Mul<Scalar, Output = K> + Copy>(
-=======
 /// This function is only used to generate the SRS.
 /// The intention is just to compute the resulting points
 /// of the operation `a*P, b*P, c*P ... (n-1)*P` into a `Vec`.
 pub(crate) fn slow_multiscalar_mul_single_base(
->>>>>>> 657fd9c9
     scalars: &Vec<Scalar>,
     base: G1Projective,
 ) -> Vec<G1Projective> {
