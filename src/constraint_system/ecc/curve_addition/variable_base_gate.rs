--- conflicted
+++ resolved
@@ -45,67 +45,6 @@
         let x1_scalar_y2_scalar = x_1_scalar * y_2_scalar;
 
         // Add the rest of the prepared points into the composer
-<<<<<<< HEAD
-        let x_1_y_2 = composer.add_input(x1_scalar_y2_scalar);
-        let x_3 = composer.add_input(x_3_scalar);
-        let y_3 = composer.add_input(y_3_scalar);
-
-        composer.w_l.append(&mut vec![x_1, x_3]);
-        composer.w_r.append(&mut vec![y_1, y_3]);
-        composer.w_o.append(&mut vec![x_2, composer.zero_var]);
-        composer.w_4.append(&mut vec![y_2, x_1_y_2]);
-
-        composer
-            .q_l
-            .append(&mut vec![BlsScalar::zero(), BlsScalar::zero()]);
-        composer
-            .q_r
-            .append(&mut vec![BlsScalar::zero(), BlsScalar::zero()]);
-        composer
-            .q_c
-            .append(&mut vec![BlsScalar::zero(), BlsScalar::zero()]);
-        composer
-            .q_o
-            .append(&mut vec![BlsScalar::zero(), BlsScalar::zero()]);
-        composer
-            .q_m
-            .append(&mut vec![BlsScalar::zero(), BlsScalar::zero()]);
-        composer
-            .q_4
-            .append(&mut vec![BlsScalar::zero(), BlsScalar::zero()]);
-        composer
-            .q_arith
-            .append(&mut vec![BlsScalar::zero(), BlsScalar::zero()]);
-        composer
-            .q_range
-            .append(&mut vec![BlsScalar::zero(), BlsScalar::zero()]);
-        composer
-            .q_logic
-            .append(&mut vec![BlsScalar::zero(), BlsScalar::zero()]);
-        composer
-            .q_lookup
-            .append(&mut vec![BlsScalar::zero(), BlsScalar::zero()]);
-        composer
-            .q_fixed_group_add
-            .append(&mut vec![BlsScalar::zero(), BlsScalar::zero()]);
-
-        composer.q_variable_group_add.push(BlsScalar::one());
-        composer.q_variable_group_add.push(BlsScalar::zero());
-
-        composer
-            .public_inputs
-            .append(&mut vec![BlsScalar::zero(), BlsScalar::zero()]);
-
-        composer
-            .perm
-            .add_variables_to_map(x_1, y_1, x_2, y_2, composer.n);
-        composer.n += 1;
-
-        composer
-            .perm
-            .add_variables_to_map(x_3, y_3, composer.zero_var, x_1_y_2, composer.n);
-        composer.n += 1;
-=======
         let x_1_y_2 = self.add_input(x1_scalar_y2_scalar);
         let x_3 = self.add_input(x_3_scalar);
         let y_3 = self.add_input(y_3_scalar);
@@ -141,7 +80,6 @@
             self.n,
         );
         self.n += 1;
->>>>>>> d3412cec
 
         Point { x: x_3, y: y_3 }
     }
