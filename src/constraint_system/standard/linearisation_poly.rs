--- conflicted
+++ resolved
@@ -63,18 +63,11 @@
     let perm_eval = z_poly.evaluate(&(z_challenge * domain.group_gen));
 
     let f_1 = compute_circuit_satisfiability(
-<<<<<<< HEAD
         alpha,
         &a_eval,
         &b_eval,
         &c_eval,
-=======
-        *alpha,
-        a_eval,
-        b_eval,
-        c_eval,
-        d_eval,
->>>>>>> 34fd0d8e
+        &d_eval,
         preprocessed_circuit.qm_poly(),
         preprocessed_circuit.ql_poly(),
         preprocessed_circuit.qr_poly(),
@@ -83,44 +76,25 @@
     );
 
     let f_2 = grand_product_lineariser::compute_identity_polynomial(
-<<<<<<< HEAD
         &a_eval,
         &b_eval,
         &c_eval,
+        &d_eval,
         z_challenge,
         &alpha_sq,
-        &beta,
-        &gamma,
-=======
-        a_eval,
-        b_eval,
-        c_eval,
-        d_eval,
-        *z_challenge,
-        alpha_sq,
-        *beta,
-        *gamma,
->>>>>>> 34fd0d8e
+        beta,
+        gamma,
         &z_poly,
     );
 
     let f_3 = grand_product_lineariser::compute_copy_polynomial(
-<<<<<<< HEAD
-        &(a_eval, b_eval),
+        &(a_eval, b_eval, c_eval),
         &perm_eval,
         &left_sigma_eval,
         &right_sigma_eval,
+        &out_sigma_eval,
         &(alpha_sq, *beta, *gamma),
-        preprocessed_circuit.out_sigma_poly(),
-=======
-        (a_eval, b_eval, c_eval),
-        perm_eval,
-        left_sigma_eval,
-        right_sigma_eval,
-        out_sigma_eval,
-        (alpha_sq, *beta, *gamma),
         preprocessed_circuit.fourth_sigma_poly(),
->>>>>>> 34fd0d8e
     );
 
     let f_4 =
@@ -153,18 +127,11 @@
 }
 
 fn compute_circuit_satisfiability(
-<<<<<<< HEAD
     alpha: &Scalar,
     a_eval: &Scalar,
     b_eval: &Scalar,
     c_eval: &Scalar,
-=======
-    alpha: Scalar,
-    a_eval: Scalar,
-    b_eval: Scalar,
-    c_eval: Scalar,
-    d_eval: Scalar,
->>>>>>> 34fd0d8e
+    d_eval: &Scalar,
     q_m_poly: &Polynomial,
     q_l_poly: &Polynomial,
     q_r_poly: &Polynomial,
@@ -184,21 +151,13 @@
     //c_eval * q_o
     let a_3 = q_o_poly * c_eval;
 
-<<<<<<< HEAD
+    //d_eval
+    let a_4 = d_eval;
+
     let mut a = a_0 + a_1;
     a = a + a_2;
     a = a + a_3;
+    a = &a + a_4;
     a = &a + q_c_poly;
-    &a * alpha // (a_eval * b_eval * q_m_poly + a_eval * q_l + b_eval * q_r + c_eval * q_o + q_c) * alpha
-=======
-    //d_eval
-    let a_4 = d_eval;
-
-    let mut a = &a_0 + &a_1;
-    a = &a + &a_2;
-    a = &a + &a_3;
-    a = &a + &a_4;
-    a = &a + q_c_poly;
-    &a * &alpha // (a_eval * b_eval * q_m_poly + a_eval * q_l + b_eval * q_r + c_eval * q_o + d_eval + q_c) * alpha
->>>>>>> 34fd0d8e
+    &a * alpha // (a_eval * b_eval * q_m_poly + a_eval * q_l + b_eval * q_r + c_eval * q_o + d_eval + q_c) * alpha
 }