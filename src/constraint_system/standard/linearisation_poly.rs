use crate::constraint_system::standard::PreProcessedCircuit;
use crate::fft::{EvaluationDomain, Polynomial};
use crate::permutation::grand_product_lineariser;
use bls12_381::Scalar;

/// Evaluations at points `z` or and `z * root of unity`
pub struct Evaluations {
    pub proof: ProofEvaluations,
    // Evaluation of the linearisation sigma polynomial at `z`
    pub quot_eval: Scalar,
}
// Proof Evaluations is a subset of all of the evaluations. These evaluations will be added to the proof
pub struct ProofEvaluations {
    // Evaluation of the witness polynomial for the left wire at `z`
    pub a_eval: Scalar,
    // Evaluation of the witness polynomial for the right wire at `z`
    pub b_eval: Scalar,
    // Evaluation of the witness polynomial for the output wire at `z`
    pub c_eval: Scalar,
    // Evaluation of the witness polynomial for the fourth wire at `z`
    pub d_eval: Scalar,
    // Evaluation of the witness polynomial for the fourth wire at `z * root of unity`
    pub d_next_eval: Scalar,
    // Evaluation of the arithmetic selector polynomial at `z`
    pub q_arith_eval: Scalar,

    // Evaluation of the left sigma polynomial at `z`
    pub left_sigma_eval: Scalar,
    // Evaluation of the right sigma polynomial at `z`
    pub right_sigma_eval: Scalar,
    // Evaluation of the out sigma polynomial at `z`
    pub out_sigma_eval: Scalar,

    // Evaluation of the linearisation sigma polynomial at `z`
    pub lin_poly_eval: Scalar,

    // (Shifted) Evaluation of the permutation polynomial at `z * root of unity`
    pub perm_eval: Scalar,
}

/// Compute the linearisation polynomial
pub fn compute(
    domain: &EvaluationDomain,
    preprocessed_circuit: &PreProcessedCircuit,
    (alpha, beta, gamma, z_challenge): &(Scalar, Scalar, Scalar, Scalar),
    w_l_poly: &Polynomial,
    w_r_poly: &Polynomial,
    w_o_poly: &Polynomial,
    w_4_poly: &Polynomial,
    t_x_poly: &Polynomial,
    z_poly: &Polynomial,
) -> (Polynomial, Evaluations) {
    let alpha_sq = alpha.square();

    // Compute evaluations
    let quot_eval = t_x_poly.evaluate(z_challenge);
    let a_eval = w_l_poly.evaluate(z_challenge);
    let b_eval = w_r_poly.evaluate(z_challenge);
    let c_eval = w_o_poly.evaluate(z_challenge);
    let d_eval = w_4_poly.evaluate(z_challenge);
    let left_sigma_eval = preprocessed_circuit.left_sigma_poly().evaluate(z_challenge);
    let right_sigma_eval = preprocessed_circuit
        .right_sigma_poly()
        .evaluate(z_challenge);
    let out_sigma_eval = preprocessed_circuit.out_sigma_poly().evaluate(z_challenge);
    let q_arith_eval = preprocessed_circuit.qarith_poly().evaluate(z_challenge);

    let d_next_eval = w_4_poly.evaluate(&(z_challenge * domain.group_gen));
    let perm_eval = z_poly.evaluate(&(z_challenge * domain.group_gen));

    let f_1 = compute_circuit_satisfiability(
        &a_eval,
        &b_eval,
        &c_eval,
        &d_eval,
        d_next_eval,
        &q_arith_eval,
        preprocessed_circuit.qm_poly(),
        preprocessed_circuit.ql_poly(),
        preprocessed_circuit.qr_poly(),
        preprocessed_circuit.qo_poly(),
        preprocessed_circuit.qc_poly(),
        preprocessed_circuit.q4_poly(),
        preprocessed_circuit.qrange_poly(),
        preprocessed_circuit.qlogic_poly(),
    );

    let f_2 = grand_product_lineariser::compute_identity_polynomial(
        &a_eval,
        &b_eval,
        &c_eval,
        &d_eval,
        &z_challenge,
        &alpha,
        beta,
        gamma,
        &z_poly,
    );

    let f_3 = grand_product_lineariser::compute_copy_polynomial(
        &(a_eval, b_eval, c_eval),
        &perm_eval,
        &left_sigma_eval,
        &right_sigma_eval,
        &out_sigma_eval,
        &(*alpha, *beta, *gamma),
        preprocessed_circuit.fourth_sigma_poly(),
    );

    let f_4 =
        grand_product_lineariser::compute_is_one_polynomial(domain, z_challenge, &alpha_sq, z_poly);

    let mut lin_poly = &f_1 + &f_2;
    lin_poly = &lin_poly + &f_3;
    lin_poly = &lin_poly + &f_4;

    // Evaluate linearisation polynomial at z_challenge
    let lin_poly_eval = lin_poly.evaluate(z_challenge);

    (
        lin_poly,
        Evaluations {
            proof: ProofEvaluations {
                a_eval,
                b_eval,
                c_eval,
                d_eval,
                d_next_eval,
                q_arith_eval,
                left_sigma_eval,
                right_sigma_eval,
                out_sigma_eval,
                lin_poly_eval,
                perm_eval,
            },
            quot_eval,
        },
    )
}

fn compute_circuit_satisfiability(
    a_eval: &Scalar,
    b_eval: &Scalar,
    c_eval: &Scalar,
    d_eval: &Scalar,
    d_next_eval: Scalar,
    q_arith_eval: &Scalar,
    q_m_poly: &Polynomial,
    q_l_poly: &Polynomial,
    q_r_poly: &Polynomial,
    q_o_poly: &Polynomial,
    q_c_poly: &Polynomial,
    q_4_poly: &Polynomial,
    q_range_poly: &Polynomial,
    q_logic_poly: &Polynomial,
) -> Polynomial {
    // Computes f(f-1)(f-2)(f-3)
    let delta = |f: Scalar| -> Scalar {
        let f_1 = f - Scalar::one();
        let f_2 = f - Scalar::from(2);
        let f_3 = f - Scalar::from(3);
        f * f_1 * f_2 * f_3
    };
    let four = Scalar::from(4);

    // (a_eval * b_eval * q_m_poly + a_eval * q_l + b_eval * q_r + c_eval * q_o + d_eval * q_4 + q_c) * q_arith_eval * alpha
    //
    // a_eval * b_eval * q_m_poly
    let ab = a_eval * b_eval;
    let a_0 = q_m_poly * &ab;

    // a_eval * q_l
    let a_1 = q_l_poly * a_eval;

    // b_eval * q_r
    let a_2 = q_r_poly * b_eval;

    //c_eval * q_o
    let a_3 = q_o_poly * c_eval;

    // d_eval * q_4
    let a_4 = q_4_poly * d_eval;

    let mut a = &a_0 + &a_1;
    a = &a + &a_2;
    a = &a + &a_3;
    a = &a + &a_4;
    a = &a + q_c_poly;
    a = &a * q_arith_eval;

    // Delta([c_eval - 4 * d_eval]) + Delta([b_eval - 4 * c_eval]) + Delta([a_eval - 4 * b_eval]) + Delta([d_next_eval - 4 * a_eval]) * Q_Range(X)
    let b_1 = delta(c_eval - four * d_eval);
    let b_2 = delta(b_eval - four * c_eval);
    let b_3 = delta(a_eval - four * b_eval);
    let b_4 = delta(d_next_eval - four * a_eval);
    let b = q_range_poly * &(b_1 + b_2 + b_3 + b_4);

<<<<<<< HEAD
    let c = q_logic_poly * &((a_eval - b_eval) * c_eval);

    // XXX: Include the q_range op
    &(&(&a + &b) + &c) * alpha
=======
    &a + &b
>>>>>>> 11e3db40
}<|MERGE_RESOLUTION|>--- conflicted
+++ resolved
@@ -195,12 +195,7 @@
     let b_4 = delta(d_next_eval - four * a_eval);
     let b = q_range_poly * &(b_1 + b_2 + b_3 + b_4);
 
-<<<<<<< HEAD
     let c = q_logic_poly * &((a_eval - b_eval) * c_eval);
 
-    // XXX: Include the q_range op
-    &(&(&a + &b) + &c) * alpha
-=======
-    &a + &b
->>>>>>> 11e3db40
+    &(&a + &b) + &c
 }