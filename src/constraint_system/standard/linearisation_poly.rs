--- conflicted
+++ resolved
@@ -81,7 +81,7 @@
         &b_eval,
         &c_eval,
         &d_eval,
-        z_challenge,
+        &z_challenge,
         &alpha_sq,
         beta,
         gamma,
@@ -150,25 +150,16 @@
     // b_eval * q_r
     let a_2 = q_r_poly * b_eval;
 
-<<<<<<< HEAD
-    // c_eval * q_o
-    let a_3 = q_o_poly * &c_eval;
-=======
     //c_eval * q_o
     let a_3 = q_o_poly * c_eval;
->>>>>>> 0771a12b
 
     // d_eval * q_4
-    let a_4 = q_4_poly * &d_eval;
+    let a_4 = q_4_poly * d_eval;
 
     let mut a = &a_0 + &a_1;
     a = &a + &a_2;
     a = &a + &a_3;
-    a = &a + a_4;
+    a = &a + &a_4;
     a = &a + q_c_poly;
-<<<<<<< HEAD
-    &a * &alpha // (a_eval * b_eval * q_m_poly + a_eval * q_l + b_eval * q_r + c_eval * q_o + q_4 * d_eval + q_c) * alpha
-=======
-    &a * alpha // (a_eval * b_eval * q_m_poly + a_eval * q_l + b_eval * q_r + c_eval * q_o + d_eval + q_c) * alpha
->>>>>>> 0771a12b
+    &a * alpha // (a_eval * b_eval * q_m_poly + a_eval * q_l + b_eval * q_r + c_eval * q_o + d_eval * q_4 + q_c) * alpha
 }