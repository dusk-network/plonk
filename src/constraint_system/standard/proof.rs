--- conflicted
+++ resolved
@@ -154,20 +154,11 @@
 
         // Compute linearisation commitment
         let r_comm = self.compute_linearisation_commitment(
-<<<<<<< HEAD
-            alpha,
-            beta,
-            gamma,
-            z_challenge,
-            l1_eval,
-=======
-            &verifier_key.g,
             &alpha,
             &beta,
             &gamma,
             &z_challenge,
-            &l1_eval,
->>>>>>> 0771a12b
+            l1_eval,
             &preprocessed_circuit,
         );
 
@@ -235,7 +226,7 @@
 
         // Compute the public input polynomial evaluated at `z_challenge`
         let pi_poly = Polynomial::from_coefficients_vec(domain.ifft(&pub_inputs));
-        let pi_eval = pi_poly.evaluate(&z_challenge);
+        let pi_eval = pi_poly.evaluate(z_challenge);
 
         let alpha_sq = alpha.square();
         let alpha_cu = alpha_sq * alpha;
@@ -282,20 +273,11 @@
     // Commitment to [r]_1
     fn compute_linearisation_commitment(
         &self,
-<<<<<<< HEAD
-        alpha: Scalar,
-        beta: Scalar,
-        gamma: Scalar,
-        z_challenge: Scalar,
-        l1_eval: Scalar,
-=======
-        g: &G1Affine,
         alpha: &Scalar,
         beta: &Scalar,
         gamma: &Scalar,
         z_challenge: &Scalar,
-        l1_eval: &Scalar,
->>>>>>> 0771a12b
+        l1_eval: Scalar,
         preprocessed_circuit: &PreProcessedCircuit,
     ) -> Commitment {
         let mut scalars: Vec<_> = Vec::with_capacity(6);
@@ -317,11 +299,7 @@
         points.push(preprocessed_circuit.qo_comm().0);
 
         scalars.push(self.evaluations.d_eval * alpha);
-<<<<<<< HEAD
         points.push(preprocessed_circuit.q4_comm().0);
-=======
-        points.push(*g);
->>>>>>> 0771a12b
 
         scalars.push(*alpha);
         points.push(preprocessed_circuit.qc_comm().0);
