//! A Proof stores the commitments to all of the elements that
//! are needed to univocally identify a prove of some statement.
//!
//! This module contains the implementation of the `StandardComposer`s
//! `Proof` structure and it's methods.
use super::linearisation_poly::ProofEvaluations;
use super::PreProcessedCircuit;
use crate::commitment_scheme::kzg10::AggregateProof;
use crate::commitment_scheme::kzg10::{Commitment, VerifierKey};
use crate::fft::EvaluationDomain;
use crate::transcript::TranscriptProtocol;
use bls12_381::{multiscalar_mul::msm_variable_base, G1Affine, Scalar};
#[cfg(feature = "serde")]
use serde::{de::Visitor, ser::SerializeStruct, Deserialize, Deserializer, Serialize, Serializer};

#[derive(Debug, Eq, PartialEq)]
/// A Proof is a composition of `Commitments` to the witness, permutation,
/// quotient, shifted and opening polynomials as well as the
/// `ProofEvaluations`.
///
/// It's main goal is to have a `verify()` method attached which contains the
/// logic of the operations that the `Verifier` will need to do in order to
/// formally verify the `Proof`.
pub struct Proof {
    /// Commitment to the witness polynomial for the left wires.
    pub a_comm: Commitment,
    /// Commitment to the witness polynomial for the right wires.
    pub b_comm: Commitment,
    /// Commitment to the witness polynomial for the output wires.
    pub c_comm: Commitment,
    /// Commitment to the witness polynomial for the fourth wires.
    pub d_comm: Commitment,

    /// Commitment to the permutation polynomial.
    pub z_comm: Commitment,

    // XXX: We could explain more here?
    /// Commitment to the quotient polynomial.
    pub t_1_comm: Commitment,
    /// Commitment to the quotient polynomial.
    pub t_2_comm: Commitment,
    /// Commitment to the quotient polynomial.
    pub t_3_comm: Commitment,
    /// Commitment to the quotient polynomial.
    pub t_4_comm: Commitment,

    /// Commitment to the opening polynomial.
    pub w_z_comm: Commitment,
    /// Commitment to the shifted opening polynomial.
    pub w_zw_comm: Commitment,
    /// Subset of all of the evaluations added to the proof.
    pub evaluations: ProofEvaluations,
}

#[cfg(feature = "serde")]
impl Serialize for Proof {
    fn serialize<S>(&self, serializer: S) -> Result<S::Ok, S::Error>
    where
        S: Serializer,
    {
        let mut proof = serializer.serialize_struct("struct Proof", 12)?;
        proof.serialize_field("a_comm", &self.a_comm)?;
        proof.serialize_field("b_comm", &self.b_comm)?;
        proof.serialize_field("c_comm", &self.c_comm)?;
        proof.serialize_field("d_comm", &self.d_comm)?;
        proof.serialize_field("z_comm", &self.z_comm)?;
        proof.serialize_field("t_1_comm", &self.t_1_comm)?;
        proof.serialize_field("t_2_comm", &self.t_2_comm)?;
        proof.serialize_field("t_3_comm", &self.t_3_comm)?;
        proof.serialize_field("t_4_comm", &self.t_4_comm)?;
        proof.serialize_field("w_z_comm", &self.w_z_comm)?;
        proof.serialize_field("w_zw_comm", &self.w_zw_comm)?;
        proof.serialize_field("evaluations", &self.evaluations)?;
        proof.end()
    }
}

#[cfg(feature = "serde")]
impl<'de> Deserialize<'de> for Proof {
    fn deserialize<D>(deserializer: D) -> Result<Self, D::Error>
    where
        D: Deserializer<'de>,
    {
        enum Field {
            Acomm,
            Bcomm,
            Ccomm,
            Dcomm,
            Zcomm,
            T1comm,
            T2comm,
            T3comm,
            T4comm,
            WZcomm,
            WZWcomm,
            Evals,
        };

        impl<'de> Deserialize<'de> for Field {
            fn deserialize<D>(deserializer: D) -> Result<Field, D::Error>
            where
                D: Deserializer<'de>,
            {
                struct FieldVisitor;

                impl<'de> Visitor<'de> for FieldVisitor {
                    type Value = Field;

                    fn expecting(
                        &self,
                        formatter: &mut ::core::fmt::Formatter,
                    ) -> ::core::fmt::Result {
                        formatter.write_str("struct Proof")
                    }

                    fn visit_str<E>(self, value: &str) -> Result<Field, E>
                    where
                        E: serde::de::Error,
                    {
                        match value {
                            "a_comm" => Ok(Field::Acomm),
                            "b_comm" => Ok(Field::Bcomm),
                            "c_comm" => Ok(Field::Ccomm),
                            "d_comm" => Ok(Field::Dcomm),
                            "z_comm" => Ok(Field::Zcomm),
                            "t_1_comm" => Ok(Field::T1comm),
                            "t_2_comm" => Ok(Field::T2comm),
                            "t_3_comm" => Ok(Field::T3comm),
                            "t_4_comm" => Ok(Field::T4comm),
                            "w_z_comm" => Ok(Field::WZcomm),
                            "w_zw_comm" => Ok(Field::WZWcomm),
                            "evaluations" => Ok(Field::Evals),
                            _ => Err(serde::de::Error::unknown_field(value, FIELDS)),
                        }
                    }
                }

                deserializer.deserialize_identifier(FieldVisitor)
            }
        }

        struct ProofVisitor;

        impl<'de> Visitor<'de> for ProofVisitor {
            type Value = Proof;

            fn expecting(&self, formatter: &mut ::core::fmt::Formatter) -> ::core::fmt::Result {
                formatter.write_str("struct Proof")
            }

            fn visit_seq<V>(self, mut seq: V) -> Result<Proof, V::Error>
            where
                V: serde::de::SeqAccess<'de>,
            {
                let a_comm = seq
                    .next_element()?
                    .ok_or_else(|| serde::de::Error::invalid_length(0, &self))?;
                let b_comm = seq
                    .next_element()?
                    .ok_or_else(|| serde::de::Error::invalid_length(0, &self))?;
                let c_comm = seq
                    .next_element()?
                    .ok_or_else(|| serde::de::Error::invalid_length(0, &self))?;
                let d_comm = seq
                    .next_element()?
                    .ok_or_else(|| serde::de::Error::invalid_length(0, &self))?;
                let z_comm = seq
                    .next_element()?
                    .ok_or_else(|| serde::de::Error::invalid_length(0, &self))?;
                let t_1_comm = seq
                    .next_element()?
                    .ok_or_else(|| serde::de::Error::invalid_length(0, &self))?;
                let t_2_comm = seq
                    .next_element()?
                    .ok_or_else(|| serde::de::Error::invalid_length(0, &self))?;
                let t_3_comm = seq
                    .next_element()?
                    .ok_or_else(|| serde::de::Error::invalid_length(0, &self))?;
                let t_4_comm = seq
                    .next_element()?
                    .ok_or_else(|| serde::de::Error::invalid_length(0, &self))?;
                let w_z_comm = seq
                    .next_element()?
                    .ok_or_else(|| serde::de::Error::invalid_length(0, &self))?;
                let w_zw_comm = seq
                    .next_element()?
                    .ok_or_else(|| serde::de::Error::invalid_length(0, &self))?;
                let evaluations = seq
                    .next_element()?
                    .ok_or_else(|| serde::de::Error::invalid_length(0, &self))?;
                Ok(Proof {
                    a_comm,
                    b_comm,
                    c_comm,
                    d_comm,
                    z_comm,
                    t_1_comm,
                    t_2_comm,
                    t_3_comm,
                    t_4_comm,
                    w_z_comm,
                    w_zw_comm,
                    evaluations,
                })
            }
        }

        const FIELDS: &[&str] = &[
            "a_comm",
            "b_comm",
            "c_comm",
            "d_comm",
            "z_comm",
            "t_1_comm",
            "t_2_comm",
            "t_3_comm",
            "t_4_comm",
            "w_z_comm",
            "w_zw_comm",
            "evaluations",
        ];
        deserializer.deserialize_struct("Proof", FIELDS, ProofVisitor)
    }
}

impl Proof {
    /// Generates an empty proof with all of the `Commitments` and
    /// `Evaluations` set to `Default` or zero.
    pub fn empty() -> Proof {
        Proof {
            a_comm: Commitment::empty(),
            b_comm: Commitment::empty(),
            c_comm: Commitment::empty(),
            d_comm: Commitment::empty(),

            z_comm: Commitment::empty(),

            t_1_comm: Commitment::empty(),
            t_2_comm: Commitment::empty(),
            t_3_comm: Commitment::empty(),
            t_4_comm: Commitment::empty(),

            w_z_comm: Commitment::empty(),
            w_zw_comm: Commitment::empty(),
            evaluations: ProofEvaluations {
                a_eval: Scalar::zero(),
                b_eval: Scalar::zero(),
                c_eval: Scalar::zero(),
                d_eval: Scalar::zero(),
                a_next_eval: Scalar::zero(),
                b_next_eval: Scalar::zero(),
                d_next_eval: Scalar::zero(),
                q_arith_eval: Scalar::zero(),
                q_c_eval: Scalar::zero(),

                left_sigma_eval: Scalar::zero(),
                right_sigma_eval: Scalar::zero(),
                out_sigma_eval: Scalar::zero(),

                lin_poly_eval: Scalar::zero(),

                perm_eval: Scalar::zero(),
            },
        }
    }

    /// Performs the verification of a `Proof` returning a boolean result.
    pub fn verify(
        &self,
        preprocessed_circuit: &PreProcessedCircuit,
        transcript: &mut dyn TranscriptProtocol,
        verifier_key: &VerifierKey,
        pub_inputs: &[Scalar],
    ) -> bool {
        let domain = EvaluationDomain::new(preprocessed_circuit.n).unwrap();

        // XXX: Check if components are valid

        // In order for the Verifier and Prover to have the same view in the non-interactive setting
        // Both parties must commit the same elements into the transcript
        // Below the verifier will simulate an interaction with the prover by adding the same elements
        // that the prover added into the transcript, hence generating the same challenges
        //
        // Add commitment to witness polynomials to transcript
        transcript.append_commitment(b"w_l", &self.a_comm);
        transcript.append_commitment(b"w_r", &self.b_comm);
        transcript.append_commitment(b"w_o", &self.c_comm);
        transcript.append_commitment(b"w_4", &self.d_comm);

        // Compute beta and gamma challenges
        let beta = transcript.challenge_scalar(b"beta");
        transcript.append_scalar(b"beta", &beta);
        let gamma = transcript.challenge_scalar(b"gamma");
        // Add commitment to permutation polynomial to transcript
        transcript.append_commitment(b"z", &self.z_comm);

        // Compute quotient challenge
        let alpha = transcript.challenge_scalar(b"alpha");

        // Add commitment to quotient polynomial to transcript
        transcript.append_commitment(b"t_1", &self.t_1_comm);
        transcript.append_commitment(b"t_2", &self.t_2_comm);
        transcript.append_commitment(b"t_3", &self.t_3_comm);
        transcript.append_commitment(b"t_4", &self.t_4_comm);

        // Compute evaluation challenge
        let z_challenge = transcript.challenge_scalar(b"z");

        // Compute zero polynomial evaluated at `z_challenge`
        let z_h_eval = domain.evaluate_vanishing_polynomial(&z_challenge);

        // Compute first lagrange polynomial evaluated at `z_challenge`
        let l1_eval = compute_first_lagrange_evaluation(&domain, &z_h_eval, &z_challenge);

        // Compute quotient polynomial evaluated at `z_challenge`
        let t_eval = self.compute_quotient_evaluation(
            &domain,
            pub_inputs,
            &alpha,
            &beta,
            &gamma,
            &z_challenge,
            &z_h_eval,
            &l1_eval,
            &self.evaluations.perm_eval,
        );

        // Compute commitment to quotient polynomial
        // This method is necessary as we pass the `un-splitted` variation to our commitment scheme
        let t_comm = self.compute_quotient_commitment(&z_challenge, domain.size());

        // Add evaluations to transcript
        transcript.append_scalar(b"a_eval", &self.evaluations.a_eval);
        transcript.append_scalar(b"b_eval", &self.evaluations.b_eval);
        transcript.append_scalar(b"c_eval", &self.evaluations.c_eval);
        transcript.append_scalar(b"d_eval", &self.evaluations.d_eval);
        transcript.append_scalar(b"a_next_eval", &self.evaluations.a_next_eval);
        transcript.append_scalar(b"b_next_eval", &self.evaluations.b_next_eval);
        transcript.append_scalar(b"d_next_eval", &self.evaluations.d_next_eval);
        transcript.append_scalar(b"left_sig_eval", &self.evaluations.left_sigma_eval);
        transcript.append_scalar(b"right_sig_eval", &self.evaluations.right_sigma_eval);
        transcript.append_scalar(b"out_sig_eval", &self.evaluations.out_sigma_eval);
        transcript.append_scalar(b"q_arith_eval", &self.evaluations.q_arith_eval);
        transcript.append_scalar(b"q_c_eval", &self.evaluations.q_c_eval);
        transcript.append_scalar(b"perm_eval", &self.evaluations.perm_eval);
        transcript.append_scalar(b"t_eval", &t_eval);
        transcript.append_scalar(b"r_eval", &self.evaluations.lin_poly_eval);

        // Compute linearisation commitment
        let r_comm = self.compute_linearisation_commitment(
            &alpha,
            &beta,
            &gamma,
            &z_challenge,
            l1_eval,
            &preprocessed_circuit,
        );

        // Commitment Scheme
        // Now we delegate computation to the commitment scheme by batch checking two proofs
        // The `AggregateProof`, which is a proof that all the necessary polynomials evaluated at `z_challenge` are correct
        // and a `SingleProof` which is proof that the permutation polynomial evaluated at the shifted root of unity is correct

        // Compose the Aggregated Proof
        //
        let mut aggregate_proof = AggregateProof::with_witness(self.w_z_comm);
        aggregate_proof.add_part((t_eval, t_comm));
        aggregate_proof.add_part((self.evaluations.lin_poly_eval, r_comm));
        aggregate_proof.add_part((self.evaluations.a_eval, self.a_comm));
        aggregate_proof.add_part((self.evaluations.b_eval, self.b_comm));
        aggregate_proof.add_part((self.evaluations.c_eval, self.c_comm));
        aggregate_proof.add_part((self.evaluations.d_eval, self.d_comm));
        aggregate_proof.add_part((
            self.evaluations.left_sigma_eval,
            preprocessed_circuit.permutation.left_sigma.commitment,
        ));
        aggregate_proof.add_part((
            self.evaluations.right_sigma_eval,
            preprocessed_circuit.permutation.right_sigma.commitment,
        ));
        aggregate_proof.add_part((
            self.evaluations.out_sigma_eval,
            preprocessed_circuit.permutation.out_sigma.commitment,
        ));
        // Flatten proof with opening challenge
        let flattened_proof_a = aggregate_proof.flatten(transcript);

        // Compose the shifted aggregate proof
        let mut shifted_aggregate_proof = AggregateProof::with_witness(self.w_zw_comm);
        shifted_aggregate_proof.add_part((self.evaluations.perm_eval, self.z_comm));
        shifted_aggregate_proof.add_part((self.evaluations.a_next_eval, self.a_comm));
        shifted_aggregate_proof.add_part((self.evaluations.b_next_eval, self.b_comm));
        shifted_aggregate_proof.add_part((self.evaluations.d_next_eval, self.d_comm));
        let flattened_proof_b = shifted_aggregate_proof.flatten(transcript);

        // Add commitment to openings to transcript
        transcript.append_commitment(b"w_z", &self.w_z_comm);
        transcript.append_commitment(b"w_z_w", &self.w_zw_comm);

        // Batch check
        verifier_key.batch_check(
            &[z_challenge, (z_challenge * domain.group_gen)],
            &[flattened_proof_a, flattened_proof_b],
            transcript,
        )
    }

    #[allow(clippy::too_many_arguments)]
    fn compute_quotient_evaluation(
        &self,
        domain: &EvaluationDomain,
        pub_inputs: &[Scalar],
        alpha: &Scalar,
        beta: &Scalar,
        gamma: &Scalar,
        z_challenge: &Scalar,
        z_h_eval: &Scalar,
        l1_eval: &Scalar,
        z_hat_eval: &Scalar,
    ) -> Scalar {
        // Compute the public input polynomial evaluated at `z_challenge`
        let pi_eval = compute_barycentric_eval(pub_inputs, z_challenge, domain);

        let alpha_sq = alpha.square();

        // r + PI(z)
        let a = self.evaluations.lin_poly_eval + pi_eval;

        // a + beta * sigma_1 + gamma
        let beta_sig1 = beta * self.evaluations.left_sigma_eval;
        let b_0 = self.evaluations.a_eval + beta_sig1 + gamma;

        // b+ beta * sigma_2 + gamma
        let beta_sig2 = beta * self.evaluations.right_sigma_eval;
        let b_1 = self.evaluations.b_eval + beta_sig2 + gamma;

        // c+ beta * sigma_3 + gamma
        let beta_sig3 = beta * self.evaluations.out_sigma_eval;
        let b_2 = self.evaluations.c_eval + beta_sig3 + gamma;

        // ((d + gamma) * z_hat) * alpha
        let b_3 = (self.evaluations.d_eval + gamma) * z_hat_eval * alpha;

        let b = b_0 * b_1 * b_2 * b_3;

        // l_1(z) * alpha^2
        let c = l1_eval * alpha_sq;

        // Return t_eval
        (a - b - c) * z_h_eval.invert().unwrap()
    }

    fn compute_quotient_commitment(&self, z_challenge: &Scalar, n: usize) -> Commitment {
        let z_n = z_challenge.pow(&[n as u64, 0, 0, 0]);
        let z_two_n = z_challenge.pow(&[2 * n as u64, 0, 0, 0]);
        let z_three_n = z_challenge.pow(&[3 * n as u64, 0, 0, 0]);
        let t_comm = self.t_1_comm.0
            + self.t_2_comm.0 * z_n
            + self.t_3_comm.0 * z_two_n
            + self.t_4_comm.0 * z_three_n;
        Commitment::from_projective(t_comm)
    }

    // Commitment to [r]_1
    fn compute_linearisation_commitment(
        &self,
        alpha: &Scalar,
        beta: &Scalar,
        gamma: &Scalar,
        z_challenge: &Scalar,
        l1_eval: Scalar,
        preprocessed_circuit: &PreProcessedCircuit,
    ) -> Commitment {
        let mut scalars: Vec<_> = Vec::with_capacity(6);
        let mut points: Vec<G1Affine> = Vec::with_capacity(6);

        preprocessed_circuit
            .arithmetic
            .compute_linearisation_commitment(&mut scalars, &mut points, &self.evaluations);

        preprocessed_circuit.range.compute_linearisation_commitment(
            &mut scalars,
            &mut points,
            &self.evaluations,
        );

        preprocessed_circuit.logic.compute_linearisation_commitment(
            &mut scalars,
            &mut points,
            &self.evaluations,
        );

        preprocessed_circuit
            .permutation
            .compute_linearisation_commitment(
                &mut scalars,
                &mut points,
                &self.evaluations,
                z_challenge,
                (alpha, beta, gamma),
                &l1_eval,
                self.z_comm.0,
            );

        Commitment::from_projective(msm_variable_base(&points, &scalars))
    }
}

<<<<<<< HEAD
#[cfg(test)]
mod tests {
    use super::*;

    #[cfg(feature = "serde")]
    #[test]
    fn proof_serde_roundtrip() {
        use bincode;
        let comm = Commitment::empty();
        let one = Scalar::one();

        // Build directly the widget since there's not any `new()` impl
        // dor any other check and correctness methodology for the inputs.
        let proof_evals = ProofEvaluations {
            a_eval: one,
            b_eval: one,
            c_eval: one,
            d_eval: one,
            a_next_eval: one,
            b_next_eval: one,
            d_next_eval: one,
            q_arith_eval: one,
            q_c_eval: one,
            left_sigma_eval: one,
            right_sigma_eval: one,
            out_sigma_eval: one,
            lin_poly_eval: one,
            perm_eval: one,
        };

        // Build directly the widget since there's not any `new()` impl
        // dor any other check and correctness methodology for the inputs.
        let proof = Proof {
            a_comm: comm,
            b_comm: comm,
            c_comm: comm,
            d_comm: comm,
            z_comm: comm,
            t_1_comm: comm,
            t_2_comm: comm,
            t_3_comm: comm,
            t_4_comm: comm,
            w_z_comm: comm,
            w_zw_comm: comm,
            evaluations: proof_evals,
        };

        // Roundtrip with evals
        let ser = bincode::serialize(&proof).unwrap();
        let deser: Proof = bincode::deserialize(&ser).unwrap();
        assert_eq!(proof, deser);
    }
=======
fn compute_first_lagrange_evaluation(
    domain: &EvaluationDomain,
    z_h_eval: &Scalar,
    z_challenge: &Scalar,
) -> Scalar {
    let n_fr = Scalar::from(domain.size() as u64);
    let denom = n_fr * (z_challenge - Scalar::one());
    z_h_eval * denom.invert().unwrap()
}
#[warn(clippy::needless_range_loop)]
fn compute_barycentric_eval(
    evaluations: &[Scalar],
    point: &Scalar,
    domain: &EvaluationDomain,
) -> Scalar {
    use crate::util::batch_inversion;
    use rayon::iter::IntoParallelIterator;
    use rayon::prelude::*;

    let numerator = (point.pow(&[domain.size() as u64, 0, 0, 0]) - Scalar::one()) * domain.size_inv;

    // Indices with non-zero evaluations
    let non_zero_evaluations: Vec<usize> = (0..evaluations.len())
        .into_par_iter()
        .filter(|&i| {
            let evaluation = &evaluations[i];
            evaluation != &Scalar::zero()
        })
        .collect();

    // Only compute the denominators with non-zero evaluations
    let mut denominators: Vec<Scalar> = (0..non_zero_evaluations.len())
        .into_par_iter()
        .map(|i| {
            // index of non-zero evaluation
            let index = non_zero_evaluations[i];

            (domain.group_gen_inv.pow(&[index as u64, 0, 0, 0]) * point) - Scalar::one()
        })
        .collect();
    batch_inversion(&mut denominators);

    let result: Scalar = (0..non_zero_evaluations.len())
        .into_par_iter()
        .map(|i| {
            let eval_index = non_zero_evaluations[i];
            let eval = evaluations[eval_index];

            denominators[i] * eval
        })
        .sum();

    result * numerator
>>>>>>> 9b1bd2b0
}<|MERGE_RESOLUTION|>--- conflicted
+++ resolved
@@ -506,7 +506,62 @@
     }
 }
 
-<<<<<<< HEAD
+fn compute_first_lagrange_evaluation(
+    domain: &EvaluationDomain,
+    z_h_eval: &Scalar,
+    z_challenge: &Scalar,
+) -> Scalar {
+    let n_fr = Scalar::from(domain.size() as u64);
+    let denom = n_fr * (z_challenge - Scalar::one());
+    z_h_eval * denom.invert().unwrap()
+}
+#[warn(clippy::needless_range_loop)]
+fn compute_barycentric_eval(
+    evaluations: &[Scalar],
+    point: &Scalar,
+    domain: &EvaluationDomain,
+) -> Scalar {
+    use crate::util::batch_inversion;
+    use rayon::iter::IntoParallelIterator;
+    use rayon::prelude::*;
+
+    let numerator = (point.pow(&[domain.size() as u64, 0, 0, 0]) - Scalar::one()) * domain.size_inv;
+
+    // Indices with non-zero evaluations
+    let non_zero_evaluations: Vec<usize> = (0..evaluations.len())
+        .into_par_iter()
+        .filter(|&i| {
+            let evaluation = &evaluations[i];
+            evaluation != &Scalar::zero()
+        })
+        .collect();
+
+    // Only compute the denominators with non-zero evaluations
+    let mut denominators: Vec<Scalar> = (0..non_zero_evaluations.len())
+        .into_par_iter()
+        .map(|i| {
+            // index of non-zero evaluation
+            let index = non_zero_evaluations[i];
+
+            (domain.group_gen_inv.pow(&[index as u64, 0, 0, 0]) * point) - Scalar::one()
+        })
+        .collect();
+    batch_inversion(&mut denominators);
+
+    let result: Scalar = (0..non_zero_evaluations.len())
+        .into_par_iter()
+        .map(|i| {
+            let eval_index = non_zero_evaluations[i];
+            let eval = evaluations[eval_index];
+
+            denominators[i] * eval
+        })
+        .sum();
+
+    result * numerator
+
+}
+
 #[cfg(test)]
 mod tests {
     use super::*;
@@ -559,59 +614,4 @@
         let deser: Proof = bincode::deserialize(&ser).unwrap();
         assert_eq!(proof, deser);
     }
-=======
-fn compute_first_lagrange_evaluation(
-    domain: &EvaluationDomain,
-    z_h_eval: &Scalar,
-    z_challenge: &Scalar,
-) -> Scalar {
-    let n_fr = Scalar::from(domain.size() as u64);
-    let denom = n_fr * (z_challenge - Scalar::one());
-    z_h_eval * denom.invert().unwrap()
-}
-#[warn(clippy::needless_range_loop)]
-fn compute_barycentric_eval(
-    evaluations: &[Scalar],
-    point: &Scalar,
-    domain: &EvaluationDomain,
-) -> Scalar {
-    use crate::util::batch_inversion;
-    use rayon::iter::IntoParallelIterator;
-    use rayon::prelude::*;
-
-    let numerator = (point.pow(&[domain.size() as u64, 0, 0, 0]) - Scalar::one()) * domain.size_inv;
-
-    // Indices with non-zero evaluations
-    let non_zero_evaluations: Vec<usize> = (0..evaluations.len())
-        .into_par_iter()
-        .filter(|&i| {
-            let evaluation = &evaluations[i];
-            evaluation != &Scalar::zero()
-        })
-        .collect();
-
-    // Only compute the denominators with non-zero evaluations
-    let mut denominators: Vec<Scalar> = (0..non_zero_evaluations.len())
-        .into_par_iter()
-        .map(|i| {
-            // index of non-zero evaluation
-            let index = non_zero_evaluations[i];
-
-            (domain.group_gen_inv.pow(&[index as u64, 0, 0, 0]) * point) - Scalar::one()
-        })
-        .collect();
-    batch_inversion(&mut denominators);
-
-    let result: Scalar = (0..non_zero_evaluations.len())
-        .into_par_iter()
-        .map(|i| {
-            let eval_index = non_zero_evaluations[i];
-            let eval = evaluations[eval_index];
-
-            denominators[i] * eval
-        })
-        .sum();
-
-    result * numerator
->>>>>>> 9b1bd2b0
 }