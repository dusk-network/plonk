--- conflicted
+++ resolved
@@ -1,4 +1,6 @@
-use crate::constraint_system::widget::{ArithmeticWidget, PermutationWidget, RangeWidget};
+use crate::constraint_system::widget::{
+    ArithmeticWidget, LogicWidget, PermutationWidget, RangeWidget,
+};
 use crate::fft::Evaluations;
 // Preprocessed circuit includes the commitment to the selector polynomials and the sigma polynomials
 // for the standard plonk composer
@@ -8,6 +10,7 @@
 
     pub arithmetic: ArithmeticWidget,
     pub range: RangeWidget,
+    pub logic: LogicWidget,
     pub permutation: PermutationWidget,
 
     // Pre-processes the 4n Evaluations for the vanishing polynomial, so they do not
@@ -17,114 +20,6 @@
     pub(crate) v_h_coset_4n: Evaluations,
 }
 impl PreProcessedCircuit {
-<<<<<<< HEAD
-    pub fn qm_poly(&self) -> &Polynomial {
-        &self.selectors[0].0
-    }
-    pub fn ql_poly(&self) -> &Polynomial {
-        &self.selectors[1].0
-    }
-    pub fn qr_poly(&self) -> &Polynomial {
-        &self.selectors[2].0
-    }
-    pub fn qo_poly(&self) -> &Polynomial {
-        &self.selectors[3].0
-    }
-    pub fn qc_poly(&self) -> &Polynomial {
-        &self.selectors[4].0
-    }
-    pub fn q4_poly(&self) -> &Polynomial {
-        &self.selectors[5].0
-    }
-    pub fn qarith_poly(&self) -> &Polynomial {
-        &self.selectors[6].0
-    }
-    pub fn qrange_poly(&self) -> &Polynomial {
-        &self.selectors[7].0
-    }
-    pub fn qlogic_poly(&self) -> &Polynomial {
-        &self.selectors[8].0
-    }
-    pub fn left_sigma_poly(&self) -> &Polynomial {
-        &self.left_sigma.0
-    }
-    pub fn right_sigma_poly(&self) -> &Polynomial {
-        &self.right_sigma.0
-    }
-    pub fn out_sigma_poly(&self) -> &Polynomial {
-        &self.out_sigma.0
-    }
-    pub fn fourth_sigma_poly(&self) -> &Polynomial {
-        &self.fourth_sigma.0
-    }
-    pub fn qm_comm(&self) -> &Commitment {
-        &self.selectors[0].1
-    }
-    pub fn ql_comm(&self) -> &Commitment {
-        &self.selectors[1].1
-    }
-    pub fn qr_comm(&self) -> &Commitment {
-        &self.selectors[2].1
-    }
-    pub fn qo_comm(&self) -> &Commitment {
-        &self.selectors[3].1
-    }
-    pub fn qc_comm(&self) -> &Commitment {
-        &self.selectors[4].1
-    }
-    pub fn q4_comm(&self) -> &Commitment {
-        &self.selectors[5].1
-    }
-    pub fn qarith_comm(&self) -> &Commitment {
-        &self.selectors[6].1
-    }
-    pub fn qrange_comm(&self) -> &Commitment {
-        &self.selectors[7].1
-    }
-    pub fn qlogic_comm(&self) -> &Commitment {
-        &self.selectors[8].1
-    }
-    pub fn left_sigma_comm(&self) -> &Commitment {
-        &self.left_sigma.1
-    }
-    pub fn right_sigma_comm(&self) -> &Commitment {
-        &self.right_sigma.1
-    }
-    pub fn out_sigma_comm(&self) -> &Commitment {
-        &self.out_sigma.1
-    }
-    pub fn fourth_sigma_comm(&self) -> &Commitment {
-        &self.fourth_sigma.1
-    }
-    pub fn qm_eval_4n(&self) -> &Evaluations {
-        &self.selectors[0].2
-    }
-    pub fn ql_eval_4n(&self) -> &Evaluations {
-        &self.selectors[1].2
-    }
-    pub fn qr_eval_4n(&self) -> &Evaluations {
-        &self.selectors[2].2
-    }
-    pub fn qo_eval_4n(&self) -> &Evaluations {
-        &self.selectors[3].2
-    }
-    pub fn qc_eval_4n(&self) -> &Evaluations {
-        &self.selectors[4].2
-    }
-    pub fn q4_eval_4n(&self) -> &Evaluations {
-        &self.selectors[5].2
-    }
-    pub fn qarith_eval_4n(&self) -> &Evaluations {
-        &self.selectors[6].2
-    }
-    pub fn qrange_eval_4n(&self) -> &Evaluations {
-        &self.selectors[7].2
-    }
-    pub fn qlogic_eval_4n(&self) -> &Evaluations {
-        &self.selectors[8].2
-    }
-=======
->>>>>>> 4d8e4d0b
     pub fn v_h_coset_4n(&self) -> &Evaluations {
         &self.v_h_coset_4n
     }
