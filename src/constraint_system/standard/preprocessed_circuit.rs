use crate::constraint_system::widget::{
    ArithmeticWidget, LogicWidget, PermutationWidget, RangeWidget,
};
use crate::fft::Evaluations;
#[cfg(feature = "serde")]
use serde::{de::Visitor, ser::SerializeStruct, Deserialize, Deserializer, Serialize, Serializer};

/// `PreProcessedCircuit` is a data structure that holds the commitments to
/// the selector and sigma polynomials.
///
/// By doing this, we can see the `PreProcessedCircuit` as a "circuit-shape descriptor"
/// since it only stores the commitments that describe the operations that we will perform
<<<<<<< HEAD
/// innside the circuit.
#[derive(Debug, Eq, PartialEq)]
=======
/// inside the circuit.
#[derive(Debug)]
>>>>>>> 4249c23a
pub struct PreProcessedCircuit {
    /// The number of gates in the circuit
    pub n: usize,
    /// Holds the polynomials, commitments and evaluations
    /// of all of the arithmetic-related gates.
    pub arithmetic: ArithmeticWidget,
    /// Holds the polynomials, commitments and evaluations
    /// of all of the range_constraint gates.
    pub range: RangeWidget,
    /// Holds the polynomials, commitments and evaluations
    /// of all of the logic_constraint gates.
    pub logic: LogicWidget,
    /// Holds the polynomials, commitments and evaluations
    /// related to the sigmas and also stores the linear
    /// evaluations.
    pub permutation: PermutationWidget,

    // Pre-processes the 4n Evaluations for the vanishing polynomial, so they do not
    // need to be computed at the proving stage.
    // Note: With this, we can combine all parts of the quotient polynomial in their evaluation phase and
    // divide by the quotient polynomial without having to perform IFFT
    pub(crate) v_h_coset_4n: Evaluations,
}

#[cfg(feature = "serde")]
impl Serialize for PreProcessedCircuit {
    fn serialize<S>(&self, serializer: S) -> Result<S::Ok, S::Error>
    where
        S: Serializer,
    {
        let mut prep_circ = serializer.serialize_struct("struct PreProcessedCircuit", 6)?;
        prep_circ.serialize_field("n", &self.n)?;
        prep_circ.serialize_field("arith_widg", &self.arithmetic)?;
        prep_circ.serialize_field("logic_widg", &self.logic)?;
        prep_circ.serialize_field("range_widg", &self.range)?;
        prep_circ.serialize_field("perm_widg", &self.permutation)?;
        prep_circ.serialize_field("v_h_coset_4n", &self.v_h_coset_4n)?;
        prep_circ.end()
    }
}

#[cfg(feature = "serde")]
impl<'de> Deserialize<'de> for PreProcessedCircuit {
    fn deserialize<D>(deserializer: D) -> Result<Self, D::Error>
    where
        D: Deserializer<'de>,
    {
        enum Field {
            N,
            ArithWidget,
            LogicWidget,
            RangeWidget,
            PermWidget,
            VhCoset4n,
        };

        impl<'de> Deserialize<'de> for Field {
            fn deserialize<D>(deserializer: D) -> Result<Field, D::Error>
            where
                D: Deserializer<'de>,
            {
                struct FieldVisitor;

                impl<'de> Visitor<'de> for FieldVisitor {
                    type Value = Field;

                    fn expecting(
                        &self,
                        formatter: &mut ::core::fmt::Formatter,
                    ) -> ::core::fmt::Result {
                        formatter.write_str("struct PreProcessedCircuit")
                    }

                    fn visit_str<E>(self, value: &str) -> Result<Field, E>
                    where
                        E: serde::de::Error,
                    {
                        match value {
                            "n" => Ok(Field::N),
                            "arith_widg" => Ok(Field::ArithWidget),
                            "logic_widg" => Ok(Field::LogicWidget),
                            "range_widg" => Ok(Field::RangeWidget),
                            "perm_widg" => Ok(Field::PermWidget),
                            "v_h_coset_4n" => Ok(Field::VhCoset4n),
                            _ => Err(serde::de::Error::unknown_field(value, FIELDS)),
                        }
                    }
                }

                deserializer.deserialize_identifier(FieldVisitor)
            }
        }

        struct PreProcessedCircuitVisitor;

        impl<'de> Visitor<'de> for PreProcessedCircuitVisitor {
            type Value = PreProcessedCircuit;

            fn expecting(&self, formatter: &mut ::core::fmt::Formatter) -> ::core::fmt::Result {
                formatter.write_str("struct PreProcessedCircuit")
            }

            fn visit_seq<V>(self, mut seq: V) -> Result<PreProcessedCircuit, V::Error>
            where
                V: serde::de::SeqAccess<'de>,
            {
                let n = seq
                    .next_element()?
                    .ok_or_else(|| serde::de::Error::invalid_length(0, &self))?;
                let arith_widg = seq
                    .next_element()?
                    .ok_or_else(|| serde::de::Error::invalid_length(0, &self))?;
                let logic_widg = seq
                    .next_element()?
                    .ok_or_else(|| serde::de::Error::invalid_length(0, &self))?;
                let range_widg = seq
                    .next_element()?
                    .ok_or_else(|| serde::de::Error::invalid_length(0, &self))?;
                let perm_widg = seq
                    .next_element()?
                    .ok_or_else(|| serde::de::Error::invalid_length(0, &self))?;
                let v_h_coset_4n = seq
                    .next_element()?
                    .ok_or_else(|| serde::de::Error::invalid_length(0, &self))?;
                Ok(PreProcessedCircuit {
                    n,
                    arithmetic: arith_widg,
                    logic: logic_widg,
                    range: range_widg,
                    permutation: perm_widg,
                    v_h_coset_4n,
                })
            }
        }

        const FIELDS: &[&str] = &[
            "n",
            "arith_widg",
            "logic_widg",
            "range_widg",
            "perm_widg",
            "v_h_coset_4n",
            "q_arith",
        ];
        deserializer.deserialize_struct("PreProcessedCircuit", FIELDS, PreProcessedCircuitVisitor)
    }
}

impl PreProcessedCircuit {
    pub(crate) fn v_h_coset_4n(&self) -> &Evaluations {
        &self.v_h_coset_4n
    }
}

#[cfg(test)]
mod tests {
    use super::*;
    use crate::constraint_system::widget::PreProcessedPolynomial;
    use crate::fft::{EvaluationDomain, Polynomial};
    use bls12_381::{G1Affine, Scalar};

    #[cfg(feature = "serde")]
    #[test]
    fn prep_circuit_serde_roundtrip() {
        use bincode;
        let n = 24562352usize;
        let coeffs = vec![
            Scalar::one(),
            Scalar::one(),
            Scalar::one(),
            Scalar::one(),
            Scalar::one(),
            Scalar::one(),
            Scalar::one(),
            Scalar::one(),
        ];
        let dom = EvaluationDomain::new(coeffs.len()).unwrap();
        let evals = Evaluations::from_vec_and_domain(coeffs.clone(), dom);
        let poly = Polynomial::from_coefficients_vec(coeffs);
        let comm = crate::commitment_scheme::kzg10::Commitment::from_affine(G1Affine::generator());

        // Build directly the widget since the `new()` impl doesn't check any
        // correctness on the inputs.
        let prep_poly_w_evals = PreProcessedPolynomial {
            polynomial: poly.clone(),
            commitment: comm,
            evaluations: Some(evals.clone()),
        };

        // Build directly the widget since the `new()` impl doesn't check any
        // correctness on the inputs.
        let prep_poly_without_evals = PreProcessedPolynomial {
            polynomial: poly,
            commitment: comm,
            evaluations: None,
        };

        // Build directly the widget since the `new()` impl doesn't check any
        // correctness on the inputs.
        let arith_widget = ArithmeticWidget {
            q_m: prep_poly_w_evals.clone(),
            q_l: prep_poly_without_evals.clone(),
            q_r: prep_poly_without_evals.clone(),
            q_o: prep_poly_w_evals.clone(),
            q_c: prep_poly_w_evals.clone(),
            q_4: prep_poly_w_evals.clone(),
            q_arith: prep_poly_without_evals.clone(),
        };

        // Build directly the widget since the `new()` impl doesn't check any
        // correctness on the inputs.
        let logic_widget = LogicWidget {
            q_c: prep_poly_w_evals.clone(),
            q_logic: prep_poly_without_evals.clone(),
        };

        // Build directly the widget since the `new()` impl doesn't check any
        // correctness on the inputs.
        let perm_widget = PermutationWidget {
            left_sigma: prep_poly_w_evals.clone(),
            right_sigma: prep_poly_without_evals.clone(),
            out_sigma: prep_poly_without_evals.clone(),
            fourth_sigma: prep_poly_w_evals.clone(),
            linear_evaluations: evals.clone(),
        };

        // Build directly the widget since the `new()` impl doesn't check any
        // correctness on the inputs.
        let range_widget = RangeWidget {
            q_range: prep_poly_w_evals,
        };

        // Build directly the widget since the `new()` impl doesn't check any
        // correctness on the inputs.
        let v_h_coset_4n = evals;

        let prep_circ = PreProcessedCircuit {
            n,
            arithmetic: arith_widget,
            logic: logic_widget,
            range: range_widget,
            permutation: perm_widget,
            v_h_coset_4n,
        };

        // Roundtrip with evals
        let ser = bincode::serialize(&prep_circ).unwrap();
        let deser: PreProcessedCircuit = bincode::deserialize(&ser).unwrap();
        assert_eq!(prep_circ, deser);
    }
}<|MERGE_RESOLUTION|>--- conflicted
+++ resolved
@@ -10,13 +10,8 @@
 ///
 /// By doing this, we can see the `PreProcessedCircuit` as a "circuit-shape descriptor"
 /// since it only stores the commitments that describe the operations that we will perform
-<<<<<<< HEAD
 /// innside the circuit.
 #[derive(Debug, Eq, PartialEq)]
-=======
-/// inside the circuit.
-#[derive(Debug)]
->>>>>>> 4249c23a
 pub struct PreProcessedCircuit {
     /// The number of gates in the circuit
     pub n: usize,
