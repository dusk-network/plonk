use crate::commitment_scheme::kzg10::Commitment;
use crate::fft::{Evaluations, Polynomial};
// Preprocessed circuit includes the commitment to the selector polynomials and the sigma polynomials
// for the standard plonk composer
pub struct PreProcessedCircuit {
    // The number of gates in the circuit
    pub n: usize,
    // Selector polynomial coefficients , their commitments and their 4n evaluation points
    pub selectors: Vec<(Polynomial, Commitment, Evaluations)>,

    // Sigma polynomials and their commitments
    pub left_sigma: (Polynomial, Commitment),
    pub right_sigma: (Polynomial, Commitment),
    pub out_sigma: (Polynomial, Commitment),
    pub fourth_sigma: (Polynomial, Commitment),

    // Stores the `4n Evaluations for X^n -1` so they do not
    // need to be computed on the proving stage.
    pub(crate) v_h_coset_4n: Evaluations,
}
impl PreProcessedCircuit {
    pub fn qm_poly(&self) -> &Polynomial {
        &self.selectors[0].0
    }
    pub fn ql_poly(&self) -> &Polynomial {
        &self.selectors[1].0
    }
    pub fn qr_poly(&self) -> &Polynomial {
        &self.selectors[2].0
    }
    pub fn qo_poly(&self) -> &Polynomial {
        &self.selectors[3].0
    }
    pub fn qc_poly(&self) -> &Polynomial {
        &self.selectors[4].0
    }
    pub fn q4_poly(&self) -> &Polynomial {
        &self.selectors[5].0
    }
    pub fn qarith_poly(&self) -> &Polynomial {
        &self.selectors[6].0
    }
    pub fn left_sigma_poly(&self) -> &Polynomial {
        &self.left_sigma.0
    }
    pub fn right_sigma_poly(&self) -> &Polynomial {
        &self.right_sigma.0
    }
    pub fn out_sigma_poly(&self) -> &Polynomial {
        &self.out_sigma.0
    }
    pub fn fourth_sigma_poly(&self) -> &Polynomial {
        &self.fourth_sigma.0
    }
    pub fn qm_comm(&self) -> &Commitment {
        &self.selectors[0].1
    }
    pub fn ql_comm(&self) -> &Commitment {
        &self.selectors[1].1
    }
    pub fn qr_comm(&self) -> &Commitment {
        &self.selectors[2].1
    }
    pub fn qo_comm(&self) -> &Commitment {
        &self.selectors[3].1
    }
    pub fn qc_comm(&self) -> &Commitment {
        &self.selectors[4].1
    }
    pub fn q4_comm(&self) -> &Commitment {
        &self.selectors[5].1
    }
    pub fn qarith_comm(&self) -> &Commitment {
        &self.selectors[6].1
    }
    pub fn left_sigma_comm(&self) -> &Commitment {
        &self.left_sigma.1
    }
    pub fn right_sigma_comm(&self) -> &Commitment {
        &self.right_sigma.1
    }
    pub fn out_sigma_comm(&self) -> &Commitment {
        &self.out_sigma.1
    }
    pub fn fourth_sigma_comm(&self) -> &Commitment {
        &self.fourth_sigma.1
    }
    pub fn qm_eval_4n(&self) -> &Evaluations {
        &self.selectors[0].2
    }
    pub fn ql_eval_4n(&self) -> &Evaluations {
        &self.selectors[1].2
    }
    pub fn qr_eval_4n(&self) -> &Evaluations {
        &self.selectors[2].2
    }
    pub fn qo_eval_4n(&self) -> &Evaluations {
        &self.selectors[3].2
    }
    pub fn qc_eval_4n(&self) -> &Evaluations {
        &self.selectors[4].2
    }
    pub fn q4_eval_4n(&self) -> &Evaluations {
        &self.selectors[5].2
    }
<<<<<<< HEAD
    pub fn v_h_coset_4n(&self) -> &Evaluations {
        &self.v_h_coset_4n
=======
    pub fn qarith_eval_4n(&self) -> &Evaluations {
        &self.selectors[6].2
>>>>>>> 2a243e5f
    }
}<|MERGE_RESOLUTION|>--- conflicted
+++ resolved
@@ -103,12 +103,10 @@
     pub fn q4_eval_4n(&self) -> &Evaluations {
         &self.selectors[5].2
     }
-<<<<<<< HEAD
+    pub fn qarith_eval_4n(&self) -> &Evaluations {
+        &self.selectors[6].2
+    }
     pub fn v_h_coset_4n(&self) -> &Evaluations {
         &self.v_h_coset_4n
-=======
-    pub fn qarith_eval_4n(&self) -> &Evaluations {
-        &self.selectors[6].2
->>>>>>> 2a243e5f
     }
 }