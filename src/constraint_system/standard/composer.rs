/// This module contains the backend implementation of a composer,
/// which constructs an arithmetic circuit. The inputted programme
/// will pass through the circuit via a series of gates, and return
/// a numerical output.
///
/// A user may build the circuit with the coded 'StandardComposer`.
use super::linearisation_poly;
use super::quotient_poly;
use super::{proof::Proof, Composer, PreProcessedCircuit};
use crate::commitment_scheme::kzg10::ProverKey;
use crate::constraint_system::Variable;
use crate::fft::{EvaluationDomain, Evaluations, Polynomial};
use crate::permutation::Permutation;
use crate::transcript::TranscriptProtocol;
use bls12_381::Scalar;
/// A composer is a circuit builder which
/// will dictate how a circuit is built.
/// There is a default Composer called `StandardComposer`.
pub struct StandardComposer {
    // n represents the number of arithmetic gates in the circuit
    n: usize,

    // Selector vectors
    //
    // Multiplier selector
    q_m: Vec<Scalar>,
    // Left wire selector
    q_l: Vec<Scalar>,
    // Right wire selector
    q_r: Vec<Scalar>,
    // Output wire selector
    q_o: Vec<Scalar>,
    // Constant wire selector
    q_c: Vec<Scalar>,

    public_inputs: Vec<Scalar>,

    // Witness vectors
    w_l: Vec<Variable>,
    w_r: Vec<Variable>,
    w_o: Vec<Variable>,

    pub(crate) perm: Permutation,
}

impl Composer for StandardComposer {
    // Computes the pre-processed polynomials so that
    // the verifier can verify a proof made using this circuit.
    fn preprocess(
        &mut self,
        commit_key: &ProverKey,
        transcript: &mut dyn TranscriptProtocol,
        domain: &EvaluationDomain,
    ) -> PreProcessedCircuit {
        let k = self.q_m.len();
        assert!(self.q_o.len() == k);
        assert!(self.q_l.len() == k);
        assert!(self.q_r.len() == k);
        assert!(self.q_c.len() == k);
        assert!(self.w_l.len() == k);
        assert!(self.w_r.len() == k);
        assert!(self.w_o.len() == k);

        //1. Pad circuit to a power of two
        self.pad(domain.size as usize - self.n);

        // 2a. Convert selector evaluations to selector coefficients
        let q_m_poly = Polynomial::from_coefficients_slice(&domain.ifft(&self.q_m));
        let q_l_poly = Polynomial::from_coefficients_slice(&domain.ifft(&self.q_l));
        let q_r_poly = Polynomial::from_coefficients_slice(&domain.ifft(&self.q_r));
        let q_o_poly = Polynomial::from_coefficients_slice(&domain.ifft(&self.q_o));
        let q_c_poly = Polynomial::from_coefficients_slice(&domain.ifft(&self.q_c));

        // 2b. Compute 4n evaluations of selector polynomial
        let domain_4n = EvaluationDomain::new(4 * domain.size()).unwrap();
        let q_m_eval_4n =
            Evaluations::from_vec_and_domain(domain_4n.coset_fft(&q_m_poly.coeffs), domain_4n);
        let q_l_eval_4n =
            Evaluations::from_vec_and_domain(domain_4n.coset_fft(&q_l_poly.coeffs), domain_4n);
        let q_r_eval_4n =
            Evaluations::from_vec_and_domain(domain_4n.coset_fft(&q_r_poly.coeffs), domain_4n);
        let q_o_eval_4n =
            Evaluations::from_vec_and_domain(domain_4n.coset_fft(&q_o_poly.coeffs), domain_4n);
        let q_c_eval_4n =
            Evaluations::from_vec_and_domain(domain_4n.coset_fft(&q_c_poly.coeffs), domain_4n);

        // 3. Compute the sigma polynomials
        let (left_sigma_poly, right_sigma_poly, out_sigma_poly) =
            self.perm.compute_sigma_polynomials(self.n, domain);

        // 4. Commit to polynomials
        //
        let q_m_poly_commit = commit_key.commit(&q_m_poly).unwrap();
        let q_l_poly_commit = commit_key.commit(&q_l_poly).unwrap();
        let q_r_poly_commit = commit_key.commit(&q_r_poly).unwrap();
        let q_o_poly_commit = commit_key.commit(&q_o_poly).unwrap();
        let q_c_poly_commit = commit_key.commit(&q_c_poly).unwrap();

        let left_sigma_poly_commit = commit_key.commit(&left_sigma_poly).unwrap();
        let right_sigma_poly_commit = commit_key.commit(&right_sigma_poly).unwrap();
        let out_sigma_poly_commit = commit_key.commit(&out_sigma_poly).unwrap();

        //5. Add polynomial commitments to transcript
        //
        transcript.append_commitment(b"q_m", &q_m_poly_commit);
        transcript.append_commitment(b"q_l", &q_l_poly_commit);
        transcript.append_commitment(b"q_r", &q_r_poly_commit);
        transcript.append_commitment(b"q_o", &q_o_poly_commit);
        transcript.append_commitment(b"q_c", &q_c_poly_commit);

        transcript.append_commitment(b"left_sigma", &left_sigma_poly_commit);
        transcript.append_commitment(b"right_sigma", &right_sigma_poly_commit);
        transcript.append_commitment(b"out_sigma", &out_sigma_poly_commit);

        // Append circuit size to transcript
        transcript.circuit_domain_sep(self.circuit_size() as u64);
        PreProcessedCircuit {
            n: self.n,
            selectors: vec![
                (q_m_poly, q_m_poly_commit, q_m_eval_4n),
                (q_l_poly, q_l_poly_commit, q_l_eval_4n),
                (q_r_poly, q_r_poly_commit, q_r_eval_4n),
                (q_o_poly, q_o_poly_commit, q_o_eval_4n),
                (q_c_poly, q_c_poly_commit, q_c_eval_4n),
            ],
            left_sigma: (left_sigma_poly, left_sigma_poly_commit),
            right_sigma: (right_sigma_poly, right_sigma_poly_commit),
            out_sigma: (out_sigma_poly, out_sigma_poly_commit),
        }
    }

    // Prove will compute the pre-processed polynomials and
    // produce a proof
    fn prove(
        &mut self,
        commit_key: &ProverKey,
        preprocessed_circuit: &PreProcessedCircuit,
        transcript: &mut dyn TranscriptProtocol,
    ) -> Proof {
        let domain = EvaluationDomain::new(self.n).unwrap();

        // 1. Compute witness Polynomials
        //
        // Convert Variables to Scalars
        let (w_l_scalar, w_r_scalar, w_o_scalar) = self
            .perm
            .witness_vars_to_scalars(&self.w_l, &self.w_r, &self.w_o);

        // Witnesses are now in evaluation form, convert them to coefficients
        // So that we may commit to them
        let w_l_poly = Polynomial::from_coefficients_vec(domain.ifft(&w_l_scalar));
        let w_r_poly = Polynomial::from_coefficients_vec(domain.ifft(&w_r_scalar));
        let w_o_poly = Polynomial::from_coefficients_vec(domain.ifft(&w_o_scalar));

        // Commit to witness polynomials
        let w_l_poly_commit = commit_key.commit(&w_l_poly).unwrap();
        let w_r_poly_commit = commit_key.commit(&w_r_poly).unwrap();
        let w_o_poly_commit = commit_key.commit(&w_o_poly).unwrap();

        // Add commitment to witness polynomials to transcript
        transcript.append_commitment(b"w_l", &w_l_poly_commit);
        transcript.append_commitment(b"w_r", &w_r_poly_commit);
        transcript.append_commitment(b"w_o", &w_o_poly_commit);
        //

        // 2. Compute permutation polynomial
        //
        //
        // Compute permutation challenges; `beta` and `gamma`
        let beta = transcript.challenge_scalar(b"beta");
        transcript.append_scalar(b"beta", &beta);
        let gamma = transcript.challenge_scalar(b"gamma");
        //
        //
        let z_poly = self.perm.compute_permutation_poly(
            &domain,
            &w_l_scalar,
            &w_r_scalar,
            &w_o_scalar,
            &(beta, gamma),
        );
        // Commit to permutation polynomial
        //
        let z_poly_commit = commit_key.commit(&z_poly).unwrap();
        // Add commitment to permutation polynomials to transcript
        transcript.append_commitment(b"z", &z_poly_commit);
        //
        // 2. Compute public inputs polynomial
        let pi_poly = Polynomial::from_coefficients_vec(domain.ifft(&self.public_inputs));
        //

        // 3. Compute quotient polynomial
        //
        // Compute quotient challenge; `alpha`
        let alpha = transcript.challenge_scalar(b"alpha");
        //
        let t_poly = quotient_poly::compute(
            &domain,
            &preprocessed_circuit,
            &z_poly,
            [&w_l_poly, &w_r_poly, &w_o_poly],
            &pi_poly,
            &(alpha, beta, gamma),
        );
        // Split quotient polynomial into 3 polynomials, eahc of degree `n`
        // XXX: This implicitly assumes that the quotient polynomial will never go over
        // degree 3n. For custom gates, this may not hold true, unless it is restricted by the API.
        let (t_low_poly, t_mid_poly, t_hi_poly) = self.split_tx_poly(domain.size(), &t_poly);

        // Commit to permutation polynomial
        //
        let t_low_commit = commit_key.commit(&t_low_poly).unwrap();
        let t_mid_commit = commit_key.commit(&t_mid_poly).unwrap();
        let t_hi_commit = commit_key.commit(&t_hi_poly).unwrap();
        // Add commitment to quotient polynomials to transcript
        transcript.append_commitment(b"t_lo", &t_low_commit);
        transcript.append_commitment(b"t_mid", &t_mid_commit);
        transcript.append_commitment(b"t_hi", &t_hi_commit);

        // 4. Compute linearisation polynomial
        //
        // Compute evaluation challenge; `z`
        let z_challenge = transcript.challenge_scalar(b"z");
        //
        let (lin_poly, evaluations) = linearisation_poly::compute(
            &domain,
            &preprocessed_circuit,
            &(alpha, beta, gamma, z_challenge),
            &w_l_poly,
            &w_r_poly,
            &w_o_poly,
            &t_poly,
            &z_poly,
        );
        // Add evaluations to transcript
        transcript.append_scalar(b"a_eval", &evaluations.proof.a_eval);
        transcript.append_scalar(b"b_eval", &evaluations.proof.b_eval);
        transcript.append_scalar(b"c_eval", &evaluations.proof.c_eval);
        transcript.append_scalar(b"left_sig_eval", &evaluations.proof.left_sigma_eval);
        transcript.append_scalar(b"right_sig_eval", &evaluations.proof.right_sigma_eval);
        transcript.append_scalar(b"perm_eval", &evaluations.proof.perm_eval);
        transcript.append_scalar(b"t_eval", &evaluations.quot_eval);
        transcript.append_scalar(b"r_eval", &evaluations.proof.lin_poly_eval);
        //

        // 5. Compute openings
        //
        // We merge the quotient polynomial using the `z_challenge` so the SRS is linear in the circuit size `n`
        let quot = Self::compute_quotient_opening_poly(
            domain.size(),
            &t_low_poly,
            &t_mid_poly,
            &t_hi_poly,
            &z_challenge,
        );

        // Compute W_z
        let aggregate_witness = commit_key.compute_aggregate_witness(
            &[
                quot,
                lin_poly.clone(),
                w_l_poly.clone(),
                w_r_poly.clone(),
                w_o_poly.clone(),
                preprocessed_circuit.left_sigma_poly().clone(),
                preprocessed_circuit.right_sigma_poly().clone(),
            ],
            &[
                evaluations.quot_eval,
                evaluations.proof.lin_poly_eval,
                evaluations.proof.a_eval,
                evaluations.proof.b_eval,
                evaluations.proof.c_eval,
                evaluations.proof.left_sigma_eval,
                evaluations.proof.right_sigma_eval,
            ],
            &z_challenge,
            transcript,
        );
        let w_z_comm = commit_key.commit(&aggregate_witness).unwrap();

        // Compute W_zx
        let shifted_witness = commit_key.compute_single_witness(
            &z_poly,
            &evaluations.proof.perm_eval,
            &(z_challenge * domain.group_gen),
        );
        let w_zx_comm = commit_key.commit(&shifted_witness).unwrap();
        //
        // Create Proof
        Proof {
            a_comm: w_l_poly_commit,
            b_comm: w_r_poly_commit,
            c_comm: w_o_poly_commit,
            z_comm: z_poly_commit,
            t_lo_comm: t_low_commit,
            t_mid_comm: t_mid_commit,
            t_hi_comm: t_hi_commit,

            w_z_comm: w_z_comm,
            w_zw_comm: w_zx_comm,

            evaluations: evaluations.proof,
        }
    }

    fn circuit_size(&self) -> usize {
        self.n
    }
}

/// This is the default composer.
impl StandardComposer {
    pub fn new() -> Self {
        StandardComposer::with_expected_size(0)
    }

    // Split `t(X)` poly into 3 polynomials of degree `n`
    pub fn split_tx_poly(
        &self,
        n: usize,
        t_x: &Polynomial,
    ) -> (Polynomial, Polynomial, Polynomial) {
        (
            Polynomial::from_coefficients_vec(t_x[0..n].to_vec()),
            Polynomial::from_coefficients_vec(t_x[n..2 * n].to_vec()),
            Polynomial::from_coefficients_vec(t_x[2 * n..].to_vec()),
        )
    }

<<<<<<< HEAD
    // Creates a new circuit with an expected circuit size.
    // This will allow for less reallocations when building the circuit.
=======
    fn compute_quotient_opening_poly(
        n: usize,
        t_lo_poly: &Polynomial,
        t_mid_poly: &Polynomial,
        t_hi_poly: &Polynomial,
        z_challenge: &Scalar,
    ) -> Polynomial {
        // Compute z^n , z^2n
        let z_n = z_challenge.pow(&[n as u64, 0, 0, 0]);
        let z_two_n = z_challenge.pow(&[2 * n as u64, 0, 0, 0]);

        let a = t_lo_poly;
        let b = t_mid_poly * &z_n;
        let c = t_hi_poly * &z_two_n;
        let ab = a + &b;
        let res = &ab + &c;
        res
    }

    // Creates a new circuit with an expected circuit size
    // This will allow for less reallocations when building the circuit
>>>>>>> 657fd9c9
    pub fn with_expected_size(expected_size: usize) -> Self {
        StandardComposer {
            n: 0,

            q_m: Vec::with_capacity(expected_size),
            q_l: Vec::with_capacity(expected_size),
            q_r: Vec::with_capacity(expected_size),
            q_o: Vec::with_capacity(expected_size),
            q_c: Vec::with_capacity(expected_size),
            public_inputs: Vec::with_capacity(expected_size),

            w_l: Vec::with_capacity(expected_size),
            w_r: Vec::with_capacity(expected_size),
            w_o: Vec::with_capacity(expected_size),

            perm: Permutation::new(),
        }
    }

    // Pads the circuit to the next power of two;
    // diff is the difference between circuit size and next power of two.
    fn pad(&mut self, diff: usize) {
        // Add a zero variable to circuit
        let zero_scalar = Scalar::zero();
        let zero_var = self.add_input(zero_scalar);

        let zeroes_scalar = vec![zero_scalar; diff];
        let zeroes_var = vec![zero_var; diff];

        self.q_m.extend(zeroes_scalar.iter());
        self.q_l.extend(zeroes_scalar.iter());
        self.q_r.extend(zeroes_scalar.iter());
        self.q_o.extend(zeroes_scalar.iter());
        self.q_c.extend(zeroes_scalar.iter());

        self.w_l.extend(zeroes_var.iter());
        self.w_r.extend(zeroes_var.iter());
        self.w_o.extend(zeroes_var.iter());

        self.n = self.n + diff;
    }

    // Adds a Scalar to the circuit and returns its
    // reference inside the constraint system
    pub fn add_input(&mut self, s: Scalar) -> Variable {
        self.perm.new_variable(s)
    }

    // Adds a add gate to the circuit
    pub fn add_gate(
        &mut self,
        a: Variable,
        b: Variable,
        c: Variable,
        q_l: Scalar,
        q_r: Scalar,
        q_o: Scalar,
        q_c: Scalar,
        pi: Scalar,
    ) -> Variable {
        self.w_l.push(a);
        self.w_r.push(b);
        self.w_o.push(c);

        // For an add gate, q_m is zero
        self.q_m.push(Scalar::zero());

        // Add selector vectors
        self.q_l.push(q_l);
        self.q_r.push(q_r);
        self.q_o.push(q_o);
        self.q_c.push(q_c);

        self.public_inputs.push(pi);

        self.perm.add_variable_to_map(a, b, c, self.n);

        self.n = self.n + 1;

        c
    }
    // Ensures q_l * a + q_r * b - c = 0
    // Returns c.
    pub fn add(
        &mut self,
        q_l_a: (Scalar, Variable),
        q_r_b: (Scalar, Variable),
        pi: Scalar,
    ) -> Variable {
        let q_l = q_l_a.0;
        let a = q_l_a.1;

        let q_r = q_r_b.0;
        let b = q_r_b.1;

        let q_o = -Scalar::one();
        let q_c = Scalar::zero();

        // Compute the output wire
        let a_eval = self.perm.variables[&a];
        let b_eval = self.perm.variables[&b];
        let c_eval = (q_l * a_eval + q_r * b_eval) + pi;
        let c = self.add_input(c_eval);

        self.add_gate(a, b, c, q_l, q_r, q_o, q_c, pi)
    }

    pub fn mul_gate(
        &mut self,
        a: Variable,
        b: Variable,
        c: Variable,
        q_m: Scalar,
        q_o: Scalar,
        q_c: Scalar,
        pi: Scalar,
    ) -> Variable {
        self.w_l.push(a);
        self.w_r.push(b);
        self.w_o.push(c);

        // For a mul gate q_L and q_R is zero
        self.q_l.push(Scalar::zero());
        self.q_r.push(Scalar::zero());

        // Add selector vectors
        self.q_m.push(q_m);
        self.q_o.push(q_o);
        self.q_c.push(q_c);

        self.public_inputs.push(pi);

        self.perm.add_variable_to_map(a, b, c, self.n);

        self.n = self.n + 1;

        c
    }
    // Ensures that q_m * a * b - c = 0.
    fn mul(&mut self, q_m: Scalar, a: Variable, b: Variable, pi: Scalar) -> Variable {
        let q_o = -Scalar::one();
        let q_c = Scalar::zero();

        // Compute output wire
        let a_eval = self.perm.variables[&a];
        let b_eval = self.perm.variables[&b];
        let c_eval = (q_m * a_eval * b_eval) + pi;
        let c = self.add_input(c_eval);

        self.mul_gate(a, b, c, q_m, q_o, q_c, pi)
    }

    pub fn poly_gate(
        &mut self,
        a: Variable,
        b: Variable,
        c: Variable,
        q_m: Scalar,
        q_l: Scalar,
        q_r: Scalar,
        q_o: Scalar,
        q_c: Scalar,
        pi: Scalar,
    ) -> (Variable, Variable, Variable) {
        self.w_l.push(a);
        self.w_r.push(b);
        self.w_o.push(c);
        self.q_l.push(q_l);
        self.q_r.push(q_r);

        // Add selector vectors
        self.q_m.push(q_m);
        self.q_o.push(q_o);
        self.q_c.push(q_c);

        self.public_inputs.push(pi);

        self.perm.add_variable_to_map(a, b, c, self.n);

        self.n = self.n + 1;

        (a, b, c)
    }

    pub fn constrain_to_constant(&mut self, a: Variable, constant: Scalar, pi: Scalar) {
        self.poly_gate(
            a,
            a,
            a,
            Scalar::zero(),
            Scalar::one(),
            Scalar::zero(),
            Scalar::zero(),
            -constant,
            pi,
        );
    }

    pub fn bool_gate(&mut self, a: Variable) -> Variable {
        self.w_l.push(a);
        self.w_r.push(a);
        self.w_o.push(a);

        self.q_m.push(Scalar::one());
        self.q_l.push(Scalar::zero());
        self.q_r.push(Scalar::zero());
        self.q_o.push(-Scalar::one());
        self.q_c.push(Scalar::zero());

        self.public_inputs.push(Scalar::zero());

        self.perm.add_variable_to_map(a, a, a, self.n);

        self.n = self.n + 1;

        a
    }

    pub fn add_dummy_constraints(&mut self) {
        // Add a dummy constraint so that we do not have zero polynomials
        self.q_m.push(Scalar::from(1));
        self.q_l.push(Scalar::from(2));
        self.q_r.push(Scalar::from(3));
        self.q_o.push(Scalar::from(4));
        self.q_c.push(Scalar::from(5));
        self.public_inputs.push(Scalar::zero());
        let var_six = self.add_input(Scalar::from(6));
        let var_seven = self.add_input(Scalar::from(7));
        let var_min_twenty = self.add_input(-Scalar::from(20));
        self.w_l.push(var_six);
        self.w_r.push(var_seven);
        self.w_o.push(var_min_twenty);
        self.perm
            .add_variable_to_map(var_six, var_seven, var_min_twenty, self.n);
        self.n = self.n + 1;
        //Add another dummy constraint so that we do not get the identity permutation
        self.q_m.push(Scalar::from(1));
        self.q_l.push(Scalar::from(1));
        self.q_r.push(Scalar::from(1));
        self.q_o.push(Scalar::from(1));
        self.q_c.push(Scalar::from(127));
        self.public_inputs.push(Scalar::zero());
        self.w_l.push(var_min_twenty);
        self.w_r.push(var_six);
        self.w_o.push(var_seven);
        self.perm
            .add_variable_to_map(var_min_twenty, var_six, var_seven, self.n);
        self.n = self.n + 1;
    }
}

#[cfg(test)]
mod tests {
    use super::*;
    use crate::commitment_scheme::kzg10::SRS;
    use bls12_381::Scalar as Fr;
    use merlin::Transcript;

    // Returns a composer with `n` constraints
    fn add_dummy_composer(n: usize) -> StandardComposer {
        let mut composer = StandardComposer::new();

        let one = Scalar::one();

        let var_one = composer.add_input(one);

        for _ in 0..n {
            composer.add(var_one.into(), var_one.into(), Scalar::zero());
        }
        composer.add_dummy_constraints();

        composer
    }

    #[test]
    fn test_pad() {
        let num_constraints = 100;
        let mut composer: StandardComposer = add_dummy_composer(num_constraints);

        // Pad the circuit to next power of two
        let next_pow_2 = composer.n.next_power_of_two() as u64;
        composer.pad(next_pow_2 as usize - composer.n);

        let size = composer.n;
        assert!(size.is_power_of_two());
        assert!(composer.q_m.len() == size);
        assert!(composer.q_l.len() == size);
        assert!(composer.q_o.len() == size);
        assert!(composer.q_r.len() == size);
        assert!(composer.q_c.len() == size);
        assert!(composer.w_l.len() == size);
        assert!(composer.w_r.len() == size);
        assert!(composer.w_o.len() == size);
    }

    #[test]
    fn test_prove_verify() {
        let ok = test_gadget(
            |_| {
                // Do nothing except add the dummy constraints
            },
            200,
        );
        assert!(ok);
    }

    #[test]
    fn test_pi() {
        let ok = test_gadget(
            |composer| {
                let var_one = composer.add_input(Fr::one());

                let should_be_three = composer.add(var_one.into(), var_one.into(), Scalar::one());
                composer.constrain_to_constant(should_be_three, Scalar::from(3), Scalar::zero());
                let should_be_four = composer.add(var_one.into(), var_one.into(), Scalar::from(2));
                composer.constrain_to_constant(should_be_four, Scalar::from(4), Scalar::zero());
            },
            200,
        );
        assert!(ok);
    }

    #[test]
    fn test_correct_add_mul_gate() {
        let ok = test_gadget(
            |composer| {
                // Verify that (4+5) * (6+7) = 117
                let four = composer.add_input(Fr::from(4));
                let five = composer.add_input(Fr::from(5));
                let six = composer.add_input(Fr::from(6));
                let seven = composer.add_input(Fr::from(7));

                let four_plus_five = composer.add(four.into(), five.into(), Scalar::zero());

                let six_plus_seven = composer.add(six.into(), seven.into(), Scalar::zero());

                // There are quite a few ways to check the equation is correct, depending on your circumstance
                // If we already have the output wire, we can constrain the output of the mul_gate to be equal to it
                // If we do not, we can compute it using the `mul`
                // If the output is public, we can also constrain the output wire of the mul gate to it. This is what this test does
                let output = composer.mul(
                    Scalar::one(),
                    four_plus_five,
                    six_plus_seven,
                    Scalar::zero(),
                );
                composer.constrain_to_constant(output, Scalar::from(117), Scalar::zero());
            },
            200,
        );
        assert!(ok);
    }
    #[test]
    fn test_incorrect_add_mul_gate() {
        let ok = test_gadget(
            |composer| {
                // Verify that (5+5) * (6+7) != 117
                let five = composer.add_input(Fr::from(5));
                let six = composer.add_input(Fr::from(6));
                let seven = composer.add_input(Fr::from(7));

                let five_plus_five = composer.add(five.into(), five.into(), Scalar::zero());

                let six_plus_seven = composer.add(six.into(), seven.into(), Scalar::zero());

                let output = composer.mul(
                    Scalar::one(),
                    five_plus_five,
                    six_plus_seven,
                    Scalar::zero(),
                );
                composer.constrain_to_constant(output, Scalar::from(117), Scalar::zero());
            },
            200,
        );
        assert!(!ok);
    }

    #[test]
    fn test_correct_bool_gate() {
        let ok = test_gadget(
            |composer| {
                let zero = composer.add_input(Fr::zero());
                let one = composer.add_input(Fr::one());

                composer.bool_gate(zero);
                composer.bool_gate(one);
            },
            32,
        );
        assert!(ok)
    }
    #[test]
    fn test_incorrect_bool_gate() {
        let ok = test_gadget(
            |composer| {
                let zero = composer.add_input(Fr::from(5));
                let one = composer.add_input(Fr::one());

                composer.bool_gate(zero);
                composer.bool_gate(one);
            },
            32,
        );
        assert!(!ok)
    }

    fn test_gadget(gadget: fn(composer: &mut StandardComposer), n: usize) -> bool {
        // Common View
        let public_parameters = SRS::setup(2 * n, &mut rand::thread_rng()).unwrap();
        // Provers View
        let (proof, public_inputs) = {
            let mut composer: StandardComposer = add_dummy_composer(7);
            gadget(&mut composer);

            let (ck, _) = public_parameters
                .trim(2 * composer.circuit_size().next_power_of_two())
                .unwrap();
            let domain = EvaluationDomain::new(composer.circuit_size()).unwrap();
            let mut transcript = Transcript::new(b"");
            // Preprocess circuit
            let preprocessed_circuit = composer.preprocess(&ck, &mut transcript, &domain);
            (
                composer.prove(&ck, &preprocessed_circuit, &mut transcript),
                composer.public_inputs,
            )
        };
        // Verifiers view
        //
        let ok = {
            let mut composer: StandardComposer = add_dummy_composer(7);
            gadget(&mut composer);

            let (ck, vk) = public_parameters
                .trim(composer.circuit_size().next_power_of_two())
                .unwrap();
            let domain = EvaluationDomain::new(composer.circuit_size()).unwrap();
            // setup transcript
            let mut transcript = Transcript::new(b"");
            // Preprocess circuit
            let preprocessed_circuit = composer.preprocess(&ck, &mut transcript, &domain);
            // Verify proof
            proof.verify(&preprocessed_circuit, &mut transcript, &vk, &public_inputs)
        };
        ok
    }

    #[test]
    fn test_circuit_size() {
        let mut composer: StandardComposer = StandardComposer::new();

        let var_one = composer.add_input(Fr::one());

        let n = 20;

        for _ in 0..n {
            composer.add(var_one.into(), var_one.into(), Scalar::zero());
        }

        assert_eq!(n, composer.circuit_size())
    }
}<|MERGE_RESOLUTION|>--- conflicted
+++ resolved
@@ -328,10 +328,6 @@
         )
     }
 
-<<<<<<< HEAD
-    // Creates a new circuit with an expected circuit size.
-    // This will allow for less reallocations when building the circuit.
-=======
     fn compute_quotient_opening_poly(
         n: usize,
         t_lo_poly: &Polynomial,
@@ -353,7 +349,6 @@
 
     // Creates a new circuit with an expected circuit size
     // This will allow for less reallocations when building the circuit
->>>>>>> 657fd9c9
     pub fn with_expected_size(expected_size: usize) -> Self {
         StandardComposer {
             n: 0,
