--- conflicted
+++ resolved
@@ -66,17 +66,10 @@
     w_o: Vec<Variable>,
     w_4: Vec<Variable>,
 
-<<<<<<< HEAD
-    /// We reserve a variable to be zero in the system
-    /// This is so that when a gate only uses three, we set the fourth wire to be
-    /// the variable that references zero without needing to re-create zero-variables
-    /// constantly.
-=======
     /// A zero variable that is a part of the circuit description.
     /// We reserve a variable to be zero in the system
     /// This is so that when a gate only uses three wires, we set the fourth wire to be
     /// the variable that references zero
->>>>>>> 2c82e75f
     pub zero_var: Variable,
 
     // These are the actual variable values
