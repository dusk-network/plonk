/// This module contains the backend implementation of a composer,
/// which constructs an arithmetic circuit. The inputted programme
/// will pass through the circuit via a series of gates, and return
/// a numerical output.
///
/// A user may build the circuit with the coded 'StandardComposer`.
use super::linearisation_poly;
use super::quotient_poly;
use super::{proof::Proof, Composer, PreProcessedCircuit};
use crate::commitment_scheme::kzg10::ProverKey;
use crate::constraint_system::Variable;
use crate::fft::{EvaluationDomain, Evaluations, Polynomial};
use crate::permutation::Permutation;
use crate::transcript::TranscriptProtocol;
use bls12_381::Scalar;
<<<<<<< HEAD
/// A composer is a circuit builder which
/// will dictate how a circuit is built.
/// There is a default Composer called `StandardComposer`.
=======
use rayon::iter::{IntoParallelRefIterator, ParallelIterator};
use std::collections::HashMap;
/// A composer is a circuit builder
/// and will dictate how a circuit is built
/// We will have a default Composer called `StandardComposer`
>>>>>>> bfff7b43
pub struct StandardComposer {
    // n represents the number of arithmetic gates in the circuit
    n: usize,

    // Selector vectors
    //
    // Multiplier selector
    q_m: Vec<Scalar>,
    // Left wire selector
    q_l: Vec<Scalar>,
    // Right wire selector
    q_r: Vec<Scalar>,
    // Output wire selector
    q_o: Vec<Scalar>,
    // Constant wire selector
    q_c: Vec<Scalar>,

    public_inputs: Vec<Scalar>,

    // Witness vectors
    w_l: Vec<Variable>,
    w_r: Vec<Variable>,
    w_o: Vec<Variable>,

    // These are the actual variable values
    // N.B. They should not be exposed to the end user once added into the composer
    pub(crate) variables: HashMap<Variable, Scalar>,

    pub(crate) perm: Permutation,
}

impl Composer for StandardComposer {
    // Computes the pre-processed polynomials so that
    // the verifier can verify a proof made using this circuit.
    fn preprocess(
        &mut self,
        commit_key: &ProverKey,
        transcript: &mut dyn TranscriptProtocol,
        domain: &EvaluationDomain,
    ) -> PreProcessedCircuit {
        let k = self.q_m.len();
        assert!(self.q_o.len() == k);
        assert!(self.q_l.len() == k);
        assert!(self.q_r.len() == k);
        assert!(self.q_c.len() == k);
        assert!(self.w_l.len() == k);
        assert!(self.w_r.len() == k);
        assert!(self.w_o.len() == k);

        //1. Pad circuit to a power of two
        self.pad(domain.size as usize - self.n);

        // 2a. Convert selector evaluations to selector coefficients
        let q_m_poly = Polynomial::from_coefficients_slice(&domain.ifft(&self.q_m));
        let q_l_poly = Polynomial::from_coefficients_slice(&domain.ifft(&self.q_l));
        let q_r_poly = Polynomial::from_coefficients_slice(&domain.ifft(&self.q_r));
        let q_o_poly = Polynomial::from_coefficients_slice(&domain.ifft(&self.q_o));
        let q_c_poly = Polynomial::from_coefficients_slice(&domain.ifft(&self.q_c));

        // 2b. Compute 4n evaluations of selector polynomial
        let domain_4n = EvaluationDomain::new(4 * domain.size()).unwrap();
        let q_m_eval_4n =
            Evaluations::from_vec_and_domain(domain_4n.coset_fft(&q_m_poly.coeffs), domain_4n);
        let q_l_eval_4n =
            Evaluations::from_vec_and_domain(domain_4n.coset_fft(&q_l_poly.coeffs), domain_4n);
        let q_r_eval_4n =
            Evaluations::from_vec_and_domain(domain_4n.coset_fft(&q_r_poly.coeffs), domain_4n);
        let q_o_eval_4n =
            Evaluations::from_vec_and_domain(domain_4n.coset_fft(&q_o_poly.coeffs), domain_4n);
        let q_c_eval_4n =
            Evaluations::from_vec_and_domain(domain_4n.coset_fft(&q_c_poly.coeffs), domain_4n);

        // 3. Compute the sigma polynomials
        let (left_sigma_poly, right_sigma_poly, out_sigma_poly) =
            self.perm.compute_sigma_polynomials(self.n, domain);

        // 4. Commit to polynomials
        //
        let q_m_poly_commit = commit_key.commit(&q_m_poly).unwrap();
        let q_l_poly_commit = commit_key.commit(&q_l_poly).unwrap();
        let q_r_poly_commit = commit_key.commit(&q_r_poly).unwrap();
        let q_o_poly_commit = commit_key.commit(&q_o_poly).unwrap();
        let q_c_poly_commit = commit_key.commit(&q_c_poly).unwrap();

        let left_sigma_poly_commit = commit_key.commit(&left_sigma_poly).unwrap();
        let right_sigma_poly_commit = commit_key.commit(&right_sigma_poly).unwrap();
        let out_sigma_poly_commit = commit_key.commit(&out_sigma_poly).unwrap();

        //5. Add polynomial commitments to transcript
        //
        transcript.append_commitment(b"q_m", &q_m_poly_commit);
        transcript.append_commitment(b"q_l", &q_l_poly_commit);
        transcript.append_commitment(b"q_r", &q_r_poly_commit);
        transcript.append_commitment(b"q_o", &q_o_poly_commit);
        transcript.append_commitment(b"q_c", &q_c_poly_commit);

        transcript.append_commitment(b"left_sigma", &left_sigma_poly_commit);
        transcript.append_commitment(b"right_sigma", &right_sigma_poly_commit);
        transcript.append_commitment(b"out_sigma", &out_sigma_poly_commit);

        // Append circuit size to transcript
        transcript.circuit_domain_sep(self.circuit_size() as u64);
        PreProcessedCircuit {
            n: self.n,
            selectors: vec![
                (q_m_poly, q_m_poly_commit, q_m_eval_4n),
                (q_l_poly, q_l_poly_commit, q_l_eval_4n),
                (q_r_poly, q_r_poly_commit, q_r_eval_4n),
                (q_o_poly, q_o_poly_commit, q_o_eval_4n),
                (q_c_poly, q_c_poly_commit, q_c_eval_4n),
            ],
            left_sigma: (left_sigma_poly, left_sigma_poly_commit),
            right_sigma: (right_sigma_poly, right_sigma_poly_commit),
            out_sigma: (out_sigma_poly, out_sigma_poly_commit),
        }
    }

    // Prove will compute the pre-processed polynomials and
    // produce a proof
    fn prove(
        &mut self,
        commit_key: &ProverKey,
        preprocessed_circuit: &PreProcessedCircuit,
        transcript: &mut dyn TranscriptProtocol,
    ) -> Proof {
        let domain = EvaluationDomain::new(self.n).unwrap();

        // 1. Compute witness Polynomials
        //
        // Convert Variables to Scalars
        let (w_l_scalar, w_r_scalar, w_o_scalar) =
            self.witness_vars_to_scalars(&self.w_l, &self.w_r, &self.w_o);

        // Witnesses are now in evaluation form, convert them to coefficients
        // So that we may commit to them
        let w_l_poly = Polynomial::from_coefficients_vec(domain.ifft(&w_l_scalar));
        let w_r_poly = Polynomial::from_coefficients_vec(domain.ifft(&w_r_scalar));
        let w_o_poly = Polynomial::from_coefficients_vec(domain.ifft(&w_o_scalar));

        // Commit to witness polynomials
        let w_l_poly_commit = commit_key.commit(&w_l_poly).unwrap();
        let w_r_poly_commit = commit_key.commit(&w_r_poly).unwrap();
        let w_o_poly_commit = commit_key.commit(&w_o_poly).unwrap();

        // Add commitment to witness polynomials to transcript
        transcript.append_commitment(b"w_l", &w_l_poly_commit);
        transcript.append_commitment(b"w_r", &w_r_poly_commit);
        transcript.append_commitment(b"w_o", &w_o_poly_commit);
        //

        // 2. Compute permutation polynomial
        //
        //
        // Compute permutation challenges; `beta` and `gamma`
        let beta = transcript.challenge_scalar(b"beta");
        transcript.append_scalar(b"beta", &beta);
        let gamma = transcript.challenge_scalar(b"gamma");
        //
        //
        let z_poly = self.perm.compute_permutation_poly(
            &domain,
            &w_l_scalar,
            &w_r_scalar,
            &w_o_scalar,
            &(beta, gamma),
        );
        // Commit to permutation polynomial
        //
        let z_poly_commit = commit_key.commit(&z_poly).unwrap();
        // Add commitment to permutation polynomials to transcript
        transcript.append_commitment(b"z", &z_poly_commit);
        //
        // 2. Compute public inputs polynomial
        let pi_poly = Polynomial::from_coefficients_vec(domain.ifft(&self.public_inputs));
        //

        // 3. Compute quotient polynomial
        //
        // Compute quotient challenge; `alpha`
        let alpha = transcript.challenge_scalar(b"alpha");
        //
        let t_poly = quotient_poly::compute(
            &domain,
            &preprocessed_circuit,
            &z_poly,
            [&w_l_poly, &w_r_poly, &w_o_poly],
            &pi_poly,
            &(alpha, beta, gamma),
        );
        // Split quotient polynomial into 3 polynomials, eahc of degree `n`
        // XXX: This implicitly assumes that the quotient polynomial will never go over
        // degree 3n. For custom gates, this may not hold true, unless it is restricted by the API.
        let (t_low_poly, t_mid_poly, t_hi_poly) = self.split_tx_poly(domain.size(), &t_poly);

        // Commit to permutation polynomial
        //
        let t_low_commit = commit_key.commit(&t_low_poly).unwrap();
        let t_mid_commit = commit_key.commit(&t_mid_poly).unwrap();
        let t_hi_commit = commit_key.commit(&t_hi_poly).unwrap();
        // Add commitment to quotient polynomials to transcript
        transcript.append_commitment(b"t_lo", &t_low_commit);
        transcript.append_commitment(b"t_mid", &t_mid_commit);
        transcript.append_commitment(b"t_hi", &t_hi_commit);

        // 4. Compute linearisation polynomial
        //
        // Compute evaluation challenge; `z`
        let z_challenge = transcript.challenge_scalar(b"z");
        //
        let (lin_poly, evaluations) = linearisation_poly::compute(
            &domain,
            &preprocessed_circuit,
            &(alpha, beta, gamma, z_challenge),
            &w_l_poly,
            &w_r_poly,
            &w_o_poly,
            &t_poly,
            &z_poly,
        );
        // Add evaluations to transcript
        transcript.append_scalar(b"a_eval", &evaluations.proof.a_eval);
        transcript.append_scalar(b"b_eval", &evaluations.proof.b_eval);
        transcript.append_scalar(b"c_eval", &evaluations.proof.c_eval);
        transcript.append_scalar(b"left_sig_eval", &evaluations.proof.left_sigma_eval);
        transcript.append_scalar(b"right_sig_eval", &evaluations.proof.right_sigma_eval);
        transcript.append_scalar(b"perm_eval", &evaluations.proof.perm_eval);
        transcript.append_scalar(b"t_eval", &evaluations.quot_eval);
        transcript.append_scalar(b"r_eval", &evaluations.proof.lin_poly_eval);
        //

        // 5. Compute openings
        //
        // We merge the quotient polynomial using the `z_challenge` so the SRS is linear in the circuit size `n`
        let quot = Self::compute_quotient_opening_poly(
            domain.size(),
            &t_low_poly,
            &t_mid_poly,
            &t_hi_poly,
            &z_challenge,
        );

        // Compute W_z
        let aggregate_witness = commit_key.compute_aggregate_witness(
            &[
                quot,
                lin_poly,
                w_l_poly,
                w_r_poly,
                w_o_poly,
                preprocessed_circuit.left_sigma_poly().clone(),
                preprocessed_circuit.right_sigma_poly().clone(),
            ],
            &z_challenge,
            transcript,
        );
        let w_z_comm = commit_key.commit(&aggregate_witness).unwrap();

        // Compute W_zx
        let shifted_witness =
            commit_key.compute_single_witness(&z_poly, &(z_challenge * domain.group_gen));
        let w_zx_comm = commit_key.commit(&shifted_witness).unwrap();
        //
        // Create Proof
        Proof {
            a_comm: w_l_poly_commit,
            b_comm: w_r_poly_commit,
            c_comm: w_o_poly_commit,
            z_comm: z_poly_commit,
            t_lo_comm: t_low_commit,
            t_mid_comm: t_mid_commit,
            t_hi_comm: t_hi_commit,

            w_z_comm: w_z_comm,
            w_zw_comm: w_zx_comm,

            evaluations: evaluations.proof,
        }
    }

    fn circuit_size(&self) -> usize {
        self.n
    }
}

/// This is the default composer.
impl StandardComposer {
    pub fn new() -> Self {
        StandardComposer::with_expected_size(0)
    }

    // Split `t(X)` poly into 3 polynomials of degree `n`
    pub fn split_tx_poly(
        &self,
        n: usize,
        t_x: &Polynomial,
    ) -> (Polynomial, Polynomial, Polynomial) {
        (
            Polynomial::from_coefficients_vec(t_x[0..n].to_vec()),
            Polynomial::from_coefficients_vec(t_x[n..2 * n].to_vec()),
            Polynomial::from_coefficients_vec(t_x[2 * n..].to_vec()),
        )
    }

    /// Convert variables to their actual witness values
    pub(crate) fn witness_vars_to_scalars(
        &self,
        w_l: &[Variable],
        w_r: &[Variable],
        w_o: &[Variable],
    ) -> (Vec<Scalar>, Vec<Scalar>, Vec<Scalar>) {
        (
            w_l.par_iter().map(|var| self.variables[var]).collect(),
            w_r.par_iter().map(|var| self.variables[var]).collect(),
            w_o.par_iter().map(|var| self.variables[var]).collect(),
        )
    }

    fn compute_quotient_opening_poly(
        n: usize,
        t_lo_poly: &Polynomial,
        t_mid_poly: &Polynomial,
        t_hi_poly: &Polynomial,
        z_challenge: &Scalar,
    ) -> Polynomial {
        // Compute z^n , z^2n
        let z_n = z_challenge.pow(&[n as u64, 0, 0, 0]);
        let z_two_n = z_challenge.pow(&[2 * n as u64, 0, 0, 0]);

        let a = t_lo_poly;
        let b = t_mid_poly * &z_n;
        let c = t_hi_poly * &z_two_n;
        let ab = a + &b;
        let res = &ab + &c;
        res
    }

    // Creates a new circuit with an expected circuit size
    // This will allow for less reallocations when building the circuit
    pub fn with_expected_size(expected_size: usize) -> Self {
        StandardComposer {
            n: 0,

            q_m: Vec::with_capacity(expected_size),
            q_l: Vec::with_capacity(expected_size),
            q_r: Vec::with_capacity(expected_size),
            q_o: Vec::with_capacity(expected_size),
            q_c: Vec::with_capacity(expected_size),
            public_inputs: Vec::with_capacity(expected_size),

            w_l: Vec::with_capacity(expected_size),
            w_r: Vec::with_capacity(expected_size),
            w_o: Vec::with_capacity(expected_size),

            variables: HashMap::with_capacity(expected_size),

            perm: Permutation::new(),
        }
    }

    // Pads the circuit to the next power of two;
    // diff is the difference between circuit size and next power of two.
    fn pad(&mut self, diff: usize) {
        // Add a zero variable to circuit
        let zero_scalar = Scalar::zero();
        let zero_var = self.add_input(zero_scalar);

        let zeroes_scalar = vec![zero_scalar; diff];
        let zeroes_var = vec![zero_var; diff];

        self.q_m.extend(zeroes_scalar.iter());
        self.q_l.extend(zeroes_scalar.iter());
        self.q_r.extend(zeroes_scalar.iter());
        self.q_o.extend(zeroes_scalar.iter());
        self.q_c.extend(zeroes_scalar.iter());

        self.w_l.extend(zeroes_var.iter());
        self.w_r.extend(zeroes_var.iter());
        self.w_o.extend(zeroes_var.iter());

        self.n = self.n + diff;
    }

<<<<<<< HEAD
    // Adds a Scalar to the circuit and returns its
    // reference inside the constraint system
=======
    /// Add Input first calls the `Permutation` struct
    /// to generate and allocate a new variable `var`
    /// The composer then links the Variable to the Scalar
    /// and returns the Variable for use in the system.
>>>>>>> bfff7b43
    pub fn add_input(&mut self, s: Scalar) -> Variable {
        // Get a new Variable from the permutation
        let var = self.perm.new_variable();
        // The composer now links the Scalar to the Variable returned from the Permutation
        self.variables.insert(var, s);

        var
    }

    // Adds a add gate to the circuit
    pub fn add_gate(
        &mut self,
        a: Variable,
        b: Variable,
        c: Variable,
        q_l: Scalar,
        q_r: Scalar,
        q_o: Scalar,
        q_c: Scalar,
        pi: Scalar,
    ) -> Variable {
        self.w_l.push(a);
        self.w_r.push(b);
        self.w_o.push(c);

        // For an add gate, q_m is zero
        self.q_m.push(Scalar::zero());

        // Add selector vectors
        self.q_l.push(q_l);
        self.q_r.push(q_r);
        self.q_o.push(q_o);
        self.q_c.push(q_c);

        self.public_inputs.push(pi);

        self.perm.add_variable_to_map(a, b, c, self.n);

        self.n = self.n + 1;

        c
    }
    // Ensures q_l * a + q_r * b - c = 0
    // Returns c.
    pub fn add(
        &mut self,
        q_l_a: (Scalar, Variable),
        q_r_b: (Scalar, Variable),
        pi: Scalar,
    ) -> Variable {
        let q_l = q_l_a.0;
        let a = q_l_a.1;

        let q_r = q_r_b.0;
        let b = q_r_b.1;

        let q_o = -Scalar::one();
        let q_c = Scalar::zero();

        // Compute the output wire
        let a_eval = self.variables[&a];
        let b_eval = self.variables[&b];
        let c_eval = (q_l * a_eval + q_r * b_eval) + pi;
        let c = self.add_input(c_eval);

        self.add_gate(a, b, c, q_l, q_r, q_o, q_c, pi)
    }

    pub fn mul_gate(
        &mut self,
        a: Variable,
        b: Variable,
        c: Variable,
        q_m: Scalar,
        q_o: Scalar,
        q_c: Scalar,
        pi: Scalar,
    ) -> Variable {
        self.w_l.push(a);
        self.w_r.push(b);
        self.w_o.push(c);

        // For a mul gate q_L and q_R is zero
        self.q_l.push(Scalar::zero());
        self.q_r.push(Scalar::zero());

        // Add selector vectors
        self.q_m.push(q_m);
        self.q_o.push(q_o);
        self.q_c.push(q_c);

        self.public_inputs.push(pi);

        self.perm.add_variable_to_map(a, b, c, self.n);

        self.n = self.n + 1;

        c
    }
    // q_m * a * b - c = 0
    pub fn mul(&mut self, q_m: Scalar, a: Variable, b: Variable, pi: Scalar) -> Variable {
        let q_o = -Scalar::one();
        let q_c = Scalar::zero();

        // Compute output wire
        let a_eval = self.variables[&a];
        let b_eval = self.variables[&b];
        let c_eval = (q_m * a_eval * b_eval) + pi;
        let c = self.add_input(c_eval);

        self.mul_gate(a, b, c, q_m, q_o, q_c, pi)
    }

    pub fn poly_gate(
        &mut self,
        a: Variable,
        b: Variable,
        c: Variable,
        q_m: Scalar,
        q_l: Scalar,
        q_r: Scalar,
        q_o: Scalar,
        q_c: Scalar,
        pi: Scalar,
    ) -> (Variable, Variable, Variable) {
        self.w_l.push(a);
        self.w_r.push(b);
        self.w_o.push(c);
        self.q_l.push(q_l);
        self.q_r.push(q_r);

        // Add selector vectors
        self.q_m.push(q_m);
        self.q_o.push(q_o);
        self.q_c.push(q_c);

        self.public_inputs.push(pi);

        self.perm.add_variable_to_map(a, b, c, self.n);

        self.n = self.n + 1;

        (a, b, c)
    }

    pub fn constrain_to_constant(&mut self, a: Variable, constant: Scalar, pi: Scalar) {
        self.poly_gate(
            a,
            a,
            a,
            Scalar::zero(),
            Scalar::one(),
            Scalar::zero(),
            Scalar::zero(),
            -constant,
            pi,
        );
    }

    pub fn bool_gate(&mut self, a: Variable) -> Variable {
        self.w_l.push(a);
        self.w_r.push(a);
        self.w_o.push(a);

        self.q_m.push(Scalar::one());
        self.q_l.push(Scalar::zero());
        self.q_r.push(Scalar::zero());
        self.q_o.push(-Scalar::one());
        self.q_c.push(Scalar::zero());

        self.public_inputs.push(Scalar::zero());

        self.perm.add_variable_to_map(a, a, a, self.n);

        self.n = self.n + 1;

        a
    }

    pub fn add_dummy_constraints(&mut self) {
        // Add a dummy constraint so that we do not have zero polynomials
        self.q_m.push(Scalar::from(1));
        self.q_l.push(Scalar::from(2));
        self.q_r.push(Scalar::from(3));
        self.q_o.push(Scalar::from(4));
        self.q_c.push(Scalar::from(5));
        self.public_inputs.push(Scalar::zero());
        let var_six = self.add_input(Scalar::from(6));
        let var_seven = self.add_input(Scalar::from(7));
        let var_min_twenty = self.add_input(-Scalar::from(20));
        self.w_l.push(var_six);
        self.w_r.push(var_seven);
        self.w_o.push(var_min_twenty);
        self.perm
            .add_variable_to_map(var_six, var_seven, var_min_twenty, self.n);
        self.n = self.n + 1;
        //Add another dummy constraint so that we do not get the identity permutation
        self.q_m.push(Scalar::from(1));
        self.q_l.push(Scalar::from(1));
        self.q_r.push(Scalar::from(1));
        self.q_o.push(Scalar::from(1));
        self.q_c.push(Scalar::from(127));
        self.public_inputs.push(Scalar::zero());
        self.w_l.push(var_min_twenty);
        self.w_r.push(var_six);
        self.w_o.push(var_seven);
        self.perm
            .add_variable_to_map(var_min_twenty, var_six, var_seven, self.n);
        self.n = self.n + 1;
    }
}

#[cfg(test)]
mod tests {
    use super::*;
    use crate::commitment_scheme::kzg10::SRS;
    use bls12_381::Scalar as Fr;
    use merlin::Transcript;

    // Returns a composer with `n` constraints
    fn add_dummy_composer(n: usize) -> StandardComposer {
        let mut composer = StandardComposer::new();

        let one = Scalar::one();

        let var_one = composer.add_input(one);

        for _ in 0..n {
            composer.add(var_one.into(), var_one.into(), Scalar::zero());
        }
        composer.add_dummy_constraints();

        composer
    }

    #[test]
    fn test_pad() {
        let num_constraints = 100;
        let mut composer: StandardComposer = add_dummy_composer(num_constraints);

        // Pad the circuit to next power of two
        let next_pow_2 = composer.n.next_power_of_two() as u64;
        composer.pad(next_pow_2 as usize - composer.n);

        let size = composer.n;
        assert!(size.is_power_of_two());
        assert!(composer.q_m.len() == size);
        assert!(composer.q_l.len() == size);
        assert!(composer.q_o.len() == size);
        assert!(composer.q_r.len() == size);
        assert!(composer.q_c.len() == size);
        assert!(composer.w_l.len() == size);
        assert!(composer.w_r.len() == size);
        assert!(composer.w_o.len() == size);
    }

    #[test]
    fn test_prove_verify() {
        let ok = test_gadget(
            |_| {
                // Do nothing except add the dummy constraints
            },
            200,
        );
        assert!(ok);
    }

    #[test]
    fn test_pi() {
        let ok = test_gadget(
            |composer| {
                let var_one = composer.add_input(Fr::one());

                let should_be_three = composer.add(var_one.into(), var_one.into(), Scalar::one());
                composer.constrain_to_constant(should_be_three, Scalar::from(3), Scalar::zero());
                let should_be_four = composer.add(var_one.into(), var_one.into(), Scalar::from(2));
                composer.constrain_to_constant(should_be_four, Scalar::from(4), Scalar::zero());
            },
            200,
        );
        assert!(ok);
    }

    #[test]
    fn test_correct_add_mul_gate() {
        let ok = test_gadget(
            |composer| {
                // Verify that (4+5) * (6+7) = 117
                let four = composer.add_input(Fr::from(4));
                let five = composer.add_input(Fr::from(5));
                let six = composer.add_input(Fr::from(6));
                let seven = composer.add_input(Fr::from(7));

                let four_plus_five = composer.add(four.into(), five.into(), Scalar::zero());

                let six_plus_seven = composer.add(six.into(), seven.into(), Scalar::zero());

                // There are quite a few ways to check the equation is correct, depending on your circumstance
                // If we already have the output wire, we can constrain the output of the mul_gate to be equal to it
                // If we do not, we can compute it using the `mul`
                // If the output is public, we can also constrain the output wire of the mul gate to it. This is what this test does
                let output = composer.mul(
                    Scalar::one(),
                    four_plus_five,
                    six_plus_seven,
                    Scalar::zero(),
                );
                composer.constrain_to_constant(output, Scalar::from(117), Scalar::zero());
            },
            200,
        );
        assert!(ok);
    }
    #[test]
    fn test_incorrect_add_mul_gate() {
        let ok = test_gadget(
            |composer| {
                // Verify that (5+5) * (6+7) != 117
                let five = composer.add_input(Fr::from(5));
                let six = composer.add_input(Fr::from(6));
                let seven = composer.add_input(Fr::from(7));

                let five_plus_five = composer.add(five.into(), five.into(), Scalar::zero());

                let six_plus_seven = composer.add(six.into(), seven.into(), Scalar::zero());

                let output = composer.mul(
                    Scalar::one(),
                    five_plus_five,
                    six_plus_seven,
                    Scalar::zero(),
                );
                composer.constrain_to_constant(output, Scalar::from(117), Scalar::zero());
            },
            200,
        );
        assert!(!ok);
    }

    #[test]
    fn test_correct_bool_gate() {
        let ok = test_gadget(
            |composer| {
                let zero = composer.add_input(Fr::zero());
                let one = composer.add_input(Fr::one());

                composer.bool_gate(zero);
                composer.bool_gate(one);
            },
            32,
        );
        assert!(ok)
    }
    #[test]
    fn test_incorrect_bool_gate() {
        let ok = test_gadget(
            |composer| {
                let zero = composer.add_input(Fr::from(5));
                let one = composer.add_input(Fr::one());

                composer.bool_gate(zero);
                composer.bool_gate(one);
            },
            32,
        );
        assert!(!ok)
    }

    fn test_gadget(gadget: fn(composer: &mut StandardComposer), n: usize) -> bool {
        // Common View
        let public_parameters = SRS::setup(2 * n, &mut rand::thread_rng()).unwrap();
        // Provers View
        let (proof, public_inputs) = {
            let mut composer: StandardComposer = add_dummy_composer(7);
            gadget(&mut composer);

            let (ck, _) = public_parameters
                .trim(2 * composer.circuit_size().next_power_of_two())
                .unwrap();
            let domain = EvaluationDomain::new(composer.circuit_size()).unwrap();
            let mut transcript = Transcript::new(b"");
            // Preprocess circuit
            let preprocessed_circuit = composer.preprocess(&ck, &mut transcript, &domain);
            (
                composer.prove(&ck, &preprocessed_circuit, &mut transcript),
                composer.public_inputs,
            )
        };
        // Verifiers view
        //
        let ok = {
            let mut composer: StandardComposer = add_dummy_composer(7);
            gadget(&mut composer);

            let (ck, vk) = public_parameters
                .trim(composer.circuit_size().next_power_of_two())
                .unwrap();
            let domain = EvaluationDomain::new(composer.circuit_size()).unwrap();
            // setup transcript
            let mut transcript = Transcript::new(b"");
            // Preprocess circuit
            let preprocessed_circuit = composer.preprocess(&ck, &mut transcript, &domain);
            // Verify proof
            proof.verify(&preprocessed_circuit, &mut transcript, &vk, &public_inputs)
        };
        ok
    }

    #[test]
    fn test_circuit_size() {
        let mut composer: StandardComposer = StandardComposer::new();

        let var_one = composer.add_input(Fr::one());

        let n = 20;

        for _ in 0..n {
            composer.add(var_one.into(), var_one.into(), Scalar::zero());
        }

        assert_eq!(n, composer.circuit_size())
    }
}<|MERGE_RESOLUTION|>--- conflicted
+++ resolved
@@ -13,17 +13,11 @@
 use crate::permutation::Permutation;
 use crate::transcript::TranscriptProtocol;
 use bls12_381::Scalar;
-<<<<<<< HEAD
-/// A composer is a circuit builder which
-/// will dictate how a circuit is built.
-/// There is a default Composer called `StandardComposer`.
-=======
 use rayon::iter::{IntoParallelRefIterator, ParallelIterator};
 use std::collections::HashMap;
 /// A composer is a circuit builder
 /// and will dictate how a circuit is built
 /// We will have a default Composer called `StandardComposer`
->>>>>>> bfff7b43
 pub struct StandardComposer {
     // n represents the number of arithmetic gates in the circuit
     n: usize,
@@ -406,15 +400,10 @@
         self.n = self.n + diff;
     }
 
-<<<<<<< HEAD
-    // Adds a Scalar to the circuit and returns its
-    // reference inside the constraint system
-=======
     /// Add Input first calls the `Permutation` struct
     /// to generate and allocate a new variable `var`
     /// The composer then links the Variable to the Scalar
     /// and returns the Variable for use in the system.
->>>>>>> bfff7b43
     pub fn add_input(&mut self, s: Scalar) -> Variable {
         // Get a new Variable from the permutation
         let var = self.perm.new_variable();
