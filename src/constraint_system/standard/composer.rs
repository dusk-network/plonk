use super::linearisation_poly;
use super::quotient_poly;
use super::{proof::Proof, Composer, PreProcessedCircuit};
use crate::commitment_scheme::kzg10::ProverKey;
use crate::constraint_system::widget::{ArithmeticWidget, PermutationWidget, RangeWidget};
use crate::constraint_system::Variable;
use crate::fft::{EvaluationDomain, Evaluations, Polynomial};
use crate::permutation::Permutation;
use crate::transcript::TranscriptProtocol;
use bls12_381::Scalar;
use rayon::iter::{IntoParallelRefIterator, ParallelIterator};
use std::collections::HashMap;

/// A composer is a circuit builder
/// and will dictate how a circuit is built
/// We will have a default Composer called `StandardComposer`
pub struct StandardComposer {
    // n represents the number of arithmetic gates in the circuit
    n: usize,

    // Selector vectors
    //
    // Multiplier selector
    q_m: Vec<Scalar>,
    // Left wire selector
    q_l: Vec<Scalar>,
    // Right wire selector
    q_r: Vec<Scalar>,
    // output wire selector
    q_o: Vec<Scalar>,
    // fourth wire selector
    q_4: Vec<Scalar>,
    // constant wire selector
    q_c: Vec<Scalar>,
    // arithmetic wire selector
    q_arith: Vec<Scalar>,
    // range selector
    q_range: Vec<Scalar>,
    // logic selector
    q_logic: Vec<Scalar>,

    public_inputs: Vec<Scalar>,

    // witness vectors
    w_l: Vec<Variable>,
    w_r: Vec<Variable>,
    w_o: Vec<Variable>,
    w_4: Vec<Variable>,

    // We reserve a variable to be zero in the system
    // This is so that when a gate only uses three, we set the fourth wire to be
    // the variable that references zero
    zero_var: Variable,

    // These are the actual variable values
    // N.B. They should not be exposed to the end user once added into the composer
    pub(crate) variables: HashMap<Variable, Scalar>,

    pub(crate) perm: Permutation,
}

impl Composer for StandardComposer {
    // Computes the pre-processed polynomials
    // So the verifier can verify a proof made using this circuit
    fn preprocess(
        &mut self,
        commit_key: &ProverKey,
        transcript: &mut dyn TranscriptProtocol,
        domain: &EvaluationDomain,
    ) -> PreProcessedCircuit {
        let k = self.q_m.len();
        assert!(self.q_o.len() == k);
        assert!(self.q_l.len() == k);
        assert!(self.q_r.len() == k);
        assert!(self.q_c.len() == k);
        assert!(self.q_4.len() == k);
        assert!(self.q_arith.len() == k);
        assert!(self.q_range.len() == k);
        assert!(self.q_logic.len() == k);
        assert!(self.w_l.len() == k);
        assert!(self.w_r.len() == k);
        assert!(self.w_o.len() == k);

        //1. Pad circuit to a power of two
        self.pad(domain.size as usize - self.n);

        // 2a. Convert selector evaluations to selector coefficients
        let q_m_poly = Polynomial::from_coefficients_slice(&domain.ifft(&self.q_m));
        let q_l_poly = Polynomial::from_coefficients_slice(&domain.ifft(&self.q_l));
        let q_r_poly = Polynomial::from_coefficients_slice(&domain.ifft(&self.q_r));
        let q_o_poly = Polynomial::from_coefficients_slice(&domain.ifft(&self.q_o));
        let q_c_poly = Polynomial::from_coefficients_slice(&domain.ifft(&self.q_c));
        let q_4_poly = Polynomial::from_coefficients_slice(&domain.ifft(&self.q_4));
        let q_arith_poly = Polynomial::from_coefficients_slice(&domain.ifft(&self.q_arith));
        let q_range_poly = Polynomial::from_coefficients_slice(&domain.ifft(&self.q_range));
        let q_logic_poly = Polynomial::from_coefficients_slice(&domain.ifft(&self.q_logic));

        // 2b. Compute 4n evaluations of selector polynomial
        let domain_4n = EvaluationDomain::new(4 * domain.size()).unwrap();
        let q_m_eval_4n =
            Evaluations::from_vec_and_domain(domain_4n.coset_fft(&q_m_poly.coeffs), domain_4n);
        let q_l_eval_4n =
            Evaluations::from_vec_and_domain(domain_4n.coset_fft(&q_l_poly.coeffs), domain_4n);
        let q_r_eval_4n =
            Evaluations::from_vec_and_domain(domain_4n.coset_fft(&q_r_poly.coeffs), domain_4n);
        let q_o_eval_4n =
            Evaluations::from_vec_and_domain(domain_4n.coset_fft(&q_o_poly.coeffs), domain_4n);
        let q_c_eval_4n =
            Evaluations::from_vec_and_domain(domain_4n.coset_fft(&q_c_poly.coeffs), domain_4n);
        let q_4_eval_4n =
            Evaluations::from_vec_and_domain(domain_4n.coset_fft(&q_4_poly.coeffs), domain_4n);
        let q_arith_eval_4n =
            Evaluations::from_vec_and_domain(domain_4n.coset_fft(&q_arith_poly.coeffs), domain_4n);
        let q_range_eval_4n =
            Evaluations::from_vec_and_domain(domain_4n.coset_fft(&q_range_poly.coeffs), domain_4n);
        let q_logic_eval_4n =
            Evaluations::from_vec_and_domain(domain_4n.coset_fft(&q_logic_poly.coeffs), domain_4n);

        // 3. Compute the sigma polynomials
        let (left_sigma_poly, right_sigma_poly, out_sigma_poly, fourth_sigma_poly) =
            self.perm.compute_sigma_polynomials(self.n, domain);

        // 3a. Compute 4n evaluations of sigma polynomials and the linear polynomial
        let left_sigma_eval_4n = Evaluations::from_vec_and_domain(
            domain_4n.coset_fft(&left_sigma_poly.coeffs),
            domain_4n,
        );
        let right_sigma_eval_4n = Evaluations::from_vec_and_domain(
            domain_4n.coset_fft(&right_sigma_poly.coeffs),
            domain_4n,
        );
        let out_sigma_eval_4n = Evaluations::from_vec_and_domain(
            domain_4n.coset_fft(&out_sigma_poly.coeffs),
            domain_4n,
        );
        let fourth_sigma_eval_4n = Evaluations::from_vec_and_domain(
            domain_4n.coset_fft(&fourth_sigma_poly.coeffs),
            domain_4n,
        );
        let linear_eval_4n = Evaluations::from_vec_and_domain(
            domain_4n.coset_fft(&[Scalar::zero(), Scalar::one()]),
            domain_4n,
        );

        // 4. Commit to polynomials
        //
        let q_m_poly_commit = commit_key.commit(&q_m_poly).unwrap();
        let q_l_poly_commit = commit_key.commit(&q_l_poly).unwrap();
        let q_r_poly_commit = commit_key.commit(&q_r_poly).unwrap();
        let q_o_poly_commit = commit_key.commit(&q_o_poly).unwrap();
        let q_c_poly_commit = commit_key.commit(&q_c_poly).unwrap();
        let q_4_poly_commit = commit_key.commit(&q_4_poly).unwrap();
        let q_arith_poly_commit = commit_key.commit(&q_arith_poly).unwrap();
        let q_range_poly_commit = commit_key.commit(&q_range_poly).unwrap();
        let q_logic_poly_commit = commit_key.commit(&q_logic_poly).unwrap();

        let left_sigma_poly_commit = commit_key.commit(&left_sigma_poly).unwrap();
        let right_sigma_poly_commit = commit_key.commit(&right_sigma_poly).unwrap();
        let out_sigma_poly_commit = commit_key.commit(&out_sigma_poly).unwrap();
        let fourth_sigma_poly_commit = commit_key.commit(&fourth_sigma_poly).unwrap();

        //5. Add polynomial commitments to transcript
        //
        transcript.append_commitment(b"q_m", &q_m_poly_commit);
        transcript.append_commitment(b"q_l", &q_l_poly_commit);
        transcript.append_commitment(b"q_r", &q_r_poly_commit);
        transcript.append_commitment(b"q_o", &q_o_poly_commit);
        transcript.append_commitment(b"q_c", &q_c_poly_commit);
        transcript.append_commitment(b"q_4", &q_4_poly_commit);
        transcript.append_commitment(b"q_arith", &q_arith_poly_commit);
        transcript.append_commitment(b"q_range", &q_range_poly_commit);
        transcript.append_commitment(b"q_logic", &q_logic_poly_commit);

        transcript.append_commitment(b"left_sigma", &left_sigma_poly_commit);
        transcript.append_commitment(b"right_sigma", &right_sigma_poly_commit);
        transcript.append_commitment(b"out_sigma", &out_sigma_poly_commit);
        transcript.append_commitment(b"fourth_sigma", &fourth_sigma_poly_commit);

        // Append circuit size to transcript
        transcript.circuit_domain_sep(self.circuit_size() as u64);

        let arithmetic_widget = ArithmeticWidget::new((
            (q_m_poly, q_m_poly_commit, Some(q_m_eval_4n)),
            (q_l_poly, q_l_poly_commit, Some(q_l_eval_4n)),
            (q_r_poly, q_r_poly_commit, Some(q_r_eval_4n)),
            (q_o_poly, q_o_poly_commit, Some(q_o_eval_4n)),
            (q_c_poly, q_c_poly_commit, Some(q_c_eval_4n)),
            (q_4_poly, q_4_poly_commit, Some(q_4_eval_4n)),
            (q_arith_poly, q_arith_poly_commit, Some(q_arith_eval_4n)),
        ));

        let range_widget =
            RangeWidget::new((q_range_poly, q_range_poly_commit, Some(q_range_eval_4n)));

        let perm_widget = PermutationWidget::new(
            (
                left_sigma_poly,
                left_sigma_poly_commit,
                Some(left_sigma_eval_4n),
            ),
            (
                right_sigma_poly,
                right_sigma_poly_commit,
                Some(right_sigma_eval_4n),
            ),
            (
                out_sigma_poly,
                out_sigma_poly_commit,
                Some(out_sigma_eval_4n),
            ),
            (
                fourth_sigma_poly,
                fourth_sigma_poly_commit,
                Some(fourth_sigma_eval_4n),
            ),
            linear_eval_4n,
        );

        PreProcessedCircuit {
            n: self.n,
<<<<<<< HEAD
            selectors: vec![
                (q_m_poly, q_m_poly_commit, q_m_eval_4n),
                (q_l_poly, q_l_poly_commit, q_l_eval_4n),
                (q_r_poly, q_r_poly_commit, q_r_eval_4n),
                (q_o_poly, q_o_poly_commit, q_o_eval_4n),
                (q_c_poly, q_c_poly_commit, q_c_eval_4n),
                (q_4_poly, q_4_poly_commit, q_4_eval_4n),
                (q_arith_poly, q_arith_poly_commit, q_arith_eval_4n),
                (q_range_poly, q_range_poly_commit, q_range_eval_4n),
                (q_logic_poly, q_logic_poly_commit, q_logic_eval_4n),
            ],
            left_sigma: (left_sigma_poly, left_sigma_poly_commit),
            right_sigma: (right_sigma_poly, right_sigma_poly_commit),
            out_sigma: (out_sigma_poly, out_sigma_poly_commit),
            fourth_sigma: (fourth_sigma_poly, fourth_sigma_poly_commit),
=======
            arithmetic: arithmetic_widget,
            range: range_widget,
            permutation: perm_widget,
>>>>>>> 4d8e4d0b
            // Compute 4n evaluations for X^n -1
            v_h_coset_4n: domain_4n.compute_vanishing_poly_over_coset(domain.size() as u64),
        }
    }

    // Prove will compute the pre-processed polynomials and
    // produce a proof
    fn prove(
        &mut self,
        commit_key: &ProverKey,
        preprocessed_circuit: &PreProcessedCircuit,
        transcript: &mut dyn TranscriptProtocol,
    ) -> Proof {
        let domain = EvaluationDomain::new(self.n).unwrap();

        //1. Compute witness Polynomials
        //
        // Convert Variables to Scalars
        // XXX: Maybe there's no need to allocate `to_scalars` returning &[Scalar].
        let w_l_scalar = self.to_scalars(&self.w_l);
        let w_r_scalar = self.to_scalars(&self.w_r);
        let w_o_scalar = self.to_scalars(&self.w_o);
        let w_4_scalar = self.to_scalars(&self.w_4);

        // Witnesses are now in evaluation form, convert them to coefficients
        // So that we may commit to them
        let w_l_poly = Polynomial::from_coefficients_vec(domain.ifft(&w_l_scalar));
        let w_r_poly = Polynomial::from_coefficients_vec(domain.ifft(&w_r_scalar));
        let w_o_poly = Polynomial::from_coefficients_vec(domain.ifft(&w_o_scalar));
        let w_4_poly = Polynomial::from_coefficients_vec(domain.ifft(&w_4_scalar));

        // Commit to witness polynomials
        let w_l_poly_commit = commit_key.commit(&w_l_poly).unwrap();
        let w_r_poly_commit = commit_key.commit(&w_r_poly).unwrap();
        let w_o_poly_commit = commit_key.commit(&w_o_poly).unwrap();
        let w_4_poly_commit = commit_key.commit(&w_4_poly).unwrap();

        // Add witness polynomial commitments to transcript
        transcript.append_commitment(b"w_l", &w_l_poly_commit);
        transcript.append_commitment(b"w_r", &w_r_poly_commit);
        transcript.append_commitment(b"w_o", &w_o_poly_commit);
        transcript.append_commitment(b"w_4", &w_4_poly_commit);

        // 2. Compute permutation polynomial
        //
        //
        // Compute permutation challenges; `beta` and `gamma`
        let beta = transcript.challenge_scalar(b"beta");
        transcript.append_scalar(b"beta", &beta);
        let gamma = transcript.challenge_scalar(b"gamma");

        let z_poly = self.perm.compute_permutation_poly(
            &domain,
            &w_l_scalar,
            &w_r_scalar,
            &w_o_scalar,
            &w_4_scalar,
            &(beta, gamma),
        );

        // Commit to permutation polynomial
        //
        let z_poly_commit = commit_key.commit(&z_poly).unwrap();

        // Add permutation polynomial commitment to transcript
        transcript.append_commitment(b"z", &z_poly_commit);

        // 3. Compute public inputs polynomial
        let pi_poly = Polynomial::from_coefficients_vec(domain.ifft(&self.public_inputs));

        // 4. Compute quotient polynomial
        //
        // Compute quotient challenge; `alpha`
        let alpha = transcript.challenge_scalar(b"alpha");

        let t_poly = quotient_poly::compute(
            &domain,
            &preprocessed_circuit,
            &z_poly,
            (&w_l_poly, &w_r_poly, &w_o_poly, &w_4_poly),
            &pi_poly,
            &(alpha, beta, gamma),
        );

        // Split quotient polynomial into 4 degree `n` polynomials
        let (t_1_poly, t_2_poly, t_3_poly, t_4_poly) = self.split_tx_poly(domain.size(), &t_poly);

        // Commit to splitted quotient polynomial
        let t_1_commit = commit_key.commit(&t_1_poly).unwrap();
        let t_2_commit = commit_key.commit(&t_2_poly).unwrap();
        let t_3_commit = commit_key.commit(&t_3_poly).unwrap();
        let t_4_commit = commit_key.commit(&t_4_poly).unwrap();

        // Add quotient polynomial commitments to transcript
        transcript.append_commitment(b"t_1", &t_1_commit);
        transcript.append_commitment(b"t_2", &t_2_commit);
        transcript.append_commitment(b"t_3", &t_3_commit);
        transcript.append_commitment(b"t_4", &t_4_commit);

        // 4. Compute linearisation polynomial
        //
        // Compute evaluation challenge; `z`
        let z_challenge = transcript.challenge_scalar(b"z");

        let (lin_poly, evaluations) = linearisation_poly::compute(
            &domain,
            &preprocessed_circuit,
            &(alpha, beta, gamma, z_challenge),
            &w_l_poly,
            &w_r_poly,
            &w_o_poly,
            &w_4_poly,
            &t_poly,
            &z_poly,
        );

        // Add evaluations to transcript
        transcript.append_scalar(b"a_eval", &evaluations.proof.a_eval);
        transcript.append_scalar(b"b_eval", &evaluations.proof.b_eval);
        transcript.append_scalar(b"c_eval", &evaluations.proof.c_eval);
        transcript.append_scalar(b"d_eval", &evaluations.proof.d_eval);
        transcript.append_scalar(b"a_next_eval", &evaluations.proof.a_next_eval);
        transcript.append_scalar(b"b_next_eval", &evaluations.proof.b_next_eval);
        transcript.append_scalar(b"c_next_eval", &evaluations.proof.c_next_eval);
        transcript.append_scalar(b"d_next_eval", &evaluations.proof.d_next_eval);
        transcript.append_scalar(b"left_sig_eval", &evaluations.proof.left_sigma_eval);
        transcript.append_scalar(b"right_sig_eval", &evaluations.proof.right_sigma_eval);
        transcript.append_scalar(b"out_sig_eval", &evaluations.proof.out_sigma_eval);
        transcript.append_scalar(b"q_arith_eval", &evaluations.proof.q_arith_eval);
        transcript.append_scalar(b"q_c_eval", &evaluations.proof.q_c_eval);
        transcript.append_scalar(b"q_logic_eval", &evaluations.proof.q_logic_eval);
        transcript.append_scalar(b"perm_eval", &evaluations.proof.perm_eval);
        transcript.append_scalar(b"t_eval", &evaluations.quot_eval);
        transcript.append_scalar(b"r_eval", &evaluations.proof.lin_poly_eval);

        // 5. Compute Openings using KZG10
        //
        // We merge the quotient polynomial using the `z_challenge` so the SRS is linear in the circuit size `n`
        let quot = Self::compute_quotient_opening_poly(
            domain.size(),
            &t_1_poly,
            &t_2_poly,
            &t_3_poly,
            &t_4_poly,
            &z_challenge,
        );

        // Compute aggregate witness to polynomials evaluated at the evaluation challenge `z`
        let aggregate_witness = commit_key.compute_aggregate_witness(
            &[
                quot,
                lin_poly,
                w_l_poly,
                w_r_poly,
                w_o_poly,
                w_4_poly.clone(),
                preprocessed_circuit
                    .permutation
                    .left_sigma
                    .polynomial
                    .clone(),
                preprocessed_circuit
                    .permutation
                    .right_sigma
                    .polynomial
                    .clone(),
                preprocessed_circuit
                    .permutation
                    .out_sigma
                    .polynomial
                    .clone(),
            ],
            &z_challenge,
            transcript,
        );
        let w_z_comm = commit_key.commit(&aggregate_witness).unwrap();

        // Compute aggregate witness to polynomials evaluated at the shifted evaluation challenge
        let shifted_aggregate_witness = commit_key.compute_aggregate_witness(
            &[z_poly, w_4_poly],
            &(z_challenge * domain.group_gen),
            transcript,
        );
        let w_zx_comm = commit_key.commit(&shifted_aggregate_witness).unwrap();

        // Create Proof
        Proof {
            a_comm: w_l_poly_commit,
            b_comm: w_r_poly_commit,
            c_comm: w_o_poly_commit,
            d_comm: w_4_poly_commit,

            z_comm: z_poly_commit,

            t_1_comm: t_1_commit,
            t_2_comm: t_2_commit,
            t_3_comm: t_3_commit,
            t_4_comm: t_4_commit,

            w_z_comm: w_z_comm,
            w_zw_comm: w_zx_comm,

            evaluations: evaluations.proof,
        }
    }

    fn circuit_size(&self) -> usize {
        self.n
    }
}

impl StandardComposer {
    pub fn new() -> Self {
        StandardComposer::with_expected_size(0)
    }

    // Split `t(X)` poly into three degree-n polynomials.
    pub fn split_tx_poly(
        &self,
        n: usize,
        t_x: &Polynomial,
    ) -> (Polynomial, Polynomial, Polynomial, Polynomial) {
        (
            Polynomial::from_coefficients_vec(t_x[0..n].to_vec()),
            Polynomial::from_coefficients_vec(t_x[n..2 * n].to_vec()),
            Polynomial::from_coefficients_vec(t_x[2 * n..3 * n].to_vec()),
            Polynomial::from_coefficients_vec(t_x[3 * n..].to_vec()),
        )
    }
    /// Fixes a variable in the witness to be a part of the circuit description
    /// This method is (currently) only used in the following context:
    /// We have gates which only require 3/4 wires,
    /// We must assign the fourth value a value, we fix this value to be zero
    /// However, the verifier needs to be able to verify that this value is also zero
    /// So we must make this zero value a part of the circuit description of every circuit
    fn add_witness_to_circuit_description(&mut self, var: Variable, value: Scalar) {
        self.poly_gate(
            var,
            var,
            var,
            Scalar::zero(),
            Scalar::one(),
            Scalar::zero(),
            Scalar::zero(),
            -value,
            Scalar::zero(),
        );
    }

    /// Convert variables to their actual witness values
    pub(crate) fn to_scalars(&self, vars: &[Variable]) -> Vec<Scalar> {
        vars.par_iter().map(|var| self.variables[var]).collect()
    }

    fn compute_quotient_opening_poly(
        n: usize,
        t_1_poly: &Polynomial,
        t_2_poly: &Polynomial,
        t_3_poly: &Polynomial,
        t_4_poly: &Polynomial,
        z_challenge: &Scalar,
    ) -> Polynomial {
        // Compute z^n , z^2n , z^3n
        let z_n = z_challenge.pow(&[n as u64, 0, 0, 0]);
        let z_two_n = z_challenge.pow(&[2 * n as u64, 0, 0, 0]);
        let z_three_n = z_challenge.pow(&[3 * n as u64, 0, 0, 0]);

        let a = t_1_poly;
        let b = t_2_poly * &z_n;
        let c = t_3_poly * &z_two_n;
        let d = t_4_poly * &z_three_n;
        let abc = &(a + &b) + &c;
        let res = &abc + &d;
        res
    }

    // Creates a new circuit with an expected circuit size
    // This will allow for less reallocations when building the circuit
    pub fn with_expected_size(expected_size: usize) -> Self {
        let mut composer = StandardComposer {
            n: 0,

            q_m: Vec::with_capacity(expected_size),
            q_l: Vec::with_capacity(expected_size),
            q_r: Vec::with_capacity(expected_size),
            q_o: Vec::with_capacity(expected_size),
            q_c: Vec::with_capacity(expected_size),
            q_4: Vec::with_capacity(expected_size),
            q_arith: Vec::with_capacity(expected_size),
            q_range: Vec::with_capacity(expected_size),
            q_logic: Vec::with_capacity(expected_size),
            public_inputs: Vec::with_capacity(expected_size),

            w_l: Vec::with_capacity(expected_size),
            w_r: Vec::with_capacity(expected_size),
            w_o: Vec::with_capacity(expected_size),
            w_4: Vec::with_capacity(expected_size),

            zero_var: Variable(0),

            variables: HashMap::with_capacity(expected_size),

            perm: Permutation::new(),
        };

        // Reserve the first variable to be zero
        let zero_var = composer.add_input(Scalar::zero());
        composer.add_witness_to_circuit_description(zero_var, Scalar::zero());
        composer.zero_var = zero_var;

        composer
    }

    // Pads the circuit to the next power of two
    // diff is the difference between circuit size and next power of two
    fn pad(&mut self, diff: usize) {
        // Add a zero variable to circuit
        let zero_scalar = Scalar::zero();
        let zero_var = self.add_input(zero_scalar);

        let zeroes_scalar = vec![zero_scalar; diff];
        let zeroes_var = vec![zero_var; diff];

        self.q_m.extend(zeroes_scalar.iter());
        self.q_l.extend(zeroes_scalar.iter());
        self.q_r.extend(zeroes_scalar.iter());
        self.q_o.extend(zeroes_scalar.iter());
        self.q_c.extend(zeroes_scalar.iter());
        self.q_4.extend(zeroes_scalar.iter());
        self.q_arith.extend(zeroes_scalar.iter());
        self.q_range.extend(zeroes_scalar.iter());
        self.q_logic.extend(zeroes_scalar.iter());

        self.w_l.extend(zeroes_var.iter());
        self.w_r.extend(zeroes_var.iter());
        self.w_o.extend(zeroes_var.iter());
        self.w_4.extend(zeroes_var.iter());

        self.n = self.n + diff;
    }

    /// Add Input first calls the `Permutation` struct
    /// to generate and allocate a new variable `var`
    /// The composer then links the Variable to the Scalar
    /// and returns the Variable for use in the system.
    pub fn add_input(&mut self, s: Scalar) -> Variable {
        // Get a new Variable from the permutation
        let var = self.perm.new_variable();
        // The composer now links the Scalar to the Variable returned from the Permutation
        self.variables.insert(var, s);

        var
    }

    // Adds a width-3 add gate to the circuit
    pub fn add_gate(
        &mut self,
        a: Variable,
        b: Variable,
        c: Variable,
        q_l: Scalar,
        q_r: Scalar,
        q_o: Scalar,
        q_c: Scalar,
        pi: Scalar,
    ) -> Variable {
        self.big_add_gate(
            a,
            b,
            c,
            self.zero_var,
            q_l,
            q_r,
            q_o,
            Scalar::zero(),
            q_c,
            pi,
        )
    }

    // Ensures q_l * a + q_r * b - c = 0
    // Returns c
    pub fn add(
        &mut self,
        q_l_a: (Scalar, Variable),
        q_r_b: (Scalar, Variable),
        pi: Scalar,
    ) -> Variable {
        self.big_add(q_l_a, q_r_b, (Scalar::zero(), self.zero_var), pi)
    }
    // Ensures q_l * a + q_r * b * q_4 * d - c = 0
    // Returns c
    pub fn big_add(
        &mut self,
        q_l_a: (Scalar, Variable),
        q_r_b: (Scalar, Variable),
        q_4_d: (Scalar, Variable),
        pi: Scalar,
    ) -> Variable {
        let q_l = q_l_a.0;
        let a = q_l_a.1;

        let q_r = q_r_b.0;
        let b = q_r_b.1;

        let q_4 = q_4_d.0;
        let d = q_4_d.1;

        let q_o = -Scalar::one();
        let q_c = Scalar::zero();

        // Compute the output wire
        let a_eval = self.variables[&a];
        let b_eval = self.variables[&b];
        let d_eval = self.variables[&d];
        let c_eval = (q_l * a_eval) + (q_r * b_eval) + (q_4 * d_eval) + pi;
        let c = self.add_input(c_eval);

        self.big_add_gate(a, b, c, d, q_l, q_r, q_o, q_4, q_c, pi)
    }

    // Adds a width-4 add gate to the circuit
    pub fn big_add_gate(
        &mut self,
        a: Variable,
        b: Variable,
        c: Variable,
        d: Variable,
        q_l: Scalar,
        q_r: Scalar,
        q_o: Scalar,
        q_4: Scalar,
        q_c: Scalar,
        pi: Scalar,
    ) -> Variable {
        self.w_l.push(a);
        self.w_r.push(b);
        self.w_o.push(c);
        self.w_4.push(d);

        // For an add gate, q_m is zero
        self.q_m.push(Scalar::zero());

        // Add selector vectors
        self.q_l.push(q_l);
        self.q_r.push(q_r);
        self.q_o.push(q_o);
        self.q_c.push(q_c);
        self.q_4.push(q_4);
        self.q_arith.push(Scalar::one());
        self.q_range.push(Scalar::zero());
        self.q_logic.push(Scalar::zero());

        self.public_inputs.push(pi);

        self.perm.add_variables_to_map(a, b, c, d, self.n);

        self.n = self.n + 1;

        c
    }
    // Adds a width-3 mul gate
    pub fn mul_gate(
        &mut self,
        a: Variable,
        b: Variable,
        c: Variable,
        q_m: Scalar,
        q_o: Scalar,
        q_c: Scalar,
        pi: Scalar,
    ) -> Variable {
        self.big_mul_gate(a, b, c, self.zero_var, q_m, q_o, q_c, Scalar::zero(), pi)
    }

    //Adds a width-4 mul gate
    pub fn big_mul_gate(
        &mut self,
        a: Variable,
        b: Variable,
        c: Variable,
        d: Variable,
        q_m: Scalar,
        q_o: Scalar,
        q_c: Scalar,
        q_4: Scalar,
        pi: Scalar,
    ) -> Variable {
        self.w_l.push(a);
        self.w_r.push(b);
        self.w_o.push(c);
        self.w_4.push(d);

        // For a mul gate q_L and q_R is zero
        self.q_l.push(Scalar::zero());
        self.q_r.push(Scalar::zero());

        // Add selector vectors
        self.q_m.push(q_m);
        self.q_o.push(q_o);
        self.q_c.push(q_c);
        self.q_4.push(q_4);
        self.q_arith.push(Scalar::one());

        self.q_range.push(Scalar::zero());
        self.q_logic.push(Scalar::zero());

        self.public_inputs.push(pi);

        self.perm.add_variables_to_map(a, b, c, d, self.n);

        self.n = self.n + 1;

        c
    }

    // q_m * a * b - c = 0
    pub fn mul(&mut self, q_m: Scalar, a: Variable, b: Variable, pi: Scalar) -> Variable {
        self.big_mul(q_m, a, b, (Scalar::zero(), self.zero_var), pi)
    }

    // q_m * a * b + (q_4 * d) - c = 0
    // returns c
    pub fn big_mul(
        &mut self,
        q_m: Scalar,
        a: Variable,
        b: Variable,
        q_4_d: (Scalar, Variable),
        pi: Scalar,
    ) -> Variable {
        let q_o = -Scalar::one();
        let q_c = Scalar::zero();

        let q_4 = q_4_d.0;
        let d = q_4_d.1;

        // Compute output wire
        let a_eval = self.variables[&a];
        let b_eval = self.variables[&b];
        let d_eval = self.variables[&d];
        let c_eval = (q_m * a_eval * b_eval) + (q_4 * d_eval) + pi;
        let c = self.add_input(c_eval);

        self.big_mul_gate(a, b, c, d, q_m, q_o, q_c, q_4, pi)
    }

    // Adds a width-3 poly gate
    // We do not have a poly gate for width-4 as width-4 style gates are specialised
    pub fn poly_gate(
        &mut self,
        a: Variable,
        b: Variable,
        c: Variable,
        q_m: Scalar,
        q_l: Scalar,
        q_r: Scalar,
        q_o: Scalar,
        q_c: Scalar,
        pi: Scalar,
    ) -> (Variable, Variable, Variable) {
        self.w_l.push(a);
        self.w_r.push(b);
        self.w_o.push(c);
        self.w_4.push(self.zero_var);
        self.q_l.push(q_l);
        self.q_r.push(q_r);

        // Add selector vectors
        self.q_m.push(q_m);
        self.q_o.push(q_o);
        self.q_c.push(q_c);
        self.q_4.push(Scalar::zero());
        self.q_arith.push(Scalar::one());

        self.q_range.push(Scalar::zero());
        self.q_logic.push(Scalar::zero());

        self.public_inputs.push(pi);

        self.perm
            .add_variables_to_map(a, b, c, self.zero_var, self.n);
        self.n = self.n + 1;

        (a, b, c)
    }

    pub fn constrain_to_constant(&mut self, a: Variable, constant: Scalar, pi: Scalar) {
        self.poly_gate(
            a,
            a,
            a,
            Scalar::zero(),
            Scalar::one(),
            Scalar::zero(),
            Scalar::zero(),
            -constant,
            pi,
        );
    }

    pub fn bool_gate(&mut self, a: Variable) -> Variable {
        self.w_l.push(a);
        self.w_r.push(a);
        self.w_o.push(a);
        self.w_4.push(self.zero_var);

        self.q_m.push(Scalar::one());
        self.q_l.push(Scalar::zero());
        self.q_r.push(Scalar::zero());
        self.q_o.push(-Scalar::one());
        self.q_c.push(Scalar::zero());
        self.q_4.push(Scalar::zero());
        self.q_arith.push(Scalar::one());

        self.q_range.push(Scalar::zero());
        self.q_logic.push(Scalar::zero());

        self.public_inputs.push(Scalar::zero());

        self.perm
            .add_variables_to_map(a, a, a, self.zero_var, self.n);

        self.n = self.n + 1;

        a
    }

    pub fn range_gate(&mut self, witness: Variable, num_bits: usize) {
        use super::super::variable::WireData;
        use crate::bit_iterator::*;

        // Adds `variable` into the appropriate witness position
        // based on the accumulator number a_i
        let add_wire = |composer: &mut StandardComposer, i: usize, variable: Variable| {
            // Since four quads can fit into one gate, the gate index does not change for every four wires
            let gate_index = composer.n + (i / 4);

            let wire_data = match i % 4 {
                0 => {
                    composer.w_4.push(variable);
                    WireData::Fourth(gate_index)
                }
                1 => {
                    composer.w_o.push(variable);
                    WireData::Output(gate_index)
                }
                2 => {
                    composer.w_r.push(variable);
                    WireData::Right(gate_index)
                }
                3 => {
                    composer.w_l.push(variable);
                    WireData::Left(gate_index)
                }
                _ => unreachable!(),
            };
            composer.perm.add_variable_to_map(variable, wire_data);
        };

        // Note: A quad is a quaternary digit
        //
        // Number of bits should be even, this means that user must pad the number of bits external.
        assert!(num_bits % 2 == 0);

        // Convert witness to bit representation and reverse
        let value = self.variables[&witness];
        let bit_iter = BitIterator8::new(value.to_bytes());
        let mut bits: Vec<_> = bit_iter.collect();
        bits.reverse();

        // For a width-4 program, one gate will contain 4 accumulators
        // Each accumulator proves that a single quad is a base-4 digit.
        // Since there is 1-1 mapping between accumulators and quads
        // and quads contain 2 bits, one gate accumulates 8 bits.
        // We can therefore work out the number of gates needed;
        let mut num_gates = num_bits >> 3;

        // The number of bits may be divisible by 2 but not by 8.
        // Example: If we wanted to prove a number was within the range [0,2^10 -1 ]
        // We would need 10 bits. When dividing by 10 by 8, we will get 1 as the number of gates, when in fact we need 2 gates
        // In general, we will need to add an extra gate, if the number of bits is not divisible by 8
        if num_bits % 8 != 0 {
            num_gates += 1;
        }

        // Since each gate holds 4 quads, the number of quads that will be
        // needed to prove that the witness is within a specific range can be computed from the number of gates
        let num_quads = num_gates * 4;

        // There are now two things to note in terms of padding:
        // 1. (a_{i+1}, a_i) proves that {q_i+1} is a quaternary digit.
        // In order to prove that the first digit is a quad, we need to add a zero accumulator (genesis quad)
        // 2. We need the last gate to contain 1 quad, so the range gate equation is not used on the last gate.
        // This is needed because the range gate equation looks at the fourth for the next gate, which is not guaranteed to pass.
        // We therefore prepend quads until we have 1 quad in the last gate. This will at most add one extra gate.
        //
        // There are two cases to consider:
        // Case 1: If the number of bits used is divisible by 8, then it is also divisible by 4.
        // This means that we can find out how many gates are needed by dividing the number of bits by 8
        // However, since we will always need a genesis quad, it will mean that we will need an another gate to hold the extra quad
        // Example: Take 32 bits. We compute the number of gates to be 32/8 = 4 full gates, we then add 1 because we need the genesis accumulator
        // In this case, we only pad by one quad, which is the genesis quad. Moreover, the genesis quad is the quad that has added the extra gate.
        //
        // Case 2: When the number of bits is not divisible by 8
        // Since the number is not divisible by 4, as in case 1, when we add the genesis quad, we will have more than 1 quad on the last row
        // In this case, the genesis quad, did not add an extra gate. What will add the extra gate, is the padding.
        // We must apply padding in order ensure the last row has only one quad in on the fourth wire
        // In this case, it is the padding which will add an extra number of gates
        // Example: 34 bits requires 17 quads. We add one for the zeroed out accumulator. To make 18 quads. We can fit all of these quads in 5 gates.
        // 18 % 4 = 2 so on the last row, we will have two quads, which is bad.
        // We must pad the beginning in order to get one quad on the last row
        // We can work out how much we need to pad by the following equation
        // (18+X) % 4 = 1
        // X is 3 , so we pad 3 extra zeroes
        // We now have 21 quads in the system now and 21 / 4 = 5 remainder 1, so we will need 5 full gates and extra gate with 1 quad.
        let pad = 1 + (((num_quads << 1) - num_bits) >> 1);

        // The last observation; we will always use 1 more gate than the number of gates calculated
        // Either due to the genesis quad, or the padding used to ensure we have 1 quad on the last gate
        let used_gates = num_gates + 1;

        // We collect the set of accumulators to return back to the user
        // and keep a running count of the current accumulator
        let mut accumulators: Vec<Variable> = Vec::new();
        let mut accumulator = Scalar::zero();
        let four = Scalar::from(4);

        // First we pad our gates by the necessary amount
        for i in 0..pad {
            add_wire(self, i, self.zero_var);
        }

        for i in pad..num_quads + 1 {
            // Convert each pair of bits to quads
            let bit_index = (num_quads - i) << 1;
            let q_0 = bits[bit_index] as u64;
            let q_1 = bits[bit_index + 1] as u64;
            let quad = q_0 + (2 * q_1);

            // Compute the next accumulator term
            accumulator = four * accumulator;
            accumulator += Scalar::from(quad);

            let accumulator_var = self.add_input(accumulator);
            accumulators.push(accumulator_var);

            add_wire(self, i, accumulator_var);
        }

        // Set the selector polynomials for all of the gates we used
        let zeros = vec![Scalar::zero(); used_gates];
        let ones = vec![Scalar::one(); used_gates];

        self.q_m.extend(zeros.iter());
        self.q_l.extend(zeros.iter());
        self.q_r.extend(zeros.iter());
        self.q_o.extend(zeros.iter());
        self.q_c.extend(zeros.iter());
        self.q_arith.extend(zeros.iter());
        self.q_4.extend(zeros.iter());
        self.q_range.extend(ones.iter());
        self.q_logic.extend(zeros.iter());
        self.public_inputs.extend(zeros.iter());
        self.n = self.n + used_gates;

        // As mentioned above, we must switch off the range constraint for the last gate
        // Remember; it will contain one quad in the fourth wire, which will be used in the
        // gate before it
        // Furthermore, we set the left, right and output wires to zero
        *self.q_range.last_mut().unwrap() = Scalar::zero();
        self.w_l.push(self.zero_var);
        self.w_r.push(self.zero_var);
        self.w_o.push(self.zero_var);

        // Lastly, we must link the last accumulator value to the initial witness
        // This last constraint will pass as long as
        // - The witness is within the number of bits initially specified
        let last_accumulator = accumulators.len() - 1;
        self.assert_equal(accumulators[last_accumulator], witness);
        accumulators[last_accumulator] = witness;
    }

    fn logic_gate(
        &mut self,
        a: Variable,
        b: Variable,
        num_bits: usize,
        is_xor_gate: bool,
    ) -> Variable {
        use crate::constraint_system::WireData;
        // Since we work on base4, we need to guarantee that we have an even
        // number of bits representing the greatest input.
        assert_eq!(num_bits & 1, 0);
        // We will have exactly `num_bits / 2` quads (quaternary digits) representing
        // both numbers.
        let num_quads = num_bits >> 1;
        // Allocate accumulators for gate construction.
        let mut left_accumulator = Scalar::zero();
        let mut right_accumulator = Scalar::zero();
        let mut out_accumulator = Scalar::zero();
        let mut left_quad = 0u8;
        let mut right_quad = 0u8;
        // Get vars as base_4 elems and reverse them to get it's Big Endian repr.
        let mut a_base_4 = &mut self.variables[&a].to_base_4()[0..num_quads];
        a_base_4.reverse();
        let mut b_base_4 = &mut self.variables[&b].to_base_4()[0..num_quads];
        b_base_4.reverse();

        // If we take a look to the program memory structure of the ref. impl.
        // * +-----+-----+-----+-----+
        // * |  A  |  B  |  C  |  D  |
        // * +-----+-----+-----+-----+
        // * | 0   | 0   | w1  | 0   |
        // * | a1  | b1  | w2  | c1  |
        // * | a2  | b2  | w3  | c2  |
        // * |  :  |  :  |  :  |  :  |
        // * | an  | bn  | --- | cn  |
        // * +-----+-----+-----+-----+
        // We need to have w_4, w_l and w_r pointing to one gate ahead of w_o.
        // We increase the gate idx and assign w_4, w_l and w_r to `zero`.
        // Now we can add the first row as: `| 0 | 0 | -- | 0 |`.
        // Note that `w_1` will be set on the first loop iteration.
        self.perm
            .add_variable_to_map(self.zero_var, WireData::Left(self.n));
        self.perm
            .add_variable_to_map(self.zero_var, WireData::Right(self.n));
        self.perm
            .add_variable_to_map(self.zero_var, WireData::Fourth(self.n));
        self.w_l.push(self.zero_var);
        self.w_r.push(self.zero_var);
        self.w_4.push(self.zero_var);
        // Increase the gate index so we can add the following rows in the correct order.
        self.n += 1;

        // Start generating accumulator rows and adding them to the circuit.
        // Note that we will do this process exactly `num_bits / 2` counting that
        // the first step was done avobe to set correctly the first row. This means
        // that we will need to pad the end of the memory program once we've built it.
        // As we can see it's shown in the last row structure: `| an  | bn  | --- | cn  |`.
        for i in 0..num_quads {
            // On each round, we will commit every accumulator step. To do so,
            // we first need to get the ith quads of `a` and `b` and then compute
            // `out_quad`(logical OP result) and `prod_quad`(intermediate prod result).
            left_quad = a_base_4[i];
            right_quad = b_base_4[i];
            let left_quad_fr = Scalar::from(left_quad as u64);
            let right_quad_fr = Scalar::from(right_quad as u64);
            // The `out_quad` is the result of the bitwise ops `&` or `^` between
            // the left and right quads. The op is decided with a boolean flag set
            // as input of the function.
            let out_quad_fr = match is_xor_gate {
                true => Scalar::from((left_quad ^ right_quad) as u64),
                false => Scalar::from((left_quad & right_quad) as u64),
            };
            // We also need to allocate a helper item which is the result
            // of the product between the left and right quads.
            // This param is identified as `w` in the program memory and
            // is needed to prevent the degree of our quotient polynomial from blowing up
            let prod_quad_fr = Scalar::from((left_quad * right_quad) as u64);

            // Now that we've computed this round results, we need to apply the
            // logic transition constraint that will check the following:
            // a      - 4 . a  ϵ [0, 1, 2, 3]
            //   i + 1        i
            //
            //
            //
            //
            //  b      - 4 . b  ϵ [0, 1, 2, 3]
            //   i + 1        i
            //
            //
            //
            //
            //                    /                 \          /                 \
            //  c      - 4 . c  = | a      - 4 . a  | (& OR ^) | b      - b . a  |
            //   i + 1        i   \  i + 1        i /          \  i + 1        i /
            //
            let prev_left_accum = left_accumulator;
            let prev_right_accum = right_accumulator;
            let prev_out_accum = out_accumulator;
            // We also need to add the computed quad fr_s to the circuit representing a logic gate.
            // To do so, we just mul by 4 the previous accomulated result and we add to it
            // the new computed quad.
            // On this way we're basically accumulating the quads and adding them to get back the
            // starting value at the i-th iteration.
            //          i
            //         ===
            //         \                     j
            //  x   =  /    q            . 4
            //   i     ===   (bits/2 - j)
            //        j = 0
            //
            left_accumulator *= Scalar::from(4u64);
            left_accumulator += left_quad_fr;
            right_accumulator *= Scalar::from(4u64);
            right_accumulator += right_quad_fr;
            out_accumulator *= Scalar::from(4u64);
            out_accumulator += out_quad_fr;
            // Apply logic transition constraints.
            assert!(left_accumulator - (prev_left_accum * Scalar::from(4u64)) < Scalar::from(4u64));
            assert!(
                right_accumulator - (prev_right_accum * Scalar::from(4u64)) < Scalar::from(4u64)
            );
            assert!(out_accumulator - (prev_out_accum * Scalar::from(4u64)) < Scalar::from(4u64));

            // Get variables pointing to the previous accumulated values.
            let var_a = self.add_input(left_accumulator);
            let var_b = self.add_input(right_accumulator);
            // On the last row of the program memory, we need to pad the
            // output wire with a zero since we started to include it's
            // accumulators one gate before the other wire ones.
            let var_c = match i == num_quads {
                true => self.zero_var,
                false => self.add_input(prod_quad_fr),
            };
            let var_4 = self.add_input(out_accumulator);
            // Add the variables to the variable map linking them to it's
            // corresponding gate index.
            //
            // Note that by doing this, we are basically setting the wire_coeffs
            // of the wire polynomials, but we still need to link the selector_poly
            // coefficients in order to be able to have complete gates.
            //
            // Also note that here we're setting left, right and fourth variables to the
            // actual gate, meanwhile we set out to the previous gate.
            self.perm.add_variable_to_map(var_a, WireData::Left(self.n));
            self.perm
                .add_variable_to_map(var_b, WireData::Right(self.n));
            self.perm
                .add_variable_to_map(var_4, WireData::Fourth(self.n));
            self.perm
                .add_variable_to_map(var_c, WireData::Output(self.n - 1));
            // Push the variables to it's actual wire vector storage
            self.w_l.push(var_a);
            self.w_r.push(var_b);
            self.w_o.push(var_c);
            self.w_4.push(var_4);
            // Update the gate index
            self.n += 1;
        }

        // We have one missing value for the last row of the program memory which
        // is `w_o` since the rest of wires are pointing one gate ahead.
        // To fix this, we simply pad with a 0 so the last row of the program memory
        // will look like this:
        // | an  | bn  | --- | cn  |
        self.perm
            .add_variable_to_map(self.zero_var, WireData::Output(self.n - 1));
        self.w_o.push(self.zero_var);

        // Now the wire values are set for each gate, indexed and mapped in the
        // `variable_map` inside of the `Permutation` struct.
        // Now we just need to extend the selector polynomials with the appropiate
        // coefficients to form complete logic gates.

        /*/ XXX: First gate should not be marked as logic, otherways, the base-4 constraints
        // might fail since we don't know what was stored on the previous row of the program memory.
        self.q_m.push(Scalar::zero());
        self.q_l.push(Scalar::zero());
        self.q_r.push(Scalar::zero());
        self.q_arith.push(Scalar::zero());
        self.q_o.push(Scalar::zero());
        self.q_4.push(Scalar::zero());
        self.q_range.push(Scalar::zero());
        self.q_c.push(Scalar::zero());
        self.q_logic.push(Scalar::zero());*/
        for _ in 0..num_quads {
            self.q_m.push(Scalar::zero());
            self.q_l.push(Scalar::zero());
            self.q_r.push(Scalar::zero());
            self.q_arith.push(Scalar::zero());
            self.q_o.push(Scalar::zero());
            self.q_4.push(Scalar::zero());
            self.q_range.push(Scalar::zero());
            match is_xor_gate {
                true => {
                    self.q_c.push(-Scalar::one());
                    self.q_logic.push(-Scalar::one());
                }
                false => {
                    self.q_c.push(Scalar::one());
                    self.q_logic.push(Scalar::one());
                }
            };
        }
        // For the last gate, `q_c` and `q_logic` we use no-op values (Zero).
        self.q_m.push(Scalar::zero());
        self.q_l.push(Scalar::zero());
        self.q_r.push(Scalar::zero());
        self.q_arith.push(Scalar::zero());
        self.q_o.push(Scalar::zero());
        self.q_4.push(Scalar::zero());
        self.q_range.push(Scalar::zero());
        self.q_c.push(Scalar::zero());
        self.q_logic.push(Scalar::zero());

        // We also need to extend the `public_inputs` Vec with
        // zeros since the coefs will not be added by the user as
        // they are not needed.
        //
        // It will make no sense to allow the user introduce any kind of value
        // in the middle of the logical gate iteration.
        let zeros = vec![Scalar::zero(); num_quads + 1];
        self.public_inputs.extend(zeros.iter());

        // Now we need to assert that the sum of accumulated values
        // matches the original values provided to the fn.
        // Note that we're only considering the quads that are included
        // in the range 0..num_bits. So at the practice, we're checking that
        // x & ((1 << num_bits +1) -1) == [0..num_quads] accumulated sums of x.
        //
        // We could also check that the last gate's wire coefficients match the
        // original values introduced in the function.
        // This can be done with an `assert_equal` constraint gate or simply
        // by taking the values behind the n'th variables of `w_l` & `w_r` and
        // checking that they're equal to the original ones behind the variables
        // sent through the function parameters.
        assert_eq!(
            a_base_4[0..num_quads]
                .iter()
                .rev()
                .cloned()
                .collect::<Vec<u8>>(),
            Vec::from(&self.variables[self.w_l.last().unwrap()].to_base_4()[0..num_quads])
        );
        assert_eq!(self.variables[&a], self.variables[&self.w_l[self.n - 1]]);
        assert_eq!(
            b_base_4[0..num_quads]
                .iter()
                .rev()
                .cloned()
                .collect::<Vec<u8>>(),
            Vec::from(&self.variables[self.w_r.last().unwrap()].to_base_4()[0..num_quads])
        );
        assert_eq!(self.variables[&b], self.variables[&self.w_r[self.n - 1]]);

        // Once the inputs are checked against the accumulated additions,
        // we can safely return the resulting variable of the gate computation
        // which is stored on the last program memory row and in the column that
        // `w_4` is holding.
        self.w_4[self.w_4.len() - 1]
    }

    /// Adds a logical XOR gate that performs the XOR between two values for the
    /// specified first `num_bits` returning a `Variable` holding the result.
    ///
    /// # Panics
    ///
    /// If the `num_bits` specified in the fn params is odd.
    pub fn logic_xor_gate(&mut self, a: Variable, b: Variable, num_bits: usize) -> Variable {
        self.logic_gate(a, b, num_bits, true)
    }

    /// Adds a logical AND gate that performs the bitwise AND between two values
    /// for the specified first `num_bits` returning a `Variable` holding the result.
    ///
    /// # Panics
    ///
    /// If the `num_bits` specified in the fn params is odd.
    pub fn logic_and_gate(&mut self, a: Variable, b: Variable, num_bits: usize) -> Variable {
        self.logic_gate(a, b, num_bits, false)
    }

    /// Asserts that two variables are the same
    /// XXX: Instead of wasting a gate, we can use the permutation polynomial to do this
    pub fn assert_equal(&mut self, a: Variable, b: Variable) {
        self.poly_gate(
            a,
            b,
            self.zero_var,
            Scalar::zero(),
            Scalar::one(),
            -Scalar::one(),
            Scalar::zero(),
            Scalar::zero(),
            Scalar::zero(),
        );
    }

    pub fn add_dummy_constraints(&mut self) {
        // Add a dummy constraint so that we do not have zero polynomials
        self.q_m.push(Scalar::from(1));
        self.q_l.push(Scalar::from(2));
        self.q_r.push(Scalar::from(3));
        self.q_o.push(Scalar::from(4));
        self.q_c.push(Scalar::from(4));
        self.q_4.push(Scalar::one());
        self.q_arith.push(Scalar::one());
        self.q_range.push(Scalar::zero());
        self.q_logic.push(Scalar::zero());
        self.public_inputs.push(Scalar::zero());
        let var_six = self.add_input(Scalar::from(6));
        let var_one = self.add_input(Scalar::from(1));
        let var_four = self.add_input(Scalar::from(4));
        let var_seven = self.add_input(Scalar::from(7));
        let var_min_twenty = self.add_input(-Scalar::from(20));
        self.w_l.push(var_six);
        self.w_r.push(var_seven);
        self.w_o.push(var_min_twenty);
        self.w_4.push(var_one);
        self.perm
            .add_variables_to_map(var_six, var_seven, var_min_twenty, var_one, self.n);
        self.n = self.n + 1;
        //Add another dummy constraint so that we do not get the identity permutation
        self.q_m.push(Scalar::from(1));
        self.q_l.push(Scalar::from(1));
        self.q_r.push(Scalar::from(1));
        self.q_o.push(Scalar::from(1));
        self.q_c.push(Scalar::from(127));
        self.q_4.push(Scalar::zero());
        self.q_arith.push(Scalar::one());
        self.q_range.push(Scalar::zero());
        self.q_logic.push(Scalar::zero());
        self.public_inputs.push(Scalar::zero());
        self.w_l.push(var_min_twenty);
        self.w_r.push(var_six);
        self.w_o.push(var_seven);
        self.w_4.push(self.zero_var);
        self.perm
            .add_variables_to_map(var_min_twenty, var_six, var_seven, self.zero_var, self.n);
        self.n = self.n + 1;
        //Add another dummy constraint for Q_range
        // XXX: We should have a way to handle the zero polynomial
        self.q_m.push(Scalar::zero());
        self.q_l.push(Scalar::zero());
        self.q_r.push(Scalar::zero());
        self.q_o.push(Scalar::zero());
        self.q_c.push(Scalar::zero());
        self.q_4.push(Scalar::zero());
        self.q_arith.push(Scalar::zero());
        self.q_range.push(Scalar::one());
        self.q_logic.push(Scalar::zero());
        self.public_inputs.push(Scalar::zero());
        self.w_l.push(var_one);
        self.w_r.push(self.zero_var);
        self.w_o.push(self.zero_var);
        self.w_4.push(self.zero_var);
        self.perm.add_variables_to_map(
            var_one,
            self.zero_var,
            self.zero_var,
            self.zero_var,
            self.n,
        );
        self.n = self.n + 1;
        // Previous gate will look at the d_next in this gate
        self.q_m.push(Scalar::zero());
        self.q_l.push(Scalar::zero());
        self.q_r.push(Scalar::zero());
        self.q_o.push(Scalar::zero());
        self.q_c.push(Scalar::zero());
        self.q_4.push(Scalar::zero());
        self.q_arith.push(Scalar::zero());
        self.q_range.push(Scalar::zero());
        self.q_logic.push(Scalar::zero());
        self.public_inputs.push(Scalar::zero());
        self.w_l.push(self.zero_var);
        self.w_r.push(self.zero_var);
        self.w_o.push(self.zero_var);
        self.w_4.push(var_four);
        self.perm.add_variables_to_map(
            self.zero_var,
            self.zero_var,
            self.zero_var,
            var_four,
            self.n,
        );
        self.n = self.n + 1;

        //Add another dummy constraint for Q_logic
        // XXX: We should have a way to handle the zero polynomial
        self.q_m.push(Scalar::zero());
        self.q_l.push(Scalar::zero());
        self.q_r.push(Scalar::zero());
        self.q_o.push(Scalar::zero());
        self.q_c.push(-Scalar::one());
        self.q_4.push(Scalar::zero());
        self.q_arith.push(Scalar::zero());
        self.q_range.push(Scalar::zero());
        self.q_logic.push(-Scalar::one());
        self.public_inputs.push(Scalar::zero());
        self.w_l.push(self.zero_var);
        self.w_r.push(self.zero_var);
        self.w_o.push(self.zero_var);
        self.w_4.push(self.zero_var);
        self.perm.add_variables_to_map(
            self.zero_var,
            self.zero_var,
            self.zero_var,
            self.zero_var,
            self.n,
        );
        self.n = self.n + 1;
        //Add another dummy constraint for Q_logic
        // XXX: We should have a way to handle the zero polynomial
        self.q_m.push(Scalar::zero());
        self.q_l.push(Scalar::zero());
        self.q_r.push(Scalar::zero());
        self.q_o.push(Scalar::zero());
        self.q_c.push(-Scalar::one());
        self.q_4.push(Scalar::zero());
        self.q_arith.push(Scalar::zero());
        self.q_range.push(Scalar::zero());
        self.q_logic.push(-Scalar::one());
        self.public_inputs.push(Scalar::zero());
        self.w_l.push(self.zero_var);
        self.w_r.push(self.zero_var);
        self.w_o.push(self.zero_var);
        self.w_4.push(self.zero_var);
        self.perm.add_variables_to_map(
            self.zero_var,
            self.zero_var,
            self.zero_var,
            self.zero_var,
            self.n,
        );
        self.n = self.n + 1;
        // Add no-op gate
        self.q_m.push(Scalar::zero());
        self.q_l.push(Scalar::zero());
        self.q_r.push(Scalar::zero());
        self.q_o.push(Scalar::zero());
        self.q_c.push(Scalar::zero());
        self.q_4.push(Scalar::zero());
        self.q_arith.push(Scalar::zero());
        self.q_range.push(Scalar::zero());
        self.q_logic.push(Scalar::zero());
        self.public_inputs.push(Scalar::zero());
        self.w_l.push(self.zero_var);
        self.w_r.push(self.zero_var);
        self.w_o.push(self.zero_var);
        self.w_4.push(self.zero_var);
        self.perm.add_variables_to_map(
            self.zero_var,
            self.zero_var,
            self.zero_var,
            self.zero_var,
            self.n,
        );
        self.n = self.n + 1;
    }

    fn check_circuit_satisfied(&self) {
        let w_l = self.to_scalars(&self.w_l);
        let w_r = self.to_scalars(&self.w_r);
        let w_o = self.to_scalars(&self.w_o);
        let w_4 = self.to_scalars(&self.w_4);
        // Computes f(f-1)(f-2)(f-3)
        let delta = |f: Scalar| -> Scalar {
            let f_1 = f - Scalar::one();
            let f_2 = f - Scalar::from(2);
            let f_3 = f - Scalar::from(3);
            f * f_1 * f_2 * f_3
        };
        let four = Scalar::from(4);

        for i in 0..self.n {
            let qm = self.q_m[i];
            let ql = self.q_l[i];
            let qr = self.q_r[i];
            let qo = self.q_o[i];
            let qc = self.q_c[i];
            let q4 = self.q_4[i];
            let qarith = self.q_arith[i];
            let qrange = self.q_range[i];
            let qlogic = self.q_logic[i];
            let pi = self.public_inputs[i];
            let a = w_l[i];
            let b = w_r[i];
            let c = w_o[i];
            let d = w_4[i];
            let a_next = w_l[(i + 1) % self.n];
            let b_next = w_r[(i + 1) % self.n];
            let c_next = w_o[(i + 1) % self.n];
            let d_next = w_4[(i + 1) % self.n];
            /*println!(
                "ITER: {}\n\nd: {:?} \n\n A & B {:?} \n\n A ^ B: {:?} \n\n q_logic: {:?}\n\n left: {:?}\n next_left: {:?}\n delta_left: {:?}\n\n right: {:?}\n next_right: {:?}\n delta_right:{:?}\n\n out: {:?}\n next_out: {:?}\n delta_out: {:?}\n\n",
                i, d, (a & b), (a ^ b), qlogic, a, a_next,delta(a_next - four * a), b, b_next, delta(b_next - four * b), c, c_next, delta(c_next - four * c)
            );*/
            let k = qarith * ((qm * a * b) + (ql * a) + (qr * b) + (qo * c) + (q4 * d) + pi + qc)
                + qlogic
                    * (((a_next - b_next) * c)
                        + delta(a_next - four * a)
                        + delta(b_next - four * b)
                        + delta(d_next - four * d)
                        + match (qlogic == Scalar::one(), qlogic == -Scalar::one()) {
                            (true, false) => (a & b) - d,
                            (false, true) => (a ^ b) - d,
                            (false, false) => Scalar::zero(),
                            _ => unreachable!(),
                        })
                + qrange
                    * (delta(c - four * d)
                        + delta(b - four * c)
                        + delta(a - four * b)
                        + delta(d_next - four * a));

            assert_eq!(k, Scalar::zero(), "Check failed at gate {}", i,);
        }
    }
}

#[cfg(test)]
mod tests {
    use super::*;
    use crate::commitment_scheme::kzg10::PublicParameters;
    use bls12_381::Scalar as Fr;
    use merlin::Transcript;

    // Returns a composer with `n` constraints
    fn add_dummy_composer(n: usize) -> StandardComposer {
        let mut composer = StandardComposer::new();

        let one = Scalar::one();

        let var_one = composer.add_input(one);

        for _ in 0..n {
            composer.big_add(
                var_one.into(),
                var_one.into(),
                composer.zero_var.into(),
                Scalar::zero(),
            );
        }
        composer.add_dummy_constraints();

        composer
    }

    #[test]
    fn test_pad() {
        let num_constraints = 100;
        let mut composer: StandardComposer = add_dummy_composer(num_constraints);

        // Pad the circuit to next power of two
        let next_pow_2 = composer.n.next_power_of_two() as u64;
        composer.pad(next_pow_2 as usize - composer.n);

        let size = composer.n;
        assert!(size.is_power_of_two());
        assert!(composer.q_m.len() == size);
        assert!(composer.q_l.len() == size);
        assert!(composer.q_o.len() == size);
        assert!(composer.q_r.len() == size);
        assert!(composer.q_c.len() == size);
        assert!(composer.q_arith.len() == size);
        assert!(composer.q_range.len() == size);
        assert!(composer.q_logic.len() == size);
        assert!(composer.w_l.len() == size);
        assert!(composer.w_r.len() == size);
        assert!(composer.w_o.len() == size);
    }

    #[test]
    fn test_prove_verify() {
        let ok = test_gadget(
            |composer| {
                // do nothing except add the dummy constraints
                composer.check_circuit_satisfied();
            },
            200,
        );
        assert!(ok);
    }

    #[test]
    fn test_logic_xor_constraint() {
        // Should pass since the XOR result is correct and the bit-num is even.
        let ok = test_gadget(
            |composer| {
                let witness_a = composer.add_input(Scalar::from(500u64));
                let witness_b = composer.add_input(Scalar::from(499u64));
                let xor_res = composer.logic_gate(witness_a, witness_b, 10, true);
                // Check that the XOR result is indeed what we are expecting.
                composer.constrain_to_constant(
                    xor_res,
                    Scalar::from(500u64 ^ 499u64),
                    Scalar::zero(),
                );
                composer.check_circuit_satisfied();
            },
            200,
        );
        assert!(ok);

        // Should pass since the AND result is correct even the bit-num is even.
        let ok = test_gadget(
            |composer| {
                let witness_a = composer.add_input(Scalar::from(500u64));
                let witness_b = composer.add_input(Scalar::from(499u64));
                let xor_res = composer.logic_gate(witness_a, witness_b, 10, false);
                // Check that the AND result is indeed what we are expecting.
                composer.constrain_to_constant(
                    xor_res,
                    Scalar::from(500u64 & 499u64),
                    Scalar::zero(),
                );
                composer.check_circuit_satisfied();
            },
            200,
        );
        assert!(ok);

        // Should not pass since the XOR result is not correct even the bit-num is even.
        let ok = test_gadget(
            |composer| {
                let witness_a = composer.add_input(Scalar::from(500u64));
                let witness_b = composer.add_input(Scalar::from(499u64));
                let xor_res = composer.logic_gate(witness_a, witness_b, 10, true);
                // Check that the XOR result is indeed what we are expecting.
                composer.constrain_to_constant(
                    xor_res,
                    Scalar::from(500u64 & 499u64),
                    Scalar::zero(),
                );
            },
            200,
        );
        assert!(!ok);
    }

    #[test]
    #[should_panic]
    fn test_logical_gate_odd_bit_num() {
        // Should fail since the bit-num is odd.
        let ok = test_gadget(
            |composer| {
                let witness_a = composer.add_input(Scalar::from(500u64));
                let witness_b = composer.add_input(Scalar::from(499u64));
                let xor_res = composer.logic_gate(witness_a, witness_b, 9, true);
                // Check that the XOR result is indeed what we are expecting.
                composer.constrain_to_constant(xor_res, Scalar::from(7u64), Scalar::zero());
                composer.check_circuit_satisfied();
            },
            200,
        );
        assert!(ok);
    }

    #[test]
    fn test_range_constraint() {
        // Should fail as the number is not 32 bits
        let ok = test_gadget(
            |composer| {
                let witness = composer.add_input(Scalar::from((u32::max_value() as u64) + 1));
                composer.range_gate(witness, 32);
            },
            200,
        );
        assert!(!ok);

        // Should fail as number is greater than 32 bits
        let ok = test_gadget(
            |composer| {
                let witness = composer.add_input(Scalar::from(u64::max_value()));
                composer.range_gate(witness, 32);
            },
            200,
        );
        assert!(!ok);

        // Should pass as the number is within 34 bits
        let ok = test_gadget(
            |composer| {
                let witness = composer.add_input(Scalar::from(2u64.pow(34) - 1));
                composer.range_gate(witness, 34);
                composer.check_circuit_satisfied();
            },
            200,
        );
        assert!(ok);
    }

    #[test]
    #[should_panic]
    fn test_odd_bit_range() {
        // Should fail as the number we we need a even number of bits
        let ok = test_gadget(
            |composer| {
                let witness = composer.add_input(Scalar::from(u32::max_value() as u64));
                composer.range_gate(witness, 33);
            },
            200,
        );
    }

    #[test]
    fn test_pi() {
        let ok = test_gadget(
            |composer| {
                let var_one = composer.add_input(Fr::one());

                let should_be_three = composer.big_add(
                    var_one.into(),
                    var_one.into(),
                    composer.zero_var.into(),
                    Scalar::one(),
                );
                composer.constrain_to_constant(should_be_three, Scalar::from(3), Scalar::zero());
                let should_be_four = composer.big_add(
                    var_one.into(),
                    var_one.into(),
                    composer.zero_var.into(),
                    Scalar::from(2),
                );
                composer.constrain_to_constant(should_be_four, Scalar::from(4), Scalar::zero());
            },
            200,
        );
        assert!(ok);
    }

    #[test]
    fn test_correct_add_mul_gate() {
        let ok = test_gadget(
            |composer| {
                // Verify that (4+5+5) * (6+7+7) = 280
                let four = composer.add_input(Fr::from(4));
                let five = composer.add_input(Fr::from(5));
                let six = composer.add_input(Fr::from(6));
                let seven = composer.add_input(Fr::from(7));

                let fourteen =
                    composer.big_add(four.into(), five.into(), five.into(), Scalar::zero());

                composer.check_circuit_satisfied();

                let twenty =
                    composer.big_add(six.into(), seven.into(), seven.into(), Scalar::zero());

                // There are quite a few ways to check the equation is correct, depending on your circumstance
                // If we already have the output wire, we can constrain the output of the mul_gate to be equal to it
                // If we do not, we can compute it using the `mul`
                // If the output is public, we can also constrain the output wire of the mul gate to it. This is what this test does
                let output = composer.mul(Scalar::one(), fourteen, twenty, Scalar::zero());
                composer.constrain_to_constant(output, Scalar::from(280), Scalar::zero());
            },
            200,
        );
        assert!(ok);
    }

    #[test]
    fn test_correct_big_add_mul_gate() {
        let ok = test_gadget(
            |composer| {
                // Verify that (4+5+5) * (6+7+7) + (8*9) = 352
                let four = composer.add_input(Fr::from(4));
                let five = composer.add_input(Fr::from(5));
                let six = composer.add_input(Fr::from(6));
                let seven = composer.add_input(Fr::from(7));
                let nine = composer.add_input(Fr::from(9));

                let fourteen =
                    composer.big_add(four.into(), five.into(), five.into(), Scalar::zero());

                let twenty =
                    composer.big_add(six.into(), seven.into(), seven.into(), Scalar::zero());

                let output = composer.big_mul(
                    Scalar::one(),
                    fourteen,
                    twenty,
                    (Scalar::from(8), nine),
                    Scalar::zero(),
                );
                composer.constrain_to_constant(output, Scalar::from(352), Scalar::zero());
            },
            200,
        );
        assert!(ok);
    }

    #[test]
    fn test_incorrect_add_mul_gate() {
        let ok = test_gadget(
            |composer| {
                // Verify that (5+5) * (6+7) != 117
                let five = composer.add_input(Fr::from(5));
                let six = composer.add_input(Fr::from(6));
                let seven = composer.add_input(Fr::from(7));

                let five_plus_five = composer.big_add(
                    five.into(),
                    five.into(),
                    composer.zero_var.into(),
                    Scalar::zero(),
                );

                let six_plus_seven = composer.big_add(
                    six.into(),
                    seven.into(),
                    composer.zero_var.into(),
                    Scalar::zero(),
                );

                let output = composer.mul(
                    Scalar::one(),
                    five_plus_five,
                    six_plus_seven,
                    Scalar::zero(),
                );
                composer.constrain_to_constant(output, Scalar::from(117), Scalar::zero());
            },
            200,
        );
        assert!(!ok);
    }

    #[test]
    fn test_correct_bool_gate() {
        let ok = test_gadget(
            |composer| {
                let zero = composer.add_input(Fr::zero());
                let one = composer.add_input(Fr::one());

                composer.bool_gate(zero);
                composer.bool_gate(one);
            },
            32,
        );
        assert!(ok)
    }
    #[test]
    fn test_incorrect_bool_gate() {
        let ok = test_gadget(
            |composer| {
                let zero = composer.add_input(Fr::from(5));
                let one = composer.add_input(Fr::one());

                composer.bool_gate(zero);
                composer.bool_gate(one);
            },
            32,
        );
        assert!(!ok)
    }

    fn test_gadget(gadget: fn(composer: &mut StandardComposer), n: usize) -> bool {
        // Common View
        let public_parameters = PublicParameters::setup(2 * n, &mut rand::thread_rng()).unwrap();
        // Provers View
        let (proof, public_inputs) = {
            let mut composer: StandardComposer = add_dummy_composer(7);
            gadget(&mut composer);

            let (ck, _) = public_parameters
                .trim(2 * composer.circuit_size().next_power_of_two())
                .unwrap();
            let domain = EvaluationDomain::new(composer.circuit_size()).unwrap();
            let mut transcript = Transcript::new(b"");

            // Preprocess circuit
            let preprocessed_circuit = composer.preprocess(&ck, &mut transcript, &domain);
            (
                composer.prove(&ck, &preprocessed_circuit, &mut transcript),
                composer.public_inputs,
            )
        };
        // Verifiers view
        //
        let ok = {
            let mut composer: StandardComposer = add_dummy_composer(7);
            gadget(&mut composer);

            let (ck, vk) = public_parameters
                .trim(composer.circuit_size().next_power_of_two())
                .unwrap();
            let domain = EvaluationDomain::new(composer.circuit_size()).unwrap();
            // setup transcript
            let mut transcript = Transcript::new(b"");
            // Preprocess circuit
            let preprocessed_circuit = composer.preprocess(&ck, &mut transcript, &domain);
            // Verify proof
            proof.verify(&preprocessed_circuit, &mut transcript, &vk, &public_inputs)
        };
        ok
    }

    #[test]
    fn test_circuit_size() {
        let mut composer: StandardComposer = StandardComposer::new();

        let var_one = composer.add_input(Fr::one());

        let n = 20;

        for _ in 0..n {
            composer.big_add(
                var_one.into(),
                var_one.into(),
                composer.zero_var.into(),
                Scalar::zero(),
            );
        }

        // Circuit size is n+1 because we have an extra gate which forces the first witness to be zero
        assert_eq!(n + 1, composer.circuit_size())
    }
}<|MERGE_RESOLUTION|>--- conflicted
+++ resolved
@@ -2,7 +2,9 @@
 use super::quotient_poly;
 use super::{proof::Proof, Composer, PreProcessedCircuit};
 use crate::commitment_scheme::kzg10::ProverKey;
-use crate::constraint_system::widget::{ArithmeticWidget, PermutationWidget, RangeWidget};
+use crate::constraint_system::widget::{
+    ArithmeticWidget, LogicWidget, PermutationWidget, RangeWidget,
+};
 use crate::constraint_system::Variable;
 use crate::fft::{EvaluationDomain, Evaluations, Polynomial};
 use crate::permutation::Permutation;
@@ -184,13 +186,19 @@
             (q_l_poly, q_l_poly_commit, Some(q_l_eval_4n)),
             (q_r_poly, q_r_poly_commit, Some(q_r_eval_4n)),
             (q_o_poly, q_o_poly_commit, Some(q_o_eval_4n)),
-            (q_c_poly, q_c_poly_commit, Some(q_c_eval_4n)),
+            // XXX: Should try to remove the clones
+            (q_c_poly.clone(), q_c_poly_commit, Some(q_c_eval_4n.clone())),
             (q_4_poly, q_4_poly_commit, Some(q_4_eval_4n)),
             (q_arith_poly, q_arith_poly_commit, Some(q_arith_eval_4n)),
         ));
 
         let range_widget =
             RangeWidget::new((q_range_poly, q_range_poly_commit, Some(q_range_eval_4n)));
+
+        let logic_widget = LogicWidget::new(
+            (q_c_poly, q_c_poly_commit, Some(q_c_eval_4n)),
+            (q_logic_poly, q_logic_poly_commit, Some(q_logic_eval_4n)),
+        );
 
         let perm_widget = PermutationWidget::new(
             (
@@ -218,27 +226,10 @@
 
         PreProcessedCircuit {
             n: self.n,
-<<<<<<< HEAD
-            selectors: vec![
-                (q_m_poly, q_m_poly_commit, q_m_eval_4n),
-                (q_l_poly, q_l_poly_commit, q_l_eval_4n),
-                (q_r_poly, q_r_poly_commit, q_r_eval_4n),
-                (q_o_poly, q_o_poly_commit, q_o_eval_4n),
-                (q_c_poly, q_c_poly_commit, q_c_eval_4n),
-                (q_4_poly, q_4_poly_commit, q_4_eval_4n),
-                (q_arith_poly, q_arith_poly_commit, q_arith_eval_4n),
-                (q_range_poly, q_range_poly_commit, q_range_eval_4n),
-                (q_logic_poly, q_logic_poly_commit, q_logic_eval_4n),
-            ],
-            left_sigma: (left_sigma_poly, left_sigma_poly_commit),
-            right_sigma: (right_sigma_poly, right_sigma_poly_commit),
-            out_sigma: (out_sigma_poly, out_sigma_poly_commit),
-            fourth_sigma: (fourth_sigma_poly, fourth_sigma_poly_commit),
-=======
             arithmetic: arithmetic_widget,
             range: range_widget,
+            logic: logic_widget,
             permutation: perm_widget,
->>>>>>> 4d8e4d0b
             // Compute 4n evaluations for X^n -1
             v_h_coset_4n: domain_4n.compute_vanishing_poly_over_coset(domain.size() as u64),
         }
@@ -362,7 +353,6 @@
         transcript.append_scalar(b"d_eval", &evaluations.proof.d_eval);
         transcript.append_scalar(b"a_next_eval", &evaluations.proof.a_next_eval);
         transcript.append_scalar(b"b_next_eval", &evaluations.proof.b_next_eval);
-        transcript.append_scalar(b"c_next_eval", &evaluations.proof.c_next_eval);
         transcript.append_scalar(b"d_next_eval", &evaluations.proof.d_next_eval);
         transcript.append_scalar(b"left_sig_eval", &evaluations.proof.left_sigma_eval);
         transcript.append_scalar(b"right_sig_eval", &evaluations.proof.right_sigma_eval);
