--- conflicted
+++ resolved
@@ -159,13 +159,9 @@
             let b_4 = delta(w4_next - four * wl);
             let b = (b_1 + b_2 + b_3 + b_4) * qrange;
 
-<<<<<<< HEAD
             let c = qlogic * ((wl - wr) * wo);
 
-            (a + b + c) * alpha * v_h_i
-=======
-            (a + b) * v_h_i
->>>>>>> 11e3db40
+            (a + b + c) * v_h_i
         })
         .collect();
     Evaluations::from_vec_and_domain(t_1, domain_4n)
