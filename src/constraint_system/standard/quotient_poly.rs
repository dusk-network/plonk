--- conflicted
+++ resolved
@@ -23,8 +23,16 @@
     z_eval_4n.push(z_eval_4n[3]);
 
     // Compute 4n evaluations of the wire polynomials
-    let wl_eval_4n = domain_4n.coset_fft(&w_l_poly);
-    let wr_eval_4n = domain_4n.coset_fft(&w_r_poly);
+    let mut wl_eval_4n = domain_4n.coset_fft(&w_l_poly);
+    wl_eval_4n.push(wl_eval_4n[0]);
+    wl_eval_4n.push(wl_eval_4n[1]);
+    wl_eval_4n.push(wl_eval_4n[2]);
+    wl_eval_4n.push(wl_eval_4n[3]);
+    let mut wr_eval_4n = domain_4n.coset_fft(&w_r_poly);
+    wr_eval_4n.push(wr_eval_4n[0]);
+    wr_eval_4n.push(wr_eval_4n[1]);
+    wr_eval_4n.push(wr_eval_4n[2]);
+    wr_eval_4n.push(wr_eval_4n[3]);
     let wo_eval_4n = domain_4n.coset_fft(&w_o_poly);
     let mut w4_eval_4n = domain_4n.coset_fft(&w_4_poly);
     w4_eval_4n.push(w4_eval_4n[0]);
@@ -34,20 +42,8 @@
 
     let t_1 = compute_circuit_satisfiability_equation(
         domain,
-<<<<<<< HEAD
-        preprocessed_circuit.qm_eval_4n(),
-        preprocessed_circuit.ql_eval_4n(),
-        preprocessed_circuit.qr_eval_4n(),
-        preprocessed_circuit.qo_eval_4n(),
-        preprocessed_circuit.qc_eval_4n(),
-        preprocessed_circuit.q4_eval_4n(),
-        preprocessed_circuit.qarith_eval_4n(),
-        preprocessed_circuit.qrange_eval_4n(),
-        preprocessed_circuit.qlogic_eval_4n(),
-=======
         preprocessed_circuit,
         (&wl_eval_4n, &wr_eval_4n, &wo_eval_4n, &w4_eval_4n),
->>>>>>> 4d8e4d0b
         public_inputs_poly,
     );
 
@@ -74,48 +70,13 @@
 // Ensures that the circuit is satisfied
 fn compute_circuit_satisfiability_equation(
     domain: &EvaluationDomain,
-<<<<<<< HEAD
-    qm_eval_4n: &Evaluations,
-    ql_eval_4n: &Evaluations,
-    qr_eval_4n: &Evaluations,
-    qo_eval_4n: &Evaluations,
-    qc_eval_4n: &Evaluations,
-    q4_eval_4n: &Evaluations,
-    qarith_eval_4n: &Evaluations,
-    qrange_eval_4n: &Evaluations,
-    qlogic_eval_4n: &Evaluations,
-=======
     preprocessed_circuit: &PreProcessedCircuit,
     (wl_eval_4n, wr_eval_4n, wo_eval_4n, w4_eval_4n): (&[Scalar], &[Scalar], &[Scalar], &[Scalar]),
->>>>>>> 4d8e4d0b
     pi_poly: &Polynomial,
 ) -> Vec<Scalar> {
     let domain_4n = EvaluationDomain::new(4 * domain.size()).unwrap();
 
     let pi_eval_4n = domain_4n.coset_fft(pi_poly);
-<<<<<<< HEAD
-    let mut wl_eval_4n = domain_4n.coset_fft(&wl_poly);
-    wl_eval_4n.push(wl_eval_4n[0]);
-    wl_eval_4n.push(wl_eval_4n[1]);
-    wl_eval_4n.push(wl_eval_4n[2]);
-    wl_eval_4n.push(wl_eval_4n[3]);
-    let mut wr_eval_4n = domain_4n.coset_fft(&wr_poly);
-    wr_eval_4n.push(wr_eval_4n[0]);
-    wr_eval_4n.push(wr_eval_4n[1]);
-    wr_eval_4n.push(wr_eval_4n[2]);
-    wr_eval_4n.push(wr_eval_4n[3]);
-    let mut wo_eval_4n = domain_4n.coset_fft(&wo_poly);
-    wo_eval_4n.push(wo_eval_4n[0]);
-    wo_eval_4n.push(wo_eval_4n[1]);
-    wo_eval_4n.push(wo_eval_4n[2]);
-    wo_eval_4n.push(wo_eval_4n[3]);
-    let mut w4_eval_4n = domain_4n.coset_fft(&w4_poly);
-    w4_eval_4n.push(w4_eval_4n[0]);
-    w4_eval_4n.push(w4_eval_4n[1]);
-    w4_eval_4n.push(w4_eval_4n[2]);
-    w4_eval_4n.push(w4_eval_4n[3]);
-=======
->>>>>>> 4d8e4d0b
 
     let t: Vec<_> = (0..domain_4n.size())
         .into_par_iter()
@@ -126,25 +87,8 @@
             let w4 = &w4_eval_4n[i];
             let wl_next = &wl_eval_4n[i + 4];
             let wr_next = &wr_eval_4n[i + 4];
-            let wo_next = &wo_eval_4n[i + 4];
             let w4_next = &w4_eval_4n[i + 4];
             let pi = &pi_eval_4n[i];
-<<<<<<< HEAD
-            let qarith = &qarith_eval_4n[i];
-            let qrange = &qrange_eval_4n[i];
-            let qlogic = &qlogic_eval_4n[i];
-            let v_h_i = v_h[i].invert().unwrap();
-            // (a(x)b(x)q_M(x) + a(x)q_L(x) + b(X)q_R(x) + c(X)q_O(X) + d(x)q_4(X) + PI(X) + Q_C(X)) * Q_Arith(X)
-            //
-            let a_1 = wl * wr * qm;
-            let a_2 = wl * ql;
-            let a_3 = wr * qr;
-            let a_4 = wo * qo;
-            let a_5 = w4 * q4;
-            let a_6 = qc + pi;
-            let a = (a_1 + a_2 + a_3 + a_4 + a_5 + a_6) * qarith;
-=======
->>>>>>> 4d8e4d0b
 
             let a = preprocessed_circuit
                 .arithmetic
@@ -154,7 +98,11 @@
                 .range
                 .compute_quotient_i(i, wl, wr, wo, w4, w4_next);
 
-            a + b + pi
+            let c = preprocessed_circuit
+                .logic
+                .compute_quotient_i(i, &wl, &wl_next, &wr, &wr_next, &wo, &w4, &w4_next);
+
+            a + b + c + pi
         })
         .collect();
     t
@@ -172,155 +120,6 @@
     let l1_poly_alpha = compute_first_lagrange_poly_scaled(domain, alpha.square());
     let l1_alpha_sq_evals = domain_4n.coset_fft(&l1_poly_alpha.coeffs);
 
-<<<<<<< HEAD
-            let c_0 = (wl_next - wr_next) * wo;
-            let c_1 = delta(wl_next - four * wl);
-            let c_2 = delta(wr_next - four * wr);
-            let c_3 = delta(w4_next - four * w4);
-            let c_4 = {
-                let six = Scalar::from(6u64);
-                let eighty_one = Scalar::from(81u64);
-                let eighty_three = Scalar::from(83u64);
-                let mut delta_sum = Scalar::zero();
-                let mut delta_sq_sum = Scalar::zero();
-                let mut T0 = Scalar::zero();
-                let mut T1 = Scalar::zero();
-                let mut T2 = Scalar::zero();
-                let mut T3 = Scalar::zero();
-                let mut T4 = Scalar::zero();
-                let mut identity = Scalar::zero();
-
-                // T0 = a
-                T0 = wl.double();
-                T0 = T0.double();
-                T0 = wl_next - T0;
-
-                // T1 = b
-                T1 = wr.double();
-                T1 = T1.double();
-                T1 = wr_next - T1;
-
-                // delta_sum = a + b
-                delta_sum = T0 + T1;
-
-                // T2 = a^2
-                T2 = T0 * T0;
-                // T3 = b^2
-                T3 = T1 * T1;
-
-                delta_sq_sum = T2 + T3;
-                // identity = a^2 + b^2 + 2ab
-                identity = delta_sum * delta_sum;
-                // identity = 2ab
-                identity -= delta_sq_sum;
-
-                // identity = 2(ab - w)
-                T4 = wo.double();
-                identity -= T4;
-                // identity *= alpha; XXX: What happens with alphas now?
-
-                // T4 = 4w
-                T4 += T4;
-
-                // T2 = a^2 - a
-                T2 -= T0;
-
-                // T0 = a^2 - 5a + 6
-                T0 += T0;
-                T0 += T0;
-                T0 = T2 - T0;
-                T0 += six;
-
-                // identity = (identity + a(a - 1)(a - 2)(a - 3)) * alpha
-                T0 *= T2;
-                identity += T0;
-                // identity *= alpha; XXX: What happens with alphas now?
-
-                // T3 = b^2 - b
-                T3 -= T1;
-
-                // T1 = b^2 - 5b + 6
-                T1 += T1;
-                T1 += T1;
-                T1 = T3 - T1;
-                T1 += six;
-
-                // identity = (identity + b(b - 1)(b - 2)(b - 3)) * alpha
-                T1 *= T3;
-                identity += T1;
-                // identity *= alpha; XXX: What happens with alphas now?
-
-                // T0 = 3(a + b)
-                T0 = delta_sum + delta_sum;
-                T0 += delta_sum;
-
-                // T1 = 9(a + b)
-                T1 = T0 + T0;
-                T1 += T0;
-
-                // delta_sum = 18(a + b)
-                delta_sum = T1 + T1;
-
-                // T1 = 81(a + b)
-                T2 = delta_sum + delta_sum;
-                T2 += T2;
-                T1 += T2;
-
-                // delta_squared_sum = 18(a^2 + b^2)
-                T2 = delta_sq_sum + delta_sq_sum;
-                T2 += delta_sq_sum;
-                delta_sq_sum = T2 + T2;
-                delta_sq_sum += T2;
-                delta_sq_sum += delta_sq_sum;
-
-                // delta_sum = w(4w - 18(a + b) + 81)
-                delta_sum = T4 - delta_sum;
-                delta_sum += eighty_one;
-                delta_sum *= wo;
-
-                // T1 = 18(a^2 + b^2) - 81(a + b) + 83
-                T1 = delta_sq_sum - T1;
-                T1 += eighty_three;
-
-                // delta_sum = w ( w ( 4w - 18(a + b) + 81) + 18(a^2 + b^2) - 81(a + b) + 83)
-                delta_sum += T1;
-                delta_sum *= wo;
-
-                // T2 = 3c
-                T2 = w4.double();
-                T2 += T2;
-                T2 = w4_next - T2;
-                T3 = T2 + T2;
-                T2 += T3;
-
-                // T3 = 9c
-                T3 = T2 + T2;
-                T3 += T2;
-
-                // T3 = q_c * (9c - 3(a + b))
-                T3 -= T0;
-                T3 *= qc;
-
-                // T2 = 3c + 3(a + b) - 2 * delta_sum
-                T2 += T0;
-                delta_sum += delta_sum;
-                T2 -= delta_sum;
-
-                // T2 = T2 + T3
-                T2 += T3;
-
-                // identity = q_logic * alpha_base * (identity + T2)
-                identity += T2;
-                // identity *= alpha_base;
-                identity *= qlogic;
-
-                identity
-            };
-
-            let c = qlogic * (c_0 + c_1 + c_2 + c_3 + c_4);
-
-            (a + b + c) * v_h_i
-=======
     let t: Vec<_> = (0..domain_4n.size())
         .into_par_iter()
         .map(|i| {
@@ -337,7 +136,6 @@
                 &beta,
                 &gamma,
             )
->>>>>>> 4d8e4d0b
         })
         .collect();
     t
