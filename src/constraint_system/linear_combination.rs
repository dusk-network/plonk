<<<<<<< HEAD
/// The value is a reference to the actual value that was added to the constraint system.
=======
use bls12_381::Scalar;

/// The value is a reference to the actual value that was added to the constraint system
>>>>>>> 657fd9c9
#[derive(Debug, Eq, PartialEq, Clone, Copy, Hash)]
pub struct Variable(pub(crate) usize);

impl Into<(Scalar, Variable)> for Variable {
    fn into(self) -> (Scalar, Variable) {
        (Scalar::one(), self)
    }
}

/// Stores the data for a specific wire in an arithmetic circuit
/// This data is the gate index and the type of wire.
/// Left(1) signifies that this wire belongs to the first gate and is the left wire.
#[derive(Copy, Clone, PartialEq, Eq, Debug)]
pub enum WireData {
    Left(usize),
    Right(usize),
    Output(usize),
}<|MERGE_RESOLUTION|>--- conflicted
+++ resolved
@@ -1,10 +1,6 @@
-<<<<<<< HEAD
-/// The value is a reference to the actual value that was added to the constraint system.
-=======
 use bls12_381::Scalar;
 
 /// The value is a reference to the actual value that was added to the constraint system
->>>>>>> 657fd9c9
 #[derive(Debug, Eq, PartialEq, Clone, Copy, Hash)]
 pub struct Variable(pub(crate) usize);
 
