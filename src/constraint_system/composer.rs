//! The `Composer` is a Trait that is actually defining some kind of
//! Circuit Builder for PLONK.
//!
//! In that sense, here we have the implementation of the `StandardComposer`
//! which has been designed in order to provide the maximum amount of performance
//! while having a big scope in utility terms.
//!
//! It allows us not only to build Add and Mul constraints but also to build
//! ECC op. gates, Range checks, Logical gates (Bitwise ops) etc.

// Gate fn's have a large number of attributes but
// it is intended to be like this in order to provide
// maximum performance and minimum circuit sizes.
#![allow(clippy::too_many_arguments)]
use crate::bit_iterator::*;
use crate::commitment_scheme::kzg10::ProverKey;

use crate::constraint_system::{Variable, WireData};
use crate::fft::{EvaluationDomain, Evaluations, Polynomial};
use crate::permutation::Permutation;
use crate::proof_system::widget::{ArithmeticWidget, LogicWidget, PermutationWidget, RangeWidget};
use crate::proof_system::PreProcessedCircuit;
use crate::transcript::TranscriptProtocol;
<<<<<<< HEAD
use bls12_381::Scalar;
=======
use dusk_bls12_381::Scalar;
use rayon::iter::{IntoParallelRefIterator, ParallelIterator};
>>>>>>> a09c14ec
use std::collections::HashMap;

/// A composer is a circuit builder
/// and will dictate how a circuit is built
/// We will have a default Composer called `StandardComposer`
#[derive(Debug)]
pub struct StandardComposer {
    // n represents the number of arithmetic gates in the circuit
    n: usize,

    // Selector vectors
    //
    // Multiplier selector
    q_m: Vec<Scalar>,
    // Left wire selector
    q_l: Vec<Scalar>,
    // Right wire selector
    q_r: Vec<Scalar>,
    // output wire selector
    q_o: Vec<Scalar>,
    // fourth wire selector
    q_4: Vec<Scalar>,
    // constant wire selector
    q_c: Vec<Scalar>,
    // arithmetic wire selector
    q_arith: Vec<Scalar>,
    // range selector
    q_range: Vec<Scalar>,
    // logic selector
    q_logic: Vec<Scalar>,

    pub(crate) public_inputs: Vec<Scalar>,

    // witness vectors
    pub(crate) w_l: Vec<Variable>,
    pub(crate) w_r: Vec<Variable>,
    pub(crate) w_o: Vec<Variable>,
    pub(crate) w_4: Vec<Variable>,

    /// A zero variable that is a part of the circuit description.
    /// We reserve a variable to be zero in the system
    /// This is so that when a gate only uses three wires, we set the fourth wire to be
    /// the variable that references zero
    pub zero_var: Variable,

    // These are the actual variable values
    // N.B. They should not be exposed to the end user once added into the composer
    pub(crate) variables: HashMap<Variable, Scalar>,

    pub(crate) perm: Permutation,
}

impl StandardComposer {
    /// Computes the pre-processed polynomials
    /// So the verifier can verify a proof made using this circuit
    pub fn preprocess(
        &mut self,
        commit_key: &ProverKey,
        transcript: &mut dyn TranscriptProtocol,
    ) -> PreProcessedCircuit {
        let domain = EvaluationDomain::new(self.circuit_size()).unwrap();

        let k = self.q_m.len();
        assert!(self.q_o.len() == k);
        assert!(self.q_l.len() == k);
        assert!(self.q_r.len() == k);
        assert!(self.q_c.len() == k);
        assert!(self.q_4.len() == k);
        assert!(self.q_arith.len() == k);
        assert!(self.q_range.len() == k);
        assert!(self.q_logic.len() == k);
        assert!(self.w_l.len() == k);
        assert!(self.w_r.len() == k);
        assert!(self.w_o.len() == k);

        //1. Pad circuit to a power of two
        self.pad(domain.size as usize - self.n);

        // 2a. Convert selector evaluations to selector coefficients
        let q_m_poly = Polynomial::from_coefficients_slice(&domain.ifft(&self.q_m));
        let q_l_poly = Polynomial::from_coefficients_slice(&domain.ifft(&self.q_l));
        let q_r_poly = Polynomial::from_coefficients_slice(&domain.ifft(&self.q_r));
        let q_o_poly = Polynomial::from_coefficients_slice(&domain.ifft(&self.q_o));
        let q_c_poly = Polynomial::from_coefficients_slice(&domain.ifft(&self.q_c));
        let q_4_poly = Polynomial::from_coefficients_slice(&domain.ifft(&self.q_4));
        let q_arith_poly = Polynomial::from_coefficients_slice(&domain.ifft(&self.q_arith));
        let q_range_poly = Polynomial::from_coefficients_slice(&domain.ifft(&self.q_range));
        let q_logic_poly = Polynomial::from_coefficients_slice(&domain.ifft(&self.q_logic));

        // 2b. Compute 4n evaluations of selector polynomial
        let domain_4n = EvaluationDomain::new(4 * domain.size()).unwrap();
        let q_m_eval_4n =
            Evaluations::from_vec_and_domain(domain_4n.coset_fft(&q_m_poly.coeffs), domain_4n);
        let q_l_eval_4n =
            Evaluations::from_vec_and_domain(domain_4n.coset_fft(&q_l_poly.coeffs), domain_4n);
        let q_r_eval_4n =
            Evaluations::from_vec_and_domain(domain_4n.coset_fft(&q_r_poly.coeffs), domain_4n);
        let q_o_eval_4n =
            Evaluations::from_vec_and_domain(domain_4n.coset_fft(&q_o_poly.coeffs), domain_4n);
        let q_c_eval_4n =
            Evaluations::from_vec_and_domain(domain_4n.coset_fft(&q_c_poly.coeffs), domain_4n);
        let q_4_eval_4n =
            Evaluations::from_vec_and_domain(domain_4n.coset_fft(&q_4_poly.coeffs), domain_4n);
        let q_arith_eval_4n =
            Evaluations::from_vec_and_domain(domain_4n.coset_fft(&q_arith_poly.coeffs), domain_4n);
        let q_range_eval_4n =
            Evaluations::from_vec_and_domain(domain_4n.coset_fft(&q_range_poly.coeffs), domain_4n);
        let q_logic_eval_4n =
            Evaluations::from_vec_and_domain(domain_4n.coset_fft(&q_logic_poly.coeffs), domain_4n);

        // 3. Compute the sigma polynomials
        let (left_sigma_poly, right_sigma_poly, out_sigma_poly, fourth_sigma_poly) =
            self.perm.compute_sigma_polynomials(self.n, &domain);

        // 3a. Compute 4n evaluations of sigma polynomials and the linear polynomial
        let left_sigma_eval_4n = Evaluations::from_vec_and_domain(
            domain_4n.coset_fft(&left_sigma_poly.coeffs),
            domain_4n,
        );
        let right_sigma_eval_4n = Evaluations::from_vec_and_domain(
            domain_4n.coset_fft(&right_sigma_poly.coeffs),
            domain_4n,
        );
        let out_sigma_eval_4n = Evaluations::from_vec_and_domain(
            domain_4n.coset_fft(&out_sigma_poly.coeffs),
            domain_4n,
        );
        let fourth_sigma_eval_4n = Evaluations::from_vec_and_domain(
            domain_4n.coset_fft(&fourth_sigma_poly.coeffs),
            domain_4n,
        );
        let linear_eval_4n = Evaluations::from_vec_and_domain(
            domain_4n.coset_fft(&[Scalar::zero(), Scalar::one()]),
            domain_4n,
        );

        // 4. Commit to polynomials
        //
        let q_m_poly_commit = commit_key.commit(&q_m_poly).unwrap_or_default();
        let q_l_poly_commit = commit_key.commit(&q_l_poly).unwrap_or_default();
        let q_r_poly_commit = commit_key.commit(&q_r_poly).unwrap_or_default();
        let q_o_poly_commit = commit_key.commit(&q_o_poly).unwrap_or_default();
        let q_c_poly_commit = commit_key.commit(&q_c_poly).unwrap_or_default();
        let q_4_poly_commit = commit_key.commit(&q_4_poly).unwrap_or_default();
        let q_arith_poly_commit = commit_key.commit(&q_arith_poly).unwrap_or_default();
        let q_range_poly_commit = commit_key.commit(&q_range_poly).unwrap_or_default();
        let q_logic_poly_commit = commit_key.commit(&q_logic_poly).unwrap_or_default();

        let left_sigma_poly_commit = commit_key.commit(&left_sigma_poly).unwrap();
        let right_sigma_poly_commit = commit_key.commit(&right_sigma_poly).unwrap();
        let out_sigma_poly_commit = commit_key.commit(&out_sigma_poly).unwrap();
        let fourth_sigma_poly_commit = commit_key.commit(&fourth_sigma_poly).unwrap();

        //5. Add polynomial commitments to transcript
        //
        transcript.append_commitment(b"q_m", &q_m_poly_commit);
        transcript.append_commitment(b"q_l", &q_l_poly_commit);
        transcript.append_commitment(b"q_r", &q_r_poly_commit);
        transcript.append_commitment(b"q_o", &q_o_poly_commit);
        transcript.append_commitment(b"q_c", &q_c_poly_commit);
        transcript.append_commitment(b"q_4", &q_4_poly_commit);
        transcript.append_commitment(b"q_arith", &q_arith_poly_commit);
        transcript.append_commitment(b"q_range", &q_range_poly_commit);
        transcript.append_commitment(b"q_logic", &q_logic_poly_commit);

        transcript.append_commitment(b"left_sigma", &left_sigma_poly_commit);
        transcript.append_commitment(b"right_sigma", &right_sigma_poly_commit);
        transcript.append_commitment(b"out_sigma", &out_sigma_poly_commit);
        transcript.append_commitment(b"fourth_sigma", &fourth_sigma_poly_commit);

        // Append circuit size to transcript
        transcript.circuit_domain_sep(self.circuit_size() as u64);

        let arithmetic_widget = ArithmeticWidget::new((
            (q_m_poly, q_m_poly_commit, Some(q_m_eval_4n)),
            (q_l_poly, q_l_poly_commit, Some(q_l_eval_4n)),
            (q_r_poly, q_r_poly_commit, Some(q_r_eval_4n)),
            (q_o_poly, q_o_poly_commit, Some(q_o_eval_4n)),
            // XXX: Should try to remove the clones
            (q_c_poly.clone(), q_c_poly_commit, Some(q_c_eval_4n.clone())),
            (q_4_poly, q_4_poly_commit, Some(q_4_eval_4n)),
            (q_arith_poly, q_arith_poly_commit, Some(q_arith_eval_4n)),
        ));

        let range_widget =
            RangeWidget::new((q_range_poly, q_range_poly_commit, Some(q_range_eval_4n)));

        let logic_widget = LogicWidget::new(
            (q_c_poly, q_c_poly_commit, Some(q_c_eval_4n)),
            (q_logic_poly, q_logic_poly_commit, Some(q_logic_eval_4n)),
        );

        let perm_widget = PermutationWidget::new(
            (
                left_sigma_poly,
                left_sigma_poly_commit,
                Some(left_sigma_eval_4n),
            ),
            (
                right_sigma_poly,
                right_sigma_poly_commit,
                Some(right_sigma_eval_4n),
            ),
            (
                out_sigma_poly,
                out_sigma_poly_commit,
                Some(out_sigma_eval_4n),
            ),
            (
                fourth_sigma_poly,
                fourth_sigma_poly_commit,
                Some(fourth_sigma_eval_4n),
            ),
            linear_eval_4n,
        );

        PreProcessedCircuit {
            n: self.n,
            arithmetic: arithmetic_widget,
            range: range_widget,
            logic: logic_widget,
            permutation: perm_widget,
            // Compute 4n evaluations for X^n -1
            v_h_coset_4n: domain_4n.compute_vanishing_poly_over_coset(domain.size() as u64),
        }
    }

    /// Returns the number of gates in the circuit
    pub fn circuit_size(&self) -> usize {
        self.n
    }
}

impl Default for StandardComposer {
    fn default() -> Self {
        Self::new()
    }
}

impl StandardComposer {
    /// Generates a new empty `StandardComposer` with all of it's fields
    /// set to hold an initial capacity of 0.
    ///
    /// # Warning
    ///
    /// The usage of this may cause lots of re-allocations since the `Composer`
    /// holds `Vec` for every polynomial, and these will need to be re-allocated
    /// each time the circuit grows considerably.
    pub fn new() -> Self {
        StandardComposer::with_expected_size(0)
    }

    /// Returns the public inputs that the `StandardComposer` has stored until
    /// the time when this function is called as a `Vec<Scalar>`.
    #[cfg(feature = "trace")]
    pub fn public_inputs(&self) -> Vec<Scalar> {
        self.public_inputs.clone()
    }

    /// Fixes a variable in the witness to be a part of the circuit description.
    /// This method is (currently) only used in the following context:
    /// We have gates which only require 3/4 wires,
    /// We must assign the fourth value to another value, we then fix this value to be zero.
    /// However, the verifier needs to be able to verify that this value is also zero.
    /// We therefore must make this zero value a part of the circuit description of every circuit.
    fn add_witness_to_circuit_description(&mut self, var: Variable, value: Scalar) {
        self.poly_gate(
            var,
            var,
            var,
            Scalar::zero(),
            Scalar::one(),
            Scalar::zero(),
            Scalar::zero(),
            -value,
            Scalar::zero(),
        );
    }

    /// Creates a new circuit with an expected circuit size.
    /// This will allow for less reallocations when building the circuit
    /// since the `Vec`s will already have an appropiate allocation at the
    /// beggining of the composing stage.
    pub fn with_expected_size(expected_size: usize) -> Self {
        let mut composer = StandardComposer {
            n: 0,

            q_m: Vec::with_capacity(expected_size),
            q_l: Vec::with_capacity(expected_size),
            q_r: Vec::with_capacity(expected_size),
            q_o: Vec::with_capacity(expected_size),
            q_c: Vec::with_capacity(expected_size),
            q_4: Vec::with_capacity(expected_size),
            q_arith: Vec::with_capacity(expected_size),
            q_range: Vec::with_capacity(expected_size),
            q_logic: Vec::with_capacity(expected_size),
            public_inputs: Vec::with_capacity(expected_size),

            w_l: Vec::with_capacity(expected_size),
            w_r: Vec::with_capacity(expected_size),
            w_o: Vec::with_capacity(expected_size),
            w_4: Vec::with_capacity(expected_size),

            zero_var: Variable(0),

            variables: HashMap::with_capacity(expected_size),

            perm: Permutation::new(),
        };

        // Reserve the first variable to be zero
        let zero_var = composer.add_input(Scalar::zero());
        composer.add_witness_to_circuit_description(zero_var, Scalar::zero());
        composer.zero_var = zero_var;

        composer
    }

    /// Pads the circuit to the next power of two
    /// `diff` is the difference between circuit size and next power of two.
    fn pad(&mut self, diff: usize) {
        // Add a zero variable to circuit
        let zero_scalar = Scalar::zero();
        let zero_var = self.add_input(zero_scalar);

        let zeroes_scalar = vec![zero_scalar; diff];
        let zeroes_var = vec![zero_var; diff];

        self.q_m.extend(zeroes_scalar.iter());
        self.q_l.extend(zeroes_scalar.iter());
        self.q_r.extend(zeroes_scalar.iter());
        self.q_o.extend(zeroes_scalar.iter());
        self.q_c.extend(zeroes_scalar.iter());
        self.q_4.extend(zeroes_scalar.iter());
        self.q_arith.extend(zeroes_scalar.iter());
        self.q_range.extend(zeroes_scalar.iter());
        self.q_logic.extend(zeroes_scalar.iter());

        self.w_l.extend(zeroes_var.iter());
        self.w_r.extend(zeroes_var.iter());
        self.w_o.extend(zeroes_var.iter());
        self.w_4.extend(zeroes_var.iter());

        self.n += diff;
    }

    /// Add Input first calls the `Permutation` struct
    /// to generate and allocate a new variable `var`.
    /// The composer then links the Variable to the Scalar
    /// and returns the Variable for use in the system.
    pub fn add_input(&mut self, s: Scalar) -> Variable {
        // Get a new Variable from the permutation
        let var = self.perm.new_variable();
        // The composer now links the Scalar to the Variable returned from the Permutation
        self.variables.insert(var, s);

        var
    }

    /// Adds a width-3 add gate to the circuit, linking the addition of the
    /// provided inputs, scaled by the selector coefficients with the output
    /// provided.
    pub fn add_gate(
        &mut self,
        a: Variable,
        b: Variable,
        c: Variable,
        q_l: Scalar,
        q_r: Scalar,
        q_o: Scalar,
        q_c: Scalar,
        pi: Scalar,
    ) -> Variable {
        self.big_add_gate(
            a,
            b,
            c,
            self.zero_var,
            q_l,
            q_r,
            q_o,
            Scalar::zero(),
            q_c,
            pi,
        )
    }

    /// Adds a `big_addition_gate` with the left and right inputs
    /// and it's scaling factors, computing & returning the output (result)
    /// `Variable`, and adding the corresponding addition constraint.
    ///
    /// This type of gate is usually used when we don't need to have
    /// the largest amount of performance as well as the minimum circuit-size
    /// possible. Since it defaults some of the selector coeffs = 0 in order
    /// to reduce the verbosity and complexity.
    ///
    /// Forces `q_l * w_l + q_r * w_r + q_c + PI = w_o(computed by the gate)`.
    pub fn add(
        &mut self,
        q_l_a: (Scalar, Variable),
        q_r_b: (Scalar, Variable),
        q_c: Scalar,
        pi: Scalar,
    ) -> Variable {
        self.big_add(q_l_a, q_r_b, (Scalar::zero(), self.zero_var), q_c, pi)
    }

    /// Adds a `big_addition_gate` with the left, right and fourth inputs
    /// and it's scaling factors, computing & returning the output (result)
    /// `Variable` and adding the corresponding addition constraint.
    ///
    /// This type of gate is usually used when we don't need to have
    /// the largets ammount of performance and the minimum circuit-size
    /// possible. Since it defaults some of the selector coeffs = 0 in order
    /// to reduce the verbosity and complexity.
    ///
    /// Forces `q_l * w_l + q_r * w_r + q_4 * w_4 + q_c + PI = w_o(computed by the gate)`.
    pub fn big_add(
        &mut self,
        q_l_a: (Scalar, Variable),
        q_r_b: (Scalar, Variable),
        q_4_d: (Scalar, Variable),
        q_c: Scalar,
        pi: Scalar,
    ) -> Variable {
        let q_l = q_l_a.0;
        let a = q_l_a.1;

        let q_r = q_r_b.0;
        let b = q_r_b.1;

        let q_4 = q_4_d.0;
        let d = q_4_d.1;

        let q_o = -Scalar::one();

        // Compute the output wire
        let a_eval = self.variables[&a];
        let b_eval = self.variables[&b];
        let d_eval = self.variables[&d];
        let c_eval = (q_l * a_eval) + (q_r * b_eval) + (q_4 * d_eval) + q_c + pi;
        let c = self.add_input(c_eval);

        self.big_add_gate(a, b, c, d, q_l, q_r, q_o, q_4, q_c, pi)
    }

    /// Adds a width-4 add gate to the circuit and it's corresponding
    /// constraint.
    ///
    /// This type of gate is usually used when we need to have
    /// the largest amount of performance and the minimum circuit-size
    /// possible. Since it allows the end-user to set every selector coefficient
    /// as scaling value on the gate eq.
    pub fn big_add_gate(
        &mut self,
        a: Variable,
        b: Variable,
        c: Variable,
        d: Variable,
        q_l: Scalar,
        q_r: Scalar,
        q_o: Scalar,
        q_4: Scalar,
        q_c: Scalar,
        pi: Scalar,
    ) -> Variable {
        self.w_l.push(a);
        self.w_r.push(b);
        self.w_o.push(c);
        self.w_4.push(d);

        // For an add gate, q_m is zero
        self.q_m.push(Scalar::zero());

        // Add selector vectors
        self.q_l.push(q_l);
        self.q_r.push(q_r);
        self.q_o.push(q_o);
        self.q_c.push(q_c);
        self.q_4.push(q_4);
        self.q_arith.push(Scalar::one());
        self.q_range.push(Scalar::zero());
        self.q_logic.push(Scalar::zero());

        self.public_inputs.push(pi);

        self.perm.add_variables_to_map(a, b, c, d, self.n);

        self.n += 1;

        c
    }
    /// Adds a width-3 add gate to the circuit linking the product of the
    /// provided inputs scaled by the selector coefficient `q_m` with the output
    /// provided scaled by `q_o`.
    ///
    /// Note that this gate requires to provide the actual result of the gate
    /// (output wire) since it will just add a `mul constraint` to the circuit.
    pub fn mul_gate(
        &mut self,
        a: Variable,
        b: Variable,
        c: Variable,
        q_m: Scalar,
        q_o: Scalar,
        q_c: Scalar,
        pi: Scalar,
    ) -> Variable {
        self.big_mul_gate(a, b, c, self.zero_var, q_m, q_o, q_c, Scalar::zero(), pi)
    }

    /// Adds a width-4 `big_mul_gate` with the left, right and fourth inputs
    /// and it's scaling factors, computing & returning the output (result)
    /// `Variable` and adding the corresponding mul constraint.
    ///
    /// This type of gate is usually used when we need to have
    /// the largest amount of performance and the minimum circuit-size
    /// possible. Since it allows the end-user to setup all of the selector
    /// coefficients.
    ///
    /// Forces `q_l * (w_l + w_r) + w_4 * q_4 + + q_c + PI = q_o * w_o(computed by the gate)`.
    pub fn big_mul_gate(
        &mut self,
        a: Variable,
        b: Variable,
        c: Variable,
        d: Variable,
        q_m: Scalar,
        q_o: Scalar,
        q_c: Scalar,
        q_4: Scalar,
        pi: Scalar,
    ) -> Variable {
        self.w_l.push(a);
        self.w_r.push(b);
        self.w_o.push(c);
        self.w_4.push(d);

        // For a mul gate q_L and q_R is zero
        self.q_l.push(Scalar::zero());
        self.q_r.push(Scalar::zero());

        // Add selector vectors
        self.q_m.push(q_m);
        self.q_o.push(q_o);
        self.q_c.push(q_c);
        self.q_4.push(q_4);
        self.q_arith.push(Scalar::one());

        self.q_range.push(Scalar::zero());
        self.q_logic.push(Scalar::zero());

        self.public_inputs.push(pi);

        self.perm.add_variables_to_map(a, b, c, d, self.n);

        self.n += 1;

        c
    }

    /// Adds a simple and basic addition to the circuit between to `Variable`s
    /// returning the resulting `Variable`.
    pub fn mul(
        &mut self,
        q_m: Scalar,
        a: Variable,
        b: Variable,
        q_c: Scalar,
        pi: Scalar,
    ) -> Variable {
        self.big_mul(q_m, a, b, (Scalar::zero(), self.zero_var), q_c, pi)
    }

    /// Adds a width-4 `big_mul_gate` with the left, right and fourth inputs
    /// and it's scaling factors, computing & returning the output (result)
    /// `Variable` and adding the corresponding mul constraint.
    ///
    /// This type of gate is usually used when we don't need to have
    /// the largest ammount of performance and the minimum circuit-size
    /// possible. Since it defaults some of the selector coeffs = 0 in order
    /// to reduce the verbosity and complexity.
    ///
    /// Forces `q_l * (w_l + w_r) + w_4 * q_4 + q_c + PI = w_o(computed by the gate)`.
    pub fn big_mul(
        &mut self,
        q_m: Scalar,
        a: Variable,
        b: Variable,
        q_4_d: (Scalar, Variable),
        q_c: Scalar,
        pi: Scalar,
    ) -> Variable {
        let q_o = -Scalar::one();

        let q_4 = q_4_d.0;
        let d = q_4_d.1;

        // Compute output wire
        let a_eval = self.variables[&a];
        let b_eval = self.variables[&b];
        let d_eval = self.variables[&d];
        let c_eval = (q_m * a_eval * b_eval) + (q_4 * d_eval) + q_c + pi;
        let c = self.add_input(c_eval);

        self.big_mul_gate(a, b, c, d, q_m, q_o, q_c, q_4, pi)
    }

    /// Adds a width-3 poly gate.
    /// This gate gives total freedom to the end user to implement the corresponding
    /// circuits in the most optimized way possible because the under has access to the
    /// whole set of variables, as well as selector coefficients that take part in the
    /// computation of the gate equation.
    ///
    /// The final constraint added will force the following:
    /// `(a * b) * q_m + a * q_l + b * q_r + q_c + PI + q_o * c = 0`.
    pub fn poly_gate(
        &mut self,
        a: Variable,
        b: Variable,
        c: Variable,
        q_m: Scalar,
        q_l: Scalar,
        q_r: Scalar,
        q_o: Scalar,
        q_c: Scalar,
        pi: Scalar,
    ) -> (Variable, Variable, Variable) {
        self.w_l.push(a);
        self.w_r.push(b);
        self.w_o.push(c);
        self.w_4.push(self.zero_var);
        self.q_l.push(q_l);
        self.q_r.push(q_r);

        // Add selector vectors
        self.q_m.push(q_m);
        self.q_o.push(q_o);
        self.q_c.push(q_c);
        self.q_4.push(Scalar::zero());
        self.q_arith.push(Scalar::one());

        self.q_range.push(Scalar::zero());
        self.q_logic.push(Scalar::zero());

        self.public_inputs.push(pi);

        self.perm
            .add_variables_to_map(a, b, c, self.zero_var, self.n);
        self.n += 1;

        (a, b, c)
    }

    /// Adds a gate which is designed to constrain a `Variable` to have
    /// a specific constant value which is sent as a `Scalar`.
    pub fn constrain_to_constant(&mut self, a: Variable, constant: Scalar, pi: Scalar) {
        self.poly_gate(
            a,
            a,
            a,
            Scalar::zero(),
            Scalar::one(),
            Scalar::zero(),
            Scalar::zero(),
            -constant,
            pi,
        );
    }

    /// Adds a boolean constraint (also known as binary constraint) where
    /// the gate eq. will enforce that the `Variable` received is either `0`
    /// or `1` by adding a constraint in the circuit.
    ///
    /// Note that using this constraint with whatever `Variable` that is not
    /// representing a value equalling 0 or 1, will always force the equation to fail.
    pub fn bool_gate(&mut self, a: Variable) -> Variable {
        self.w_l.push(a);
        self.w_r.push(a);
        self.w_o.push(a);
        self.w_4.push(self.zero_var);

        self.q_m.push(Scalar::one());
        self.q_l.push(Scalar::zero());
        self.q_r.push(Scalar::zero());
        self.q_o.push(-Scalar::one());
        self.q_c.push(Scalar::zero());
        self.q_4.push(Scalar::zero());
        self.q_arith.push(Scalar::one());

        self.q_range.push(Scalar::zero());
        self.q_logic.push(Scalar::zero());

        self.public_inputs.push(Scalar::zero());

        self.perm
            .add_variables_to_map(a, a, a, self.zero_var, self.n);

        self.n += 1;

        a
    }

    /// Adds a range-constraint gate that checks and constrains a
    /// `Variable` to be inside of the range [0,num_bits].
    pub fn range_gate(&mut self, witness: Variable, num_bits: usize) {
        // Adds `variable` into the appropriate witness position
        // based on the accumulator number a_i
        let add_wire = |composer: &mut StandardComposer, i: usize, variable: Variable| {
            // Since four quads can fit into one gate, the gate index does not change for every four wires
            let gate_index = composer.n + (i / 4);

            let wire_data = match i % 4 {
                0 => {
                    composer.w_4.push(variable);
                    WireData::Fourth(gate_index)
                }
                1 => {
                    composer.w_o.push(variable);
                    WireData::Output(gate_index)
                }
                2 => {
                    composer.w_r.push(variable);
                    WireData::Right(gate_index)
                }
                3 => {
                    composer.w_l.push(variable);
                    WireData::Left(gate_index)
                }
                _ => unreachable!(),
            };
            composer.perm.add_variable_to_map(variable, wire_data);
        };

        // Note: A quad is a quaternary digit
        //
        // Number of bits should be even, this means that user must pad the number of bits external.
        assert!(num_bits % 2 == 0);

        // Convert witness to bit representation and reverse
        let value = self.variables[&witness];
        let bit_iter = BitIterator8::new(value.to_bytes());
        let mut bits: Vec<_> = bit_iter.collect();
        bits.reverse();

        // For a width-4 program, one gate will contain 4 accumulators
        // Each accumulator proves that a single quad is a base-4 digit.
        // Since there is 1-1 mapping between accumulators and quads
        // and quads contain 2 bits, one gate accumulates 8 bits.
        // We can therefore work out the number of gates needed;
        let mut num_gates = num_bits >> 3;

        // The number of bits may be divisible by 2 but not by 8.
        // Example: If we wanted to prove a number was within the range [0,2^10 -1 ]
        // We would need 10 bits. When dividing by 10 by 8, we will get 1 as the number of gates, when in fact we need 2 gates
        // In general, we will need to add an extra gate, if the number of bits is not divisible by 8
        if num_bits % 8 != 0 {
            num_gates += 1;
        }

        // Since each gate holds 4 quads, the number of quads that will be
        // needed to prove that the witness is within a specific range can be computed from the number of gates
        let num_quads = num_gates * 4;

        // There are now two things to note in terms of padding:
        // 1. (a_{i+1}, a_i) proves that {q_i+1} is a quaternary digit.
        // In order to prove that the first digit is a quad, we need to add a zero accumulator (genesis quad)
        // 2. We need the last gate to contain 1 quad, so the range gate equation is not used on the last gate.
        // This is needed because the range gate equation looks at the fourth for the next gate, which is not guaranteed to pass.
        // We therefore prepend quads until we have 1 quad in the last gate. This will at most add one extra gate.
        //
        // There are two cases to consider:
        // Case 1: If the number of bits used is divisible by 8, then it is also divisible by 4.
        // This means that we can find out how many gates are needed by dividing the number of bits by 8
        // However, since we will always need a genesis quad, it will mean that we will need an another gate to hold the extra quad
        // Example: Take 32 bits. We compute the number of gates to be 32/8 = 4 full gates, we then add 1 because we need the genesis accumulator
        // In this case, we only pad by one quad, which is the genesis quad. Moreover, the genesis quad is the quad that has added the extra gate.
        //
        // Case 2: When the number of bits is not divisible by 8
        // Since the number is not divisible by 4, as in case 1, when we add the genesis quad, we will have more than 1 quad on the last row
        // In this case, the genesis quad, did not add an extra gate. What will add the extra gate, is the padding.
        // We must apply padding in order to ensure the last row has only one quad in on the fourth wire
        // In this case, it is the padding which will add an extra number of gates
        // Example: 34 bits requires 17 quads. We add one for the zeroed out accumulator. To make 18 quads. We can fit all of these quads in 5 gates.
        // 18 % 4 = 2 so on the last row, we will have two quads, which is bad.
        // We must pad the beginning in order to get one quad on the last row
        // We can work out how much we need to pad by the following equation
        // (18+X) % 4 = 1
        // X is 3 , so we pad 3 extra zeroes
        // We now have 21 quads in the system now and 21 / 4 = 5 remainder 1, so we will need 5 full gates and extra gate with 1 quad.
        let pad = 1 + (((num_quads << 1) - num_bits) >> 1);

        // The last observation; we will always use 1 more gate than the number of gates calculated
        // Either due to the genesis quad, or the padding used to ensure we have 1 quad on the last gate
        let used_gates = num_gates + 1;

        // We collect the set of accumulators to return back to the user
        // and keep a running count of the current accumulator
        let mut accumulators: Vec<Variable> = Vec::new();
        let mut accumulator = Scalar::zero();
        let four = Scalar::from(4);

        // First we pad our gates by the necessary amount
        for i in 0..pad {
            add_wire(self, i, self.zero_var);
        }

        for i in pad..=num_quads {
            // Convert each pair of bits to quads
            let bit_index = (num_quads - i) << 1;
            let q_0 = bits[bit_index] as u64;
            let q_1 = bits[bit_index + 1] as u64;
            let quad = q_0 + (2 * q_1);

            // Compute the next accumulator term
            accumulator = four * accumulator;
            accumulator += Scalar::from(quad);

            let accumulator_var = self.add_input(accumulator);
            accumulators.push(accumulator_var);

            add_wire(self, i, accumulator_var);
        }

        // Set the selector polynomials for all of the gates we used
        let zeros = vec![Scalar::zero(); used_gates];
        let ones = vec![Scalar::one(); used_gates];

        self.q_m.extend(zeros.iter());
        self.q_l.extend(zeros.iter());
        self.q_r.extend(zeros.iter());
        self.q_o.extend(zeros.iter());
        self.q_c.extend(zeros.iter());
        self.q_arith.extend(zeros.iter());
        self.q_4.extend(zeros.iter());
        self.q_range.extend(ones.iter());
        self.q_logic.extend(zeros.iter());
        self.public_inputs.extend(zeros.iter());
        self.n += used_gates;

        // As mentioned above, we must switch off the range constraint for the last gate
        // Remember; it will contain one quad in the fourth wire, which will be used in the
        // gate before it
        // Furthermore, we set the left, right and output wires to zero
        *self.q_range.last_mut().unwrap() = Scalar::zero();
        self.w_l.push(self.zero_var);
        self.w_r.push(self.zero_var);
        self.w_o.push(self.zero_var);

        // Lastly, we must link the last accumulator value to the initial witness
        // This last constraint will pass as long as
        // - The witness is within the number of bits initially specified
        let last_accumulator = accumulators.len() - 1;
        self.assert_equal(accumulators[last_accumulator], witness);
        accumulators[last_accumulator] = witness;
    }

    /// Performs a logical AND or XOR op between the inputs provided for the specified
    /// number of bits.
    ///
    /// Each logic gate adds `(num_bits / 2) + 1` gates to the circuit to perform the
    /// whole operation.
    ///
    /// ## Selector
    /// - is_xor_gate = 1 -> Performs XOR between the first `num_bits` for `a` and `b`.
    /// - is_xor_gate = 0 -> Performs AND between the first `num_bits` for `a` and `b`.
    ///
    /// ## Panics
    /// This function will panic if the num_bits specified is not even `num_bits % 2 != 0`.
    pub(crate) fn logic_gate(
        &mut self,
        a: Variable,
        b: Variable,
        num_bits: usize,
        is_xor_gate: bool,
    ) -> Variable {
        // Since we work on base4, we need to guarantee that we have an even
        // number of bits representing the greatest input.
        assert_eq!(num_bits & 1, 0);
        // We will have exactly `num_bits / 2` quads (quaternary digits) representing
        // both numbers.
        let num_quads = num_bits >> 1;
        // Allocate accumulators for gate construction.
        let mut left_accumulator = Scalar::zero();
        let mut right_accumulator = Scalar::zero();
        let mut out_accumulator = Scalar::zero();
        let mut left_quad: u8;
        let mut right_quad: u8;
        // Get vars as bits and reverse them to get the Little Endian repr.
        let a_bit_iter = BitIterator8::new(self.variables[&a].to_bytes());
        let a_bits: Vec<_> = a_bit_iter.skip(256 - num_bits).collect();
        let b_bit_iter = BitIterator8::new(self.variables[&b].to_bytes());
        let b_bits: Vec<_> = b_bit_iter.skip(256 - num_bits).collect();
        // XXX Doc this
        assert!(a_bits.len() >= num_bits);
        assert!(b_bits.len() >= num_bits);

        // If we take a look to the program memory structure of the ref. impl.
        // * +-----+-----+-----+-----+
        // * |  A  |  B  |  C  |  D  |
        // * +-----+-----+-----+-----+
        // * | 0   | 0   | w1  | 0   |
        // * | a1  | b1  | w2  | c1  |
        // * | a2  | b2  | w3  | c2  |
        // * |  :  |  :  |  :  |  :  |
        // * | an  | bn  | --- | cn  |
        // * +-----+-----+-----+-----+
        // We need to have w_4, w_l and w_r pointing to one gate ahead of w_o.
        // We increase the gate idx and assign w_4, w_l and w_r to `zero`.
        // Now we can add the first row as: `| 0 | 0 | -- | 0 |`.
        // Note that `w_1` will be set on the first loop iteration.
        self.perm
            .add_variable_to_map(self.zero_var, WireData::Left(self.n));
        self.perm
            .add_variable_to_map(self.zero_var, WireData::Right(self.n));
        self.perm
            .add_variable_to_map(self.zero_var, WireData::Fourth(self.n));
        self.w_l.push(self.zero_var);
        self.w_r.push(self.zero_var);
        self.w_4.push(self.zero_var);
        // Increase the gate index so we can add the following rows in the correct order.
        self.n += 1;

        // Start generating accumulator rows and adding them to the circuit.
        // Note that we will do this process exactly `num_bits / 2` counting that
        // the first step above was done correctly to obtain the right format the the first row.
        // This means that we will need to pad the end of the memory program once we've built it.
        // As we can see in the last row structure: `| an  | bn  | --- | cn  |`.
        for i in 0..num_quads {
            // On each round, we will commit every accumulator step. To do so,
            // we first need to get the ith quads of `a` and `b` and then compute
            // `out_quad`(logical OP result) and `prod_quad`(intermediate prod result).

            // Here we compute each quad by taking the most significant bit
            // multiplying it by two and adding to it the less significant
            // bit to form the quad with a ternary value encapsulated in an `u8`
            // in Big Endian form.
            left_quad = {
                let idx = i << 1;
                ((a_bits[idx] as u8) << 1) + (a_bits[idx + 1] as u8)
            };
            right_quad = {
                let idx = i << 1;
                ((b_bits[idx] as u8) << 1) + (b_bits[idx + 1] as u8)
            };
            let left_quad_fr = Scalar::from(left_quad as u64);
            let right_quad_fr = Scalar::from(right_quad as u64);
            // The `out_quad` is the result of the bitwise ops `&` or `^` between
            // the left and right quads. The op is decided with a boolean flag set
            // as input of the function.
            let out_quad_fr = match is_xor_gate {
                true => Scalar::from((left_quad ^ right_quad) as u64),
                false => Scalar::from((left_quad & right_quad) as u64),
            };
            // We also need to allocate a helper item which is the result
            // of the product between the left and right quads.
            // This param is identified as `w` in the program memory and
            // is needed to prevent the degree of our quotient polynomial from blowing up
            let prod_quad_fr = Scalar::from((left_quad * right_quad) as u64);

            // Now that we've computed this round results, we need to apply the
            // logic transition constraint that will check the following:
            // a      - 4 . a  ϵ [0, 1, 2, 3]
            //   i + 1        i
            //
            //
            //
            //
            //  b      - 4 . b  ϵ [0, 1, 2, 3]
            //   i + 1        i
            //
            //
            //
            //
            //                    /                 \          /                 \
            //  c      - 4 . c  = | a      - 4 . a  | (& OR ^) | b      - 4 . b  |
            //   i + 1        i   \  i + 1        i /          \  i + 1        i /
            //
            let prev_left_accum = left_accumulator;
            let prev_right_accum = right_accumulator;
            let prev_out_accum = out_accumulator;
            // We also need to add the computed quad fr_s to the circuit representing a logic gate.
            // To do so, we just mul by 4 the previous accomulated result and we add to it
            // the new computed quad.
            // With this technique we're basically accumulating the quads and adding them to get back to the
            // starting value, at the i-th iteration.
            //          i
            //         ===
            //         \                     j
            //  x   =  /    q            . 4
            //   i     ===   (bits/2 - j)
            //        j = 0
            //
            left_accumulator *= Scalar::from(4u64);
            left_accumulator += left_quad_fr;
            right_accumulator *= Scalar::from(4u64);
            right_accumulator += right_quad_fr;
            out_accumulator *= Scalar::from(4u64);
            out_accumulator += out_quad_fr;
            // Apply logic transition constraints.
            assert!(left_accumulator - (prev_left_accum * Scalar::from(4u64)) < Scalar::from(4u64));
            assert!(
                right_accumulator - (prev_right_accum * Scalar::from(4u64)) < Scalar::from(4u64)
            );
            assert!(out_accumulator - (prev_out_accum * Scalar::from(4u64)) < Scalar::from(4u64));

            // Get variables pointing to the previous accumulated values.
            let var_a = self.add_input(left_accumulator);
            let var_b = self.add_input(right_accumulator);
            // On the last row of the program memory, we need to pad the
            // output wire with a zero since we started to include it's
            // accumulators one gate before the other wire ones.
            let var_c = match i == num_quads {
                true => self.zero_var,
                false => self.add_input(prod_quad_fr),
            };
            let var_4 = self.add_input(out_accumulator);
            // Add the variables to the variable map linking them to it's
            // corresponding gate index.
            //
            // Note that by doing this, we are basically setting the wire_coeffs
            // of the wire polynomials, but we still need to link the selector_poly
            // coefficients in order to be able to have complete gates.
            //
            // Also note that here we're setting left, right and fourth variables to the
            // actual gate, meanwhile we set out to the previous gate.
            self.perm.add_variable_to_map(var_a, WireData::Left(self.n));
            self.perm
                .add_variable_to_map(var_b, WireData::Right(self.n));
            self.perm
                .add_variable_to_map(var_4, WireData::Fourth(self.n));
            self.perm
                .add_variable_to_map(var_c, WireData::Output(self.n - 1));
            // Push the variables to it's actual wire vector storage
            self.w_l.push(var_a);
            self.w_r.push(var_b);
            self.w_o.push(var_c);
            self.w_4.push(var_4);
            // Update the gate index
            self.n += 1;
        }

        // We have one missing value for the last row of the program memory which
        // is `w_o` since the rest of wires are pointing one gate ahead.
        // To fix this, we simply pad with a 0 so the last row of the program memory
        // will look like this:
        // | an  | bn  | --- | cn  |
        self.perm
            .add_variable_to_map(self.zero_var, WireData::Output(self.n - 1));
        self.w_o.push(self.zero_var);

        // Now the wire values are set for each gate, indexed and mapped in the
        // `variable_map` inside of the `Permutation` struct.
        // Now we just need to extend the selector polynomials with the appropiate
        // coefficients to form complete logic gates.
        for _ in 0..num_quads {
            self.q_m.push(Scalar::zero());
            self.q_l.push(Scalar::zero());
            self.q_r.push(Scalar::zero());
            self.q_arith.push(Scalar::zero());
            self.q_o.push(Scalar::zero());
            self.q_4.push(Scalar::zero());
            self.q_range.push(Scalar::zero());
            match is_xor_gate {
                true => {
                    self.q_c.push(-Scalar::one());
                    self.q_logic.push(-Scalar::one());
                }
                false => {
                    self.q_c.push(Scalar::one());
                    self.q_logic.push(Scalar::one());
                }
            };
        }
        // For the last gate, `q_c` and `q_logic` we use no-op values (Zero).
        self.q_m.push(Scalar::zero());
        self.q_l.push(Scalar::zero());
        self.q_r.push(Scalar::zero());
        self.q_arith.push(Scalar::zero());
        self.q_o.push(Scalar::zero());
        self.q_4.push(Scalar::zero());
        self.q_range.push(Scalar::zero());
        self.q_c.push(Scalar::zero());
        self.q_logic.push(Scalar::zero());

        // We also need to extend the `public_inputs` Vec with
        // zeros since the coeffs will not be added by the user as
        // they are not needed.
        //
        // It makes no sense to allow the user introduce any kind of value
        // in the middle of the logical gate iteration.
        let zeros = vec![Scalar::zero(); num_quads + 1];
        self.public_inputs.extend(zeros.iter());

        // Now we need to assert that the sum of accumulated values
        // matches the original values provided to the fn.
        // Note that we're only considering the quads that are included
        // in the range 0..num_bits. So, when actually executed, we're checking that
        // x & ((1 << num_bits +1) -1) == [0..num_quads] accumulated sums of x.
        //
        // We could also check that the last gates wire coefficients match the
        // original values introduced in the function.
        // This can be done with an `assert_equal` constraint gate or simply
        // by taking the values behind the n'th variables of `w_l` & `w_r` and
        // checking that they're equal to the original ones behind the variables
        // sent through the function parameters.
        assert_eq!(self.variables[&a], self.variables[&self.w_l[self.n - 1]]);
        assert_eq!(self.variables[&b], self.variables[&self.w_r[self.n - 1]]);

        // Once the inputs are checked against the accumulated additions,
        // we can safely return the resulting variable of the gate computation
        // which is stored on the last program memory row and in the column that
        // `w_4` is holding.
        self.w_4[self.w_4.len() - 1]
    }

    /// Adds a logical XOR gate that performs the XOR between two values for the
    /// specified first `num_bits` returning a `Variable` holding the result.
    ///
    /// # Panics
    ///
    /// If the `num_bits` specified in the fn params is odd.
    pub fn logic_xor_gate(&mut self, a: Variable, b: Variable, num_bits: usize) -> Variable {
        self.logic_gate(a, b, num_bits, true)
    }

    /// Adds a logical AND gate that performs the bitwise AND between two values
    /// for the specified first `num_bits` returning a `Variable` holding the result.
    ///
    /// # Panics
    ///
    /// If the `num_bits` specified in the fn params is odd.
    pub fn logic_and_gate(&mut self, a: Variable, b: Variable, num_bits: usize) -> Variable {
        self.logic_gate(a, b, num_bits, false)
    }

    /// Asserts that two variables are the same
    // XXX: Instead of wasting a gate, we can use the permutation polynomial to do this
    pub fn assert_equal(&mut self, a: Variable, b: Variable) {
        self.poly_gate(
            a,
            b,
            self.zero_var,
            Scalar::zero(),
            Scalar::one(),
            -Scalar::one(),
            Scalar::zero(),
            Scalar::zero(),
            Scalar::zero(),
        );
    }

    /// This function is used to add a blinding factor to the witness polynomials
    pub fn add_dummy_constraints(&mut self) {
        // Add a dummy constraint so that we do not have zero polynomials
        self.q_m.push(Scalar::from(1));
        self.q_l.push(Scalar::from(2));
        self.q_r.push(Scalar::from(3));
        self.q_o.push(Scalar::from(4));
        self.q_c.push(Scalar::from(4));
        self.q_4.push(Scalar::one());
        self.q_arith.push(Scalar::one());
        self.q_range.push(Scalar::zero());
        self.q_logic.push(Scalar::zero());
        self.public_inputs.push(Scalar::zero());
        let var_six = self.add_input(Scalar::from(6));
        let var_one = self.add_input(Scalar::from(1));
        let var_seven = self.add_input(Scalar::from(7));
        let var_min_twenty = self.add_input(-Scalar::from(20));
        self.w_l.push(var_six);
        self.w_r.push(var_seven);
        self.w_o.push(var_min_twenty);
        self.w_4.push(var_one);
        self.perm
            .add_variables_to_map(var_six, var_seven, var_min_twenty, var_one, self.n);
        self.n += 1;
        //Add another dummy constraint so that we do not get the identity permutation
        self.q_m.push(Scalar::from(1));
        self.q_l.push(Scalar::from(1));
        self.q_r.push(Scalar::from(1));
        self.q_o.push(Scalar::from(1));
        self.q_c.push(Scalar::from(127));
        self.q_4.push(Scalar::zero());
        self.q_arith.push(Scalar::one());
        self.q_range.push(Scalar::zero());
        self.q_logic.push(Scalar::zero());
        self.public_inputs.push(Scalar::zero());
        self.w_l.push(var_min_twenty);
        self.w_r.push(var_six);
        self.w_o.push(var_seven);
        self.w_4.push(self.zero_var);
        self.perm
            .add_variables_to_map(var_min_twenty, var_six, var_seven, self.zero_var, self.n);
        self.n += 1;
    }

    /// Utility function that allows to check on the "front-end"
    /// side of the PLONK implementation if the identity polynomial
    /// is satisfied for each one of the `StandardComposer`'s gates.
    #[cfg(feature = "trace")]
    pub fn check_circuit_satisfied(&self) {
        let w_l = self.to_scalars(&self.w_l);
        let w_r = self.to_scalars(&self.w_r);
        let w_o = self.to_scalars(&self.w_o);
        let w_4 = self.to_scalars(&self.w_4);
        // Computes f(f-1)(f-2)(f-3)
        let delta = |f: Scalar| -> Scalar {
            let f_1 = f - Scalar::one();
            let f_2 = f - Scalar::from(2);
            let f_3 = f - Scalar::from(3);
            f * f_1 * f_2 * f_3
        };
        let four = Scalar::from(4);

        for i in 0..self.n {
            let qm = self.q_m[i];
            let ql = self.q_l[i];
            let qr = self.q_r[i];
            let qo = self.q_o[i];
            let qc = self.q_c[i];
            let q4 = self.q_4[i];
            let qarith = self.q_arith[i];
            let qrange = self.q_range[i];
            let qlogic = self.q_logic[i];
            let pi = self.public_inputs[i];

            let a = w_l[i];
            let a_next = w_l[(i + 1) % self.n];
            let b = w_r[i];
            let b_next = w_r[(i + 1) % self.n];
            let c = w_o[i];
            let d = w_4[i];
            let d_next = w_4[(i + 1) % self.n];
            #[cfg(feature = "trace-print")]
            println!(
                "--------------------------------------------\n
            #Gate Index = {}
            #Selector Polynomials:\n
            - qm -> {:?}\n
            - ql -> {:?}\n
            - qr -> {:?}\n
            - q4 -> {:?}\n
            - qo -> {:?}\n
            - qc -> {:?}\n
            - q_arith -> {:?}\n
            - q_range -> {:?}\n
            - q_logic -> {:?}\n
            # Witness polynomials:\n
            - w_l -> {:?}\n
            - w_r -> {:?}\n
            - w_o -> {:?}\n
            - w_4 -> {:?}\n",
                i, qm, ql, qr, q4, qo, qc, qarith, qrange, qlogic, a, b, c, d
            );
            let k = qarith * ((qm * a * b) + (ql * a) + (qr * b) + (qo * c) + (q4 * d) + pi + qc)
                + qlogic
                    * (((delta(a_next - four * a) - delta(b_next - four * b)) * c)
                        + delta(a_next - four * a)
                        + delta(b_next - four * b)
                        + delta(d_next - four * d)
                        + match (qlogic == Scalar::one(), qlogic == -Scalar::one()) {
                            (true, false) => (a & b) - d,
                            (false, true) => (a ^ b) - d,
                            (false, false) => Scalar::zero(),
                            _ => unreachable!(),
                        })
                + qrange
                    * (delta(c - four * d)
                        + delta(b - four * c)
                        + delta(a - four * b)
                        + delta(d_next - four * a));

            assert_eq!(k, Scalar::zero(), "Check failed at gate {}", i,);
        }
    }
}

#[cfg(test)]
mod tests {
    use super::*;
    use crate::commitment_scheme::kzg10::PublicParameters;
<<<<<<< HEAD
    use crate::proof_system::{Prover, Verifier};
    use bls12_381::Scalar as Fr;
=======
    use dusk_bls12_381::Scalar as Fr;
    use merlin::Transcript;
>>>>>>> a09c14ec

    // Returns a composer with `n` constraints
    fn add_dummy_composer(n: usize) -> StandardComposer {
        let mut composer = StandardComposer::new();

        let one = Scalar::one();

        let var_one = composer.add_input(one);

        for _ in 0..n {
            composer.big_add(
                var_one.into(),
                var_one.into(),
                composer.zero_var.into(),
                Scalar::zero(),
                Scalar::zero(),
            );
        }
        composer.add_dummy_constraints();

        composer
    }

    #[test]
    fn test_pad() {
        let num_constraints = 100;
        let mut composer: StandardComposer = add_dummy_composer(num_constraints);

        // Pad the circuit to next power of two
        let next_pow_2 = composer.n.next_power_of_two() as u64;
        composer.pad(next_pow_2 as usize - composer.n);

        let size = composer.n;
        assert!(size.is_power_of_two());
        assert!(composer.q_m.len() == size);
        assert!(composer.q_l.len() == size);
        assert!(composer.q_o.len() == size);
        assert!(composer.q_r.len() == size);
        assert!(composer.q_c.len() == size);
        assert!(composer.q_arith.len() == size);
        assert!(composer.q_range.len() == size);
        assert!(composer.q_logic.len() == size);
        assert!(composer.w_l.len() == size);
        assert!(composer.w_r.len() == size);
        assert!(composer.w_o.len() == size);
    }

    #[cfg(feature = "trace")]
    #[test]
    fn test_prove_verify() {
        let ok = test_gadget(
            |composer| {
                // do nothing except add the dummy constraints
            },
            200,
        );
        assert!(ok);
    }

    #[test]
    fn test_logic_xor_constraint() {
        // Should pass since the XOR result is correct and the bit-num is even.
        let ok = test_gadget(
            |composer| {
                let witness_a = composer.add_input(Scalar::from(500u64));
                let witness_b = composer.add_input(Scalar::from(357u64));
                let xor_res = composer.logic_gate(witness_a, witness_b, 10, true);
                // Check that the XOR result is indeed what we are expecting.
                composer.constrain_to_constant(
                    xor_res,
                    Scalar::from(500u64 ^ 357u64),
                    Scalar::zero(),
                );
            },
            200,
        );
        assert!(ok);

        // Should pass since the AND result is correct even the bit-num is even.
        let ok = test_gadget(
            |composer| {
                let witness_a = composer.add_input(Scalar::from(469u64));
                let witness_b = composer.add_input(Scalar::from(321u64));
                let xor_res = composer.logic_gate(witness_a, witness_b, 10, false);
                // Check that the AND result is indeed what we are expecting.
                composer.constrain_to_constant(
                    xor_res,
                    Scalar::from(469u64 & 321u64),
                    Scalar::zero(),
                );
            },
            200,
        );
        assert!(ok);

        // Should not pass since the XOR result is not correct even the bit-num is even.
        let ok = test_gadget(
            |composer| {
                let witness_a = composer.add_input(Scalar::from(139u64));
                let witness_b = composer.add_input(Scalar::from(33u64));
                let xor_res = composer.logic_gate(witness_a, witness_b, 10, true);
                // Check that the XOR result is indeed what we are expecting.
                composer.constrain_to_constant(
                    xor_res,
                    Scalar::from(139u64 & 33u64),
                    Scalar::zero(),
                );
            },
            200,
        );
        assert!(!ok);
    }

    #[test]
    #[should_panic]
    fn test_logical_gate_odd_bit_num() {
        // Should fail since the bit-num is odd.
        let ok = test_gadget(
            |composer| {
                let witness_a = composer.add_input(Scalar::from(500u64));
                let witness_b = composer.add_input(Scalar::from(499u64));
                let xor_res = composer.logic_gate(witness_a, witness_b, 9, true);
                // Check that the XOR result is indeed what we are expecting.
                composer.constrain_to_constant(xor_res, Scalar::from(7u64), Scalar::zero());
            },
            200,
        );
        assert!(ok);
    }

    #[test]
    fn test_range_constraint() {
        // Should fail as the number is not 32 bits
        let ok = test_gadget(
            |composer| {
                let witness = composer.add_input(Scalar::from((u32::max_value() as u64) + 1));
                composer.range_gate(witness, 32);
            },
            200,
        );
        assert!(!ok);

        // Should fail as number is greater than 32 bits
        let ok = test_gadget(
            |composer| {
                let witness = composer.add_input(Scalar::from(u64::max_value()));
                composer.range_gate(witness, 32);
            },
            200,
        );
        assert!(!ok);

        // Should pass as the number is within 34 bits
        let ok = test_gadget(
            |composer| {
                let witness = composer.add_input(Scalar::from(2u64.pow(34) - 1));
                composer.range_gate(witness, 34);
            },
            200,
        );
        assert!(ok);
    }

    #[test]
    #[should_panic]
    fn test_odd_bit_range() {
        // Should fail as the number we we need a even number of bits
        let _ok = test_gadget(
            |composer| {
                let witness = composer.add_input(Scalar::from(u32::max_value() as u64));
                composer.range_gate(witness, 33);
            },
            200,
        );
    }

    #[test]
    fn test_pi() {
        let ok = test_gadget(
            |composer| {
                let var_one = composer.add_input(Fr::one());

                let should_be_three = composer.big_add(
                    var_one.into(),
                    var_one.into(),
                    composer.zero_var.into(),
                    Scalar::zero(),
                    Scalar::one(),
                );
                composer.constrain_to_constant(should_be_three, Scalar::from(3), Scalar::zero());
                let should_be_four = composer.big_add(
                    var_one.into(),
                    var_one.into(),
                    composer.zero_var.into(),
                    Scalar::zero(),
                    Scalar::from(2),
                );
                composer.constrain_to_constant(should_be_four, Scalar::from(4), Scalar::zero());
            },
            200,
        );
        assert!(ok);
    }

    #[test]
    fn test_correct_add_mul_gate() {
        let ok = test_gadget(
            |composer| {
                // Verify that (4+5+5) * (6+7+7) = 280
                let four = composer.add_input(Fr::from(4));
                let five = composer.add_input(Fr::from(5));
                let six = composer.add_input(Fr::from(6));
                let seven = composer.add_input(Fr::from(7));

                let fourteen = composer.big_add(
                    four.into(),
                    five.into(),
                    five.into(),
                    Scalar::zero(),
                    Scalar::zero(),
                );

                let twenty = composer.big_add(
                    six.into(),
                    seven.into(),
                    seven.into(),
                    Scalar::zero(),
                    Scalar::zero(),
                );

                // There are quite a few ways to check the equation is correct, depending on your circumstance
                // If we already have the output wire, we can constrain the output of the mul_gate to be equal to it
                // If we do not, we can compute it using the `mul`
                // If the output is public, we can also constrain the output wire of the mul gate to it. This is what this test does
                let output = composer.mul(
                    Scalar::one(),
                    fourteen,
                    twenty,
                    Scalar::zero(),
                    Scalar::zero(),
                );
                composer.constrain_to_constant(output, Scalar::from(280), Scalar::zero());
            },
            200,
        );
        assert!(ok);
    }

    #[test]
    fn test_correct_add_gate() {
        let ok = test_gadget(
            |composer| {
                let zero = composer.add_input(Fr::zero());
                let one = composer.add_input(Fr::one());

                let c = composer.add(
                    (Scalar::one(), one),
                    (Scalar::zero(), zero),
                    Scalar::from(2u64),
                    Scalar::zero(),
                );
                composer.constrain_to_constant(c, Scalar::from(3), Scalar::zero());
            },
            32,
        );
        assert!(ok)
    }
    #[test]
    fn test_correct_big_add_mul_gate() {
        let ok = test_gadget(
            |composer| {
                // Verify that (4+5+5) * (6+7+7) + (8*9) = 352
                let four = composer.add_input(Fr::from(4));
                let five = composer.add_input(Fr::from(5));
                let six = composer.add_input(Fr::from(6));
                let seven = composer.add_input(Fr::from(7));
                let nine = composer.add_input(Fr::from(9));

                let fourteen = composer.big_add(
                    four.into(),
                    five.into(),
                    five.into(),
                    Scalar::zero(),
                    Scalar::zero(),
                );

                let twenty = composer.big_add(
                    six.into(),
                    seven.into(),
                    seven.into(),
                    Scalar::zero(),
                    Scalar::zero(),
                );

                let output = composer.big_mul(
                    Scalar::one(),
                    fourteen,
                    twenty,
                    (Scalar::from(8), nine),
                    Scalar::zero(),
                    Scalar::zero(),
                );
                composer.constrain_to_constant(output, Scalar::from(352), Scalar::zero());
            },
            200,
        );
        assert!(ok);
    }

    #[test]
    fn test_incorrect_add_mul_gate() {
        let ok = test_gadget(
            |composer| {
                // Verify that (5+5) * (6+7) != 117
                let five = composer.add_input(Fr::from(5));
                let six = composer.add_input(Fr::from(6));
                let seven = composer.add_input(Fr::from(7));

                let five_plus_five = composer.big_add(
                    five.into(),
                    five.into(),
                    composer.zero_var.into(),
                    Scalar::zero(),
                    Scalar::zero(),
                );

                let six_plus_seven = composer.big_add(
                    six.into(),
                    seven.into(),
                    composer.zero_var.into(),
                    Scalar::zero(),
                    Scalar::zero(),
                );

                let output = composer.mul(
                    Scalar::one(),
                    five_plus_five,
                    six_plus_seven,
                    Scalar::zero(),
                    Scalar::zero(),
                );
                composer.constrain_to_constant(output, Scalar::from(117), Scalar::zero());
            },
            200,
        );
        assert!(!ok);
    }

    #[test]
    fn test_correct_bool_gate() {
        let ok = test_gadget(
            |composer| {
                let zero = composer.add_input(Fr::zero());
                let one = composer.add_input(Fr::one());

                composer.bool_gate(zero);
                composer.bool_gate(one);
            },
            32,
        );
        assert!(ok)
    }

    #[test]
    fn test_incorrect_bool_gate() {
        let ok = test_gadget(
            |composer| {
                let zero = composer.add_input(Fr::from(5));
                let one = composer.add_input(Fr::one());

                composer.bool_gate(zero);
                composer.bool_gate(one);
            },
            32,
        );
        assert!(!ok)
    }

    fn dummy_gadget(n: usize, composer: &mut StandardComposer) {
        let one = Scalar::one();

        let var_one = composer.add_input(one);

        for _ in 0..n {
            composer.big_add(
                var_one.into(),
                var_one.into(),
                composer.zero_var.into(),
                Scalar::zero(),
                Scalar::zero(),
            );
        }

        composer.add_dummy_constraints();
    }

    fn test_gadget(gadget: fn(composer: &mut StandardComposer), n: usize) -> bool {
        // Common View
        let public_parameters = PublicParameters::setup(2 * n, &mut rand::thread_rng()).unwrap();
        // Provers View
        let (proof, public_inputs) = {
            // Create a prover struct
            let mut prover = Prover::new(b"demo");

            // Additionally key the transcript
            prover.key_transcript(b"key", b"additional seed information");

            // Add gadgets
            dummy_gadget(7, prover.mut_cs());
            gadget(&mut prover.mut_cs());

            // Commit Key
            let (ck, _) = public_parameters
                .trim(2 * prover.cs.circuit_size().next_power_of_two())
                .unwrap();

            // Preprocess circuit
            prover.preprocess(&ck);

            // Once the prove method is called, the public inputs are cleared
            // So pre-fetch these before calling Prove
            let public_inputs = prover.cs.public_inputs.clone();

            // Compute Proof
            (prover.prove(&ck), public_inputs)
        };
        // Verifiers view
        //
        // Create a Verifier object
        let mut verifier = Verifier::new(b"demo");

        // Additionally key the transcript
        verifier.key_transcript(b"key", b"additional seed information");

        // Add gadgets
        dummy_gadget(7, verifier.mut_cs());
        gadget(&mut verifier.mut_cs());

        // Compute Commit and Verifier Key
        let (ck, vk) = public_parameters
            .trim(verifier.cs.circuit_size().next_power_of_two())
            .unwrap();

        // Preprocess circuit
        verifier.preprocess(&ck);

        // Verify proof
        verifier.verify(&proof, &vk, &public_inputs)
    }

    #[test]
    fn test_multiple_proofs() {
        let public_parameters = PublicParameters::setup(2 * 30, &mut rand::thread_rng()).unwrap();

        // Create a prover struct
        let mut prover = Prover::new(b"demo");

        // Add gadgets
        dummy_gadget(10, prover.mut_cs());

        // Commit Key
        let (ck, _) = public_parameters.trim(2 * 20).unwrap();

        // Preprocess circuit
        prover.preprocess(&ck);

        let public_inputs = prover.cs.public_inputs.clone();

        let mut proofs = Vec::new();

        // Compute multiple proofs
        for _ in 0..10 {
            proofs.push(prover.prove(&ck));

            // Add another witness instance
            dummy_gadget(10, prover.mut_cs());
        }

        // Verifier
        //
        let mut verifier = Verifier::new(b"demo");

        // Add gadgets
        dummy_gadget(10, verifier.mut_cs());

        // Commit and Verifier Key
        let (ck, vk) = public_parameters.trim(2 * 20).unwrap();

        // Preprocess
        verifier.preprocess(&ck);

        for proof in proofs {
            let ok = verifier.verify(&proof, &vk, &public_inputs);
            assert!(ok);
        }
    }

    #[test]
    fn test_circuit_size() {
        let mut composer: StandardComposer = StandardComposer::new();

        let var_one = composer.add_input(Fr::one());

        let n = 20;

        for _ in 0..n {
            composer.big_add(
                var_one.into(),
                var_one.into(),
                composer.zero_var.into(),
                Scalar::zero(),
                Scalar::zero(),
            );
        }

        // Circuit size is n+1 because we have an extra gate which forces the first witness to be zero
        assert_eq!(n + 1, composer.circuit_size())
    }
}<|MERGE_RESOLUTION|>--- conflicted
+++ resolved
@@ -21,12 +21,7 @@
 use crate::proof_system::widget::{ArithmeticWidget, LogicWidget, PermutationWidget, RangeWidget};
 use crate::proof_system::PreProcessedCircuit;
 use crate::transcript::TranscriptProtocol;
-<<<<<<< HEAD
-use bls12_381::Scalar;
-=======
 use dusk_bls12_381::Scalar;
-use rayon::iter::{IntoParallelRefIterator, ParallelIterator};
->>>>>>> a09c14ec
 use std::collections::HashMap;
 
 /// A composer is a circuit builder
@@ -1308,13 +1303,8 @@
 mod tests {
     use super::*;
     use crate::commitment_scheme::kzg10::PublicParameters;
-<<<<<<< HEAD
     use crate::proof_system::{Prover, Verifier};
-    use bls12_381::Scalar as Fr;
-=======
     use dusk_bls12_381::Scalar as Fr;
-    use merlin::Transcript;
->>>>>>> a09c14ec
 
     // Returns a composer with `n` constraints
     fn add_dummy_composer(n: usize) -> StandardComposer {
