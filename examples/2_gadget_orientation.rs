//! So in the previous examples we've seen how we can go through the whole
//! process of creating a circuit, then a proof, and then verify it.
//!
//! Now, we will show which is the most optimal way (from our perspective)
//! to work with PLONK and circuits that we want to re-use.
//!
//! On the previous example, we needed a bunch of code just to create a simple
//! `Proof` that wasn't even verified by a different `Composer` (the verifier
//! one).
//!
//! On this example, we will work with the previous circuit using the constraint
//! to `One` as Public Inputs instead of a circuit descriptor.

extern crate bincode;
extern crate dusk_plonk;
extern crate merlin;

use dusk_bls12_381::Scalar;
use dusk_plonk::commitment_scheme::kzg10::{PublicParameters, VerifierKey};
use dusk_plonk::constraint_system::StandardComposer;
use dusk_plonk::fft::EvaluationDomain;
use dusk_plonk::proof_system::{PreProcessedCircuit, Proof};
use failure::Error;
use merlin::Transcript;
use std::fs;

/// This function will populate our `Composer` adding to it the witness values that we
/// provide building the example circuit with them.
///
/// This fucntion is intended to be the gadget builder and it can be called by both prover
/// and Verifier to populate a composer and be able to generate a `PreProcessedCircuit`
/// so then they can prove or verify.
fn gadget_builder(composer: &mut StandardComposer, inputs: &[Scalar], final_result: Scalar) {
    // Get my secret inputs as Variables so we are able to use them inside the circuit.
    let a = composer.add_input(inputs[0]);
    let b = composer.add_input(inputs[1]);
    let c = composer.add_input(inputs[2]);
    let d = composer.add_input(inputs[3]);

    // We first need to compute `A + B`. We have two choices here:
    // - Compute the result and set it as output wire.
    // - Get the result from the gate computation itself as a `Variable`
    // representing the output wire of the gate.
    // Since we can get it for free and the constraint will be added independently
    // whether the result is or isn't provided, then we will choose the second
    // option.

    // As the `add` function states, we are indeed adding the following constraint:
    // `Forces q_l * w_l + q_r * w_r + q_c + PI = w_o (computed by the gate).`
    let a_plus_b = composer.add(
        // q_l , w_l
        (Scalar::one(), a),
        // q_r, w_r
        (Scalar::one(), b),
        // q_c. If we would like to add Constants as part of the circuit description
        // (they're not going to change), we can add them on the q_c selector.
        Scalar::zero(),
        // Public Inputs
        Scalar::zero(),
    );

    // We do the same for `C + D`. This time we will use a width-4 gate just to show how we
    // should do it. It's obviously not needed since we only have 2 inputs and 1 output. So
    // with width-3 is enough as we saw in the previous gate.
    let c_plus_d = composer.big_add(
        // q_l, w_l
        (Scalar::one(), c),
        // q_r, w_r
        (Scalar::one(), d),
        // q_4, w_4 (Not needed, so we set them to zero).
        // It's important to see that when we need a `zero` variable,
        // we use the one that the `composer` provides instead of generating
        // zero variables everywhere.
        (Scalar::zero(), composer.zero_var),
        // q_c. If we would like to add Constants as part of the circuit description
        // (they're not going to change), we can add them on the q_c selector.
        Scalar::zero(),
        // Public Inputs
        Scalar::zero(),
    );

    // Now, time to XOR both results!!
    //
    // We need to be smart here. XOR requires `scalar-bits/2 + 1` gates to be performed within
    // a PLONK circuit.
    //
    // So if we know for example that `A + B & C + D` will never need more than 8 bits for example,
    // we can generate a XOR gate that just does the XOR for 10 bits of both numbers.
    //
    // By doing this, we basically save a lot of gates since a regular `Scalar` has 254 bits which means
    // 128 gates.
    //
    // Anyway, if you're not sure of what you're doing, we recommend to use 254 bits to be sure that
    // you're not missing anything.
    let ab_xor_cd = composer.logic_xor_gate(a_plus_b, c_plus_d, 14usize);

    // Now that we've XOR'ed our values, it's time to check if the result is
    // really what we expect it to be, a boolean value.
    //
    // To check that fact, we can simply call PLONKs' `bool_gate` which will add
    // a constraint in the circuit that checks if the inputed
    // variable is indeed in the range [0,1].
    composer.bool_gate(ab_xor_cd);

    // Finally we just need to check if the XOR is not only a boolean value, but also and
    // specifically is equal to FINAL_RESULT.
    //
    // Using this way, we need to know that it is applying the following constraint:
    // `ab_xor_cd - q_c + PI = 0`. So we need to give the negative sign to the public inputs
    // to then force the gate to do `ab_xor_cd - q_c + (-PI) = 0
    composer.constrain_to_constant(ab_xor_cd, Scalar::zero(), -final_result);

    // Since we have polynomials inside of our Composer that don't have any coeff != 0 such as q_range,
    // we need to add dummy_constraints which allow us to avoid the `PolynomialDegreeZero` error.
    // It's a sanity check for the end-user to call this function at the end of the implementation of
    // his/her circuit.
    composer.add_dummy_constraints();
}

fn build_proof(
    prover_composer: &mut StandardComposer,
    prover_transcript: &mut Transcript,
) -> Result<Proof, Error> {
    // ** Note that we could easily move the following lines to obtain the `PreProcessedCircuit` &
    // `PublicParameters(ck, vk)` inside of a `lazy_static!` implementation which will
    // make everything much easier.**
    //
    // Either way, we will do it here for full representation purposes.
    //
    // This will give us the order of the circuit that we've built (The number of gates/constraints that our circuit has).
    // Note that since we should have our `PreProcessedCircuit` already stored, we will not need to compute this (the size),
    // as it is already known.
    let circ_size = prover_composer.circuit_size();
    // The `EvaluationDomain` is built according to the `circuit_size` of our Composer. To generate it we simply do:
    let eval_domain = EvaluationDomain::new(circ_size).unwrap();
    // The Commitment Key `ProverKey` which will allow us to compute the commitments and basically "hide" our secret values.
    // It is derived from the Trusted Setup `PublicParameters`.
    //
    // What we will do now is basically get the previously generated `PublicParameters` (the testing ones) and derive from them
    // the `ProverKey`.
    //
    // Read serialized pub_params from the file where we stored them on the previous example.
    let ser_pub_params = fs::read(&"examples/.public_params.bin")
        .expect("File not found. Run example `0_setup_srs` first please");
    let pub_params: PublicParameters = bincode::deserialize(&ser_pub_params).unwrap();
    // Derive the `ProverKey` from the `PublicParameters`.
    let (prover_key, _) =
        pub_params.trim(2 * prover_composer.circuit_size().next_power_of_two())?;
    let prep_circ = prover_composer.preprocess(&prover_key, prover_transcript, &eval_domain)?;
    // ** Note that we could easily move the previous lines to obtain the `PreProcessedCircuit` &
    // `PublicParameters(ck, vk)` inside of a `lazy_static!` implementation which will
    // make everything much easier.**

    // Now we build the proof with the parameters we generated.
    Ok(prover_composer.prove(&prover_key, &prep_circ, prover_transcript)?)
}

// This function could be replaced by a using lazy_static or simply deserializing the values
// that we are returning and generating but could also be serialized.
fn gen_verifier_params(
    verif_composer: &mut StandardComposer,
    verif_transcript: &mut Transcript,
<<<<<<< HEAD
) -> Result<(PreProcessedCircuit, VerifierKey), Error> {
    // This will give us the order of the circuit that we've built (The number of cates/constraints that our circuit has).
=======
) -> (PreProcessedCircuit, VerifierKey) {
    // This will give us the order of the circuit that we've built (The number of gates/constraints that our circuit has).
>>>>>>> a09c14ec
    // Note that since we should have our `PreProcessedCircuit` already stored, we will not need to compute this (the size)
    // as it is already known.
    let circ_size = verif_composer.circuit_size();
    // The `EvaluationDomain` is built according to the `circuit_size` of our Composer. To generate it we simply do:
    let eval_domain = EvaluationDomain::new(circ_size).unwrap();
    // The Commitment Key `ProverKey` which will allow us to compute the commitments and basically "hide" our secret values.
    // It is derived from the Trusted Setup `PublicParameters`.
    //
    // What we will do now is basically get the previously generated `PublicParameters` (the testing ones) and derive from them
    // the `ProverKey`.
    //
    // Read serialized pub_params from the file where we stored them on the previous example.
    let ser_pub_params = fs::read(&"examples/.public_params.bin")
        .expect("File not found. Run example `0_setup_srs.rs` first please");
    let pub_params: PublicParameters = bincode::deserialize(&ser_pub_params).unwrap();
    // Derive the `ProverKey` from the `PublicParameters`.
    let (prover_key, verif_key) =
        pub_params.trim(verif_composer.circuit_size().next_power_of_two())?;
    let prep_circ = verif_composer.preprocess(&prover_key, verif_transcript, &eval_domain)?;
    Ok((prep_circ, verif_key))
}

fn verify_proof(
    proof: &Proof,
    verif_prep_circ: &PreProcessedCircuit,
    verif_key: &VerifierKey,
    verif_transcript: &mut Transcript,
    pub_input: &Scalar,
) -> Result<(), Error> {
    let zero = Scalar::zero();

    proof.verify(
        verif_prep_circ,
        verif_transcript,
        verif_key,
        &[
            zero, zero, zero, zero, zero, zero, zero, zero, zero, zero, zero, zero, *pub_input,
        ],
    )
}

/// The goal of the main function is to simulate the place within your code where you
/// consistently create proofs and/or verify them.
fn main() -> Result<(), Error> {
    //
    //
    // Prover Point of View
    //
    //
    let mut prover_composer = StandardComposer::new();
    // Generate a Transcript
    let mut prover_transcript = Transcript::new(b"Gadget-Orientation-Is-Cool");
    // Generate one `PreProcessedCircuit` of the circuit we'll be working with and store it
    // so we can always import it from serialized data or whatever on an init function.
    gadget_builder(
        // Our composer
        &mut prover_composer,
        // Inputs that the gadget requires to build the circuit with our witness values
        &[
            Scalar::from(4u64),
            Scalar::from(6u64),
            Scalar::from(3u64),
            Scalar::from(8u64),
        ],
        // Public inputs required at some point of the circuit construction.
        Scalar::one(),
    );

    // Generate a `Proof` with the values we used
    let proof_1 = build_proof(&mut prover_composer, &mut prover_transcript)?;
    //
    // **We can now build a second proof so easily if we move the above code into a function,
    // we just have a functions that makes the call with the inputs.**

    //
    //
    // Verifier Point of View
    //
    //

    let mut verifier_composer = StandardComposer::new();
    // Generate a Transcript
    let mut verifier_transcript = Transcript::new(b"Gadget-Orientation-Is-Cool");
    // The verifier needs to have the same `PreProcessedCircuit` (the same vision of)
    // the circuit that the `Prover` has. So normally, we will just build a `PreprocessedCircuit`
    // with whatever values in it (VERIFY HAS NOTHING TO DO WITH THE INPUTS THAT THE VERIFIER ADDS
    // TO THE COMPOSER THAT HE/SHE GENERATES).
    //
    // As mentioned above, we could just get our `PreProcessedCircuit` by deserializing it from a file.
    // Anyway, we will do it explicitly here.
    gadget_builder(
        // Our composer
        &mut verifier_composer,
        // From the verifier perspective, these inputs do not matter at all.
        &[
            Scalar::from(999u64),
            Scalar::from(999u64),
            Scalar::from(999u64),
            Scalar::from(999u64),
        ],
        // Public inputs required at some point of the circuit construction.
        Scalar::one(),
    );

    // The following part could be as simple as deserialize data or have a lazy_static reference.
    // We will just call a function that will give us the parametes that we could easily serialize/deserialize.
    let (prep_circ, verif_key) =
        gen_verifier_params(&mut verifier_composer, &mut verifier_transcript)?;

    verify_proof(
        &proof_1,
        &prep_circ,
        &verif_key,
        &mut verifier_transcript,
        &-Scalar::one(),
    )?;
    println!("The proof was succesfully verified!");
    Ok(())
}<|MERGE_RESOLUTION|>--- conflicted
+++ resolved
@@ -160,13 +160,8 @@
 fn gen_verifier_params(
     verif_composer: &mut StandardComposer,
     verif_transcript: &mut Transcript,
-<<<<<<< HEAD
 ) -> Result<(PreProcessedCircuit, VerifierKey), Error> {
     // This will give us the order of the circuit that we've built (The number of cates/constraints that our circuit has).
-=======
-) -> (PreProcessedCircuit, VerifierKey) {
-    // This will give us the order of the circuit that we've built (The number of gates/constraints that our circuit has).
->>>>>>> a09c14ec
     // Note that since we should have our `PreProcessedCircuit` already stored, we will not need to compute this (the size)
     // as it is already known.
     let circ_size = verif_composer.circuit_size();
