--- conflicted
+++ resolved
@@ -1,160 +1,120 @@
-// //! So in the previous examples we've seen how we can go through the whole
-// //! process of creating a circuit, then a proof, and then verify it.
-// //!
-// //! Now, we will show which is the most optimal way (from our perspective)
-// //! to work with plonk and circuits that we want to re-use.
-// //!
-// //! On the previous example, we needed a bunch of code just to create a simple
-// //! `Proof` that wasn't even verified by a different `Composer` (the verifier
-// //! one).
-// //!
-// //! On this example, we will work with the previous circuit using the constraint
-// //! to `One` as Public Inputs instead of a circuit descriptor.
-
-// extern crate bincode;
-// extern crate merlin;
-// extern crate plonk;
-
-// use bls12_381::Scalar;
-// use merlin::Transcript;
-// use plonk::commitment_scheme::kzg10::{PublicParameters, VerifierKey};
-// use plonk::constraint_system::StandardComposer;
-// use plonk::fft::EvaluationDomain;
-// use plonk::proof_system::{PreProcessedCircuit, Proof};
-// use std::fs;
-fn main() {}
-// /// This function will populate our `Composer` adding to it the witness values that we
-// /// provide building the example circuit with them.
-// ///
-// /// This fucntion is intended to be the gadget builder and it can be called by both prover
-// /// and Verifier to populate a composer and be able to generate a `PreProcessedCircuit`
-// /// so then they can prove or verify.
-// fn gadget_builder(composer: &mut StandardComposer, inputs: &[Scalar], final_result: Scalar) {
-//     // Get my secret inputs as Variables so we are able to use them inside the circuit.
-//     let a = composer.add_input(inputs[0]);
-//     let b = composer.add_input(inputs[1]);
-//     let c = composer.add_input(inputs[2]);
-//     let d = composer.add_input(inputs[3]);
-
-//     // We first need to compute `A + B`. We have two choices here:
-//     // - Compute the result and set it as output wire.
-//     // - Get the result from the gate computation itself as a `Variable`
-//     // representing the output wire of the gate.
-//     // Since we can get it for free and the constraint will be added independently
-//     // of providing the result or not, we will go with the second option.
-
-//     // As the `add` function states, we are indeed adding the following constraint:
-//     // `Forces q_l * w_l + q_r * w_r + q_c + PI = w_o(computed by the gate).`
-//     let a_plus_b = composer.add(
-//         // q_l , w_l
-//         (Scalar::one(), a),
-//         // q_r, w_r
-//         (Scalar::one(), b),
-//         // q_c. If we would like to add Constants as part of the circuit description
-//         // (they're not going to change), we can add them here on q_c.
-//         Scalar::zero(),
-//         // Public Inputs
-//         Scalar::zero(),
-//     );
-
-//     // We do the same for `C + D`. This time we will use a width 4 gate just to show how we
-//     // should do it. It's obviously not needed since we only have 2 inputs and 1 output. So
-//     // with width-3 is enough as we saw in the previous gate.
-//     let c_plus_d = composer.big_add(
-//         // q_l, w_l
-//         (Scalar::one(), c),
-//         // q_r, w_r
-//         (Scalar::one(), d),
-//         // q_4, w_4 (Not needed, so we set them to zero).
-//         // It's important to see that when we need a `zero` variable,
-//         // we use the one that the `composer` provides instead of generating
-//         // zero variables everywhere.
-//         (Scalar::zero(), composer.zero_var),
-//         // q_c. If we would like to add Constants as part of the circuit description
-//         // (they're not going to change), we can add them here on q_c.
-//         Scalar::zero(),
-//         // Public Inputs
-//         Scalar::zero(),
-//     );
-
-//     // Now, time to XOR both results!!
-//     //
-//     // We need to be smart here. XOR requires `scalar-bits/2 + 1` gates to be performed within
-//     // a PLONK circuit.
-//     //
-//     // So if we know for example that `A + B & C + D` will never need more than 8 bits for example,
-//     // we can generate a XOR gate that just does the XOR for 10 bits of both numbers.
-//     //
-//     // On this way, we basically save a lot of gates since a regular `Scalar` has 254 bits which means
-//     // 128 gates.
-//     //
-//     // Anyway, if you're not sure of what you're doing, we recommend to use 254 bits to be sure that
-//     // you're not missing anything.
-//     let ab_xor_cd = composer.logic_xor_gate(a_plus_b, c_plus_d, 14usize);
-
-//     // Now that we've XOR'ed our values, it's time to check if the result is
-//     // really what we expect it to be, a boolean value.
-//     //
-//     // To check that fact, we can simply call PLONKs' `bool_gate` which will add
-//     // a constraint in the circuit that checks if the inputed
-//     // variable is indeed in the range [0,1].
-//     composer.bool_gate(ab_xor_cd);
-
-//     // Finally we just need to check if the XOR is not only a boolean value, but also and
-//     // specifically is equal to FINAL_RESULT.
-//     //
-//     // Using this way, we need to know that it is applying the following constraint:
-//     // `ab_xor_cd - q_c + PI = 0`. So we need to give the negative sign to the public inputs
-//     // to then force the gate to do `ab_xor_cd - q_c + (-PI) = 0
-//     composer.constrain_to_constant(ab_xor_cd, Scalar::zero(), -final_result);
-
-//     // Since we have polynomials inside of our Composer that don't have any coeff != 0 such as q_range,
-//     // we need to add dummy_constraints which allow us to avoid the `PolynomialDegreeZero` error.
-//     // It's a sanity check for the end-user to call this function at the end of the implementation of
-//     // his/her circuit.
-//     composer.add_dummy_constraints();
-// }
-
-// fn build_proof(
-//     prover_composer: &mut StandardComposer,
-//     prover_transcript: &mut Transcript,
-// ) -> Proof {
-//     // ** Note that we could easily move the following lines to obtain the `PreProcessedCircuit` &
-//     // `PublicParameters(ck, vk)` inside of a `lazy_static!` implementation which will
-//     // make everything much more easy.**
-//     //
-//     // Anyway we will do it here to represent it.
-//     //
-//     // This will give us the order of the circuit that we've built (The number of cates/constraints that our circuit has).
-//     // Note that since we should have our `PreProcessedCircuit` already stored, we will not need to compute this (the size)
-//     // is already known.
-//     let circ_size = prover_composer.circuit_size();
-//     // The `EvaluationDomain` is built according to the `circuit_size` of our Composer. To generate it we simply do:
-//     let eval_domain = EvaluationDomain::new(circ_size).unwrap();
-//     // The Commitment Key `ProverKey` which will allow us to compute the commitments and basically "hide" our secret values.
-//     // It is derived from the Trusted Setup `PublicParameters`.
-//     //
-//     // What we will do now is basically get the previously generated `PublicParameters` (the testing ones) and derive from them
-//     // the `ProverKey`.
-//     //
-//     // Read serialized pub_params from the file where we stored them on the previous example.
-//     let ser_pub_params = fs::read(&"public_params.bin")
-//         .expect("File not found. Run example `0_setup_srs.rs` first please");
-//     let pub_params: PublicParameters = bincode::deserialize(&ser_pub_params).unwrap();
-//     // Derive the `ProverKey` from the `PublicParameters`.
-//     let (prover_key, _) = pub_params
-//         .trim(2 * prover_composer.circuit_size().next_power_of_two())
-//         .unwrap();
-//     let prep_circ = prover_composer.preprocess(&prover_key, prover_transcript, &eval_domain);
-//     // ** Note that we could easily move the previous lines to obtain the `PreProcessedCircuit` &
-//     // `PublicParameters(ck, vk)` inside of a `lazy_static!` implementation which will
-//     // make everything much more easy.**
-
-<<<<<<< HEAD
-//     // Now we build the proof with the parameters we generated.
-//     prover_composer.prove(&prover_key, &prep_circ, prover_transcript)
-// }
-=======
+//! So in the previous examples we've seen how we can go through the whole
+//! process of creating a circuit, then a proof, and then verify it.
+//!
+//! Now, we will show which is the most optimal way (from our perspective)
+//! to work with plonk and circuits that we want to re-use.
+//!
+//! On the previous example, we needed a bunch of code just to create a simple
+//! `Proof` that wasn't even verified by a different `Composer` (the verifier
+//! one).
+//!
+//! On this example, we will work with the previous circuit using the constraint
+//! to `One` as Public Inputs instead of a circuit descriptor.
+
+extern crate bincode;
+extern crate merlin;
+extern crate plonk;
+
+use bls12_381::Scalar;
+use merlin::Transcript;
+use plonk::commitment_scheme::kzg10::{PublicParameters, VerifierKey};
+use plonk::constraint_system::StandardComposer;
+use plonk::fft::EvaluationDomain;
+use plonk::proof_system::{PreProcessedCircuit, Proof};
+use std::fs;
+
+/// This function will populate our `Composer` adding to it the witness values that we
+/// provide building the example circuit with them.
+///
+/// This fucntion is intended to be the gadget builder and it can be called by both prover
+/// and Verifier to populate a composer and be able to generate a `PreProcessedCircuit`
+/// so then they can prove or verify.
+fn gadget_builder(composer: &mut StandardComposer, inputs: &[Scalar], final_result: Scalar) {
+    // Get my secret inputs as Variables so we are able to use them inside the circuit.
+    let a = composer.add_input(inputs[0]);
+    let b = composer.add_input(inputs[1]);
+    let c = composer.add_input(inputs[2]);
+    let d = composer.add_input(inputs[3]);
+
+    // We first need to compute `A + B`. We have two choices here:
+    // - Compute the result and set it as output wire.
+    // - Get the result from the gate computation itself as a `Variable`
+    // representing the output wire of the gate.
+    // Since we can get it for free and the constraint will be added independently
+    // of providing the result or not, we will go with the second option.
+
+    // As the `add` function states, we are indeed adding the following constraint:
+    // `Forces q_l * w_l + q_r * w_r + q_c + PI = w_o(computed by the gate).`
+    let a_plus_b = composer.add(
+        // q_l , w_l
+        (Scalar::one(), a),
+        // q_r, w_r
+        (Scalar::one(), b),
+        // q_c. If we would like to add Constants as part of the circuit description
+        // (they're not going to change), we can add them here on q_c.
+        Scalar::zero(),
+        // Public Inputs
+        Scalar::zero(),
+    );
+
+    // We do the same for `C + D`. This time we will use a width 4 gate just to show how we
+    // should do it. It's obviously not needed since we only have 2 inputs and 1 output. So
+    // with width-3 is enough as we saw in the previous gate.
+    let c_plus_d = composer.big_add(
+        // q_l, w_l
+        (Scalar::one(), c),
+        // q_r, w_r
+        (Scalar::one(), d),
+        // q_4, w_4 (Not needed, so we set them to zero).
+        // It's important to see that when we need a `zero` variable,
+        // we use the one that the `composer` provides instead of generating
+        // zero variables everywhere.
+        (Scalar::zero(), composer.zero_var),
+        // q_c. If we would like to add Constants as part of the circuit description
+        // (they're not going to change), we can add them here on q_c.
+        Scalar::zero(),
+        // Public Inputs
+        Scalar::zero(),
+    );
+
+    // Now, time to XOR both results!!
+    //
+    // We need to be smart here. XOR requires `scalar-bits/2 + 1` gates to be performed within
+    // a PLONK circuit.
+    //
+    // So if we know for example that `A + B & C + D` will never need more than 8 bits for example,
+    // we can generate a XOR gate that just does the XOR for 10 bits of both numbers.
+    //
+    // On this way, we basically save a lot of gates since a regular `Scalar` has 254 bits which means
+    // 128 gates.
+    //
+    // Anyway, if you're not sure of what you're doing, we recommend to use 254 bits to be sure that
+    // you're not missing anything.
+    let ab_xor_cd = composer.logic_xor_gate(a_plus_b, c_plus_d, 14usize);
+
+    // Now that we've XOR'ed our values, it's time to check if the result is
+    // really what we expect it to be, a boolean value.
+    //
+    // To check that fact, we can simply call PLONKs' `bool_gate` which will add
+    // a constraint in the circuit that checks if the inputed
+    // variable is indeed in the range [0,1].
+    composer.bool_gate(ab_xor_cd);
+
+    // Finally we just need to check if the XOR is not only a boolean value, but also and
+    // specifically is equal to FINAL_RESULT.
+    //
+    // Using this way, we need to know that it is applying the following constraint:
+    // `ab_xor_cd - q_c + PI = 0`. So we need to give the negative sign to the public inputs
+    // to then force the gate to do `ab_xor_cd - q_c + (-PI) = 0
+    composer.constrain_to_constant(ab_xor_cd, Scalar::zero(), -final_result);
+
+    // Since we have polynomials inside of our Composer that don't have any coeff != 0 such as q_range,
+    // we need to add dummy_constraints which allow us to avoid the `PolynomialDegreeZero` error.
+    // It's a sanity check for the end-user to call this function at the end of the implementation of
+    // his/her circuit.
+    composer.add_dummy_constraints();
+}
+
 fn build_proof(
     prover_composer: &mut StandardComposer,
     prover_transcript: &mut Transcript,
@@ -189,48 +149,11 @@
     // ** Note that we could easily move the previous lines to obtain the `PreProcessedCircuit` &
     // `PublicParameters(ck, vk)` inside of a `lazy_static!` implementation which will
     // make everything much more easy.**
->>>>>>> 67848657
-
-// // This function could be replaced by a using lazy_static or simply deserializing the values
-// // that we are returning and generating but could be serialized.
-// fn gen_verifier_params(
-//     verif_composer: &mut StandardComposer,
-//     verif_transcript: &mut Transcript,
-// ) -> (PreProcessedCircuit, VerifierKey) {
-//     // This will give us the order of the circuit that we've built (The number of cates/constraints that our circuit has).
-//     // Note that since we should have our `PreProcessedCircuit` already stored, we will not need to compute this (the size)
-//     // is already known.
-//     let circ_size = verif_composer.circuit_size();
-//     // The `EvaluationDomain` is built according to the `circuit_size` of our Composer. To generate it we simply do:
-//     let eval_domain = EvaluationDomain::new(circ_size).unwrap();
-//     // The Commitment Key `ProverKey` which will allow us to compute the commitments and basically "hide" our secret values.
-//     // It is derived from the Trusted Setup `PublicParameters`.
-//     //
-//     // What we will do now is basically get the previously generated `PublicParameters` (the testing ones) and derive from them
-//     // the `ProverKey`.
-//     //
-//     // Read serialized pub_params from the file where we stored them on the previous example.
-//     let ser_pub_params = fs::read(&"public_params.bin")
-//         .expect("File not found. Run example `0_setup_srs.rs` first please");
-//     let pub_params: PublicParameters = bincode::deserialize(&ser_pub_params).unwrap();
-//     // Derive the `ProverKey` from the `PublicParameters`.
-//     let (prover_key, verif_key) = pub_params
-//         .trim(verif_composer.circuit_size().next_power_of_two())
-//         .unwrap();
-//     let prep_circ = verif_composer.preprocess(&prover_key, verif_transcript, &eval_domain);
-//     (prep_circ, verif_key)
-// }
-
-<<<<<<< HEAD
-// fn verify_proof(
-//     proof: &Proof,
-//     verif_prep_circ: &PreProcessedCircuit,
-//     verif_key: &VerifierKey,
-//     verif_transcript: &mut Transcript,
-//     pub_input: &Scalar,
-// ) -> bool {
-//     let zero = Scalar::zero();
-=======
+
+    // Now we build the proof with the parameters we generated.
+    prover_composer.prove(&prover_key, &prep_circ, prover_transcript)
+}
+
 // This function could be replaced by a using lazy_static or simply deserializing the values
 // that we are returning and generating but could be serialized.
 fn gen_verifier_params(
@@ -260,96 +183,89 @@
     let prep_circ = verif_composer.preprocess(&prover_key, verif_transcript, &eval_domain);
     (prep_circ, verif_key)
 }
->>>>>>> 67848657
-
-//     proof.verify(
-//         verif_prep_circ,
-//         verif_transcript,
-//         verif_key,
-//         &[
-//             zero, zero, zero, zero, zero, zero, zero, zero, zero, zero, zero, zero, *pub_input,
-//         ],
-//     )
-// }
-
-// /// The goal of the main function will simulate the place on your code where you
-// /// consistently create proofs and/or verify them.
-// fn main() -> () {
-//     //
-//     //
-//     // Prover Point of View
-//     //
-//     //
-//     let mut prover_composer = StandardComposer::new();
-//     // Generate a Transcript
-//     let mut prover_transcript = Transcript::new(b"Gadget-Orientation-Is-Cool");
-//     // Generate one `PreProcessedCircuit` of the circuit we'll be working with and store it
-//     // so we can always import it from serialized data or whatever on an init function.
-//     gadget_builder(
-//         // Our composer
-//         &mut prover_composer,
-//         // Inputs that the gadget requires to build the circuit with our witness values
-//         &[
-//             Scalar::from(4u64),
-//             Scalar::from(6u64),
-//             Scalar::from(3u64),
-//             Scalar::from(8u64),
-//         ],
-//         // Public inputs required at some point of the circuit construction.
-//         Scalar::one(),
-//     );
-
-//     // Generate a `Proof` with the values we used
-//     let proof_1 = build_proof(&mut prover_composer, &mut prover_transcript);
-//     //
-//     // **We can now build a second proof so easily if we move the code avobe into a function
-//     // and so, we just have a functions that makes the call with the inputs.**
-
-//     //
-//     //
-//     // Verifier Point of View
-//     //
-//     //
-
-//     let mut verifier_composer = StandardComposer::new();
-//     // Generate a Transcript
-//     let mut verifier_transcript = Transcript::new(b"Gadget-Orientation-Is-Cool");
-//     // The verifier needs to have the same `PreProcessedCircuit` (the same vision of)
-//     // the circuit that the `Prover` has. So normally, we will just build a `PreprocessedCircuit`
-//     // with whatever values in it (VERIFY HAS NOTHING TO DO WITH THE INPUTS THAT THE VERIFIER ADDS
-//     // TO THE COMPOSER THAT HE/SHE GENERATES).
-//     //
-//     // As mentioned avobe, we could just get our `PreProcessedCircuit` by deserializing it from a file.
-//     // Anyway, we will do it explicitly here.
-//     gadget_builder(
-//         // Our composer
-//         &mut verifier_composer,
-//         // From the verifier perspective, these inputs do not matter at all.
-//         &[
-//             Scalar::from(999u64),
-//             Scalar::from(999u64),
-//             Scalar::from(999u64),
-//             Scalar::from(999u64),
-//         ],
-//         // Public inputs required at some point of the circuit construction.
-//         Scalar::one(),
-//     );
-
-//     // The following part could be as simple as deserialize data or have a lazy_static reference.
-//     // We will just call a function that will give us the parametes that we could easily serialize/deserialize.
-//     let (prep_circ, verif_key) =
-//         gen_verifier_params(&mut verifier_composer, &mut verifier_transcript);
-
-<<<<<<< HEAD
-//     assert!(verify_proof(
-//         &proof_1,
-//         &prep_circ,
-//         &verif_key,
-//         &mut verifier_transcript,
-//         &-Scalar::one()
-//     ));
-// }
-=======
+
+fn verify_proof(
+    proof: &Proof,
+    verif_prep_circ: &PreProcessedCircuit,
+    verif_key: &VerifierKey,
+    verif_transcript: &mut Transcript,
+    pub_input: &Scalar,
+) -> bool {
+    let zero = Scalar::zero();
+
+    proof.verify(
+        verif_prep_circ,
+        verif_transcript,
+        verif_key,
+        &[
+            zero, zero, zero, zero, zero, zero, zero, zero, zero, zero, zero, zero, *pub_input,
+        ],
+    )
+}
+
+/// The goal of the main function will simulate the place on your code where you
+/// consistently create proofs and/or verify them.
+fn main() -> () {
+    //
+    //
+    // Prover Point of View
+    //
+    //
+    let mut prover_composer = StandardComposer::new();
+    // Generate a Transcript
+    let mut prover_transcript = Transcript::new(b"Gadget-Orientation-Is-Cool");
+    // Generate one `PreProcessedCircuit` of the circuit we'll be working with and store it
+    // so we can always import it from serialized data or whatever on an init function.
+    gadget_builder(
+        // Our composer
+        &mut prover_composer,
+        // Inputs that the gadget requires to build the circuit with our witness values
+        &[
+            Scalar::from(4u64),
+            Scalar::from(6u64),
+            Scalar::from(3u64),
+            Scalar::from(8u64),
+        ],
+        // Public inputs required at some point of the circuit construction.
+        Scalar::one(),
+    );
+
+    // Generate a `Proof` with the values we used
+    let proof_1 = build_proof(&mut prover_composer, &mut prover_transcript);
+    //
+    // **We can now build a second proof so easily if we move the code avobe into a function
+    // and so, we just have a functions that makes the call with the inputs.**
+
+    //
+    //
+    // Verifier Point of View
+    //
+    //
+
+    let mut verifier_composer = StandardComposer::new();
+    // Generate a Transcript
+    let mut verifier_transcript = Transcript::new(b"Gadget-Orientation-Is-Cool");
+    // The verifier needs to have the same `PreProcessedCircuit` (the same vision of)
+    // the circuit that the `Prover` has. So normally, we will just build a `PreprocessedCircuit`
+    // with whatever values in it (VERIFY HAS NOTHING TO DO WITH THE INPUTS THAT THE VERIFIER ADDS
+    // TO THE COMPOSER THAT HE/SHE GENERATES).
+    //
+    // As mentioned avobe, we could just get our `PreProcessedCircuit` by deserializing it from a file.
+    // Anyway, we will do it explicitly here.
+    gadget_builder(
+        // Our composer
+        &mut verifier_composer,
+        // From the verifier perspective, these inputs do not matter at all.
+        &[
+            Scalar::from(999u64),
+            Scalar::from(999u64),
+            Scalar::from(999u64),
+            Scalar::from(999u64),
+        ],
+        // Public inputs required at some point of the circuit construction.
+        Scalar::one(),
+    );
+
     // The following part could be as simple as deserialize data or have a lazy_static reference.
     // We will just call a function that will give us the parametes that we could easily serialize/deserialize.
     let (prep_circ, verif_key) =
@@ -363,5 +279,4 @@
         &-Scalar::one()
     ));
     println!("The proof was succesfully verified!");
-}
->>>>>>> 67848657
+}