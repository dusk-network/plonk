--- conflicted
+++ resolved
@@ -14,13 +14,7 @@
 use dusk_bls12_381::Scalar;
 use dusk_plonk::commitment_scheme::kzg10::PublicParameters;
 use dusk_plonk::constraint_system::StandardComposer;
-<<<<<<< HEAD
-use dusk_plonk::fft::EvaluationDomain;
-use dusk_plonk::proof_system::{PreProcessedCircuit, Proof};
-use failure::Error;
-=======
 use dusk_plonk::proof_system::{PreProcessedCircuit, Proof, Prover};
->>>>>>> 0dab478a
 use merlin::Transcript;
 use std::fs;
 
@@ -62,29 +56,10 @@
         &[Scalar::one(), Scalar::one(), Scalar::one(), Scalar::one()],
         Scalar::one(),
     );
-<<<<<<< HEAD
-    let circ_size = composer.circuit_size();
-    let eval_domain = EvaluationDomain::new(circ_size)?;
-=======
->>>>>>> 0dab478a
     let ser_pub_params = fs::read(&"examples/.public_params.bin")
         .expect("File not found. Run example `0_setup_srs` first please");
     let pub_params: PublicParameters = bincode::deserialize(&ser_pub_params)?;
     // Derive the `ProverKey` from the `PublicParameters`.
-<<<<<<< HEAD
-    let (prover_key, _) = pub_params.trim(2 * composer.circuit_size().next_power_of_two())?;
-    composer.preprocess(&prover_key, &mut transcript, &eval_domain)
-}
-
-fn build_proof(
-    inputs: &[Scalar],
-    final_result: Scalar,
-    prep_circ: &PreProcessedCircuit,
-) -> Result<Proof, Error> {
-    let mut composer = StandardComposer::new();
-    let mut transcript = Transcript::new(b"Gadget-Orientation-Is-Cool");
-    gadget_builder(&mut composer, inputs, final_result);
-=======
     let (prover_key, _) = pub_params
         .trim(2 * composer.circuit_size().next_power_of_two())
         .unwrap();
@@ -95,20 +70,14 @@
 fn build_proof(inputs: &[Scalar], final_result: Scalar, prep_circ: &PreProcessedCircuit) -> Proof {
     let mut prover = Prover::new(b"Gadget-Orientation-Is-Cool");
     gadget_builder(prover.mut_cs(), inputs, final_result);
->>>>>>> 0dab478a
     let ser_pub_params = fs::read(&"examples/.public_params.bin")
         .expect("File not found. Run example `0_setup_srs` first please");
     let pub_params: PublicParameters = bincode::deserialize(&ser_pub_params)?;
     // Derive the `ProverKey` from the `PublicParameters`.
-<<<<<<< HEAD
-    let (prover_key, _) = pub_params.trim(2 * composer.circuit_size().next_power_of_two())?;
-    composer.prove(&prover_key, &prep_circ, &mut transcript)
-=======
     let (prover_key, _) = pub_params
         .trim(2 * prover.circuit_size().next_power_of_two())
         .unwrap();
     prover.prove_with_preprocessed(&prover_key, &prep_circ)
->>>>>>> 0dab478a
 }
 
 fn main() -> Result<(), Error> {
