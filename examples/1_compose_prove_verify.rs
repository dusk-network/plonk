//! In order to construct a `Proof`, we first need to build the circuit
//! over which it operates and it's defined.
//!
//! Building a circuit is something we can achieve by using PLONK's
//! `StandardComposer`. The `StandardComposer` is a struct which has implemented
//! functions to allow the end-user represent the logic of the circuit by compounding
//! the operations that need to be performed with the witnesses and the Public
//! Inputs.
//!
//! The second step to be able to generate the `Proof`, is to buid a
//! `PreProcessedCircuit` structure, which is a pure definition of the
//! logic of the circuit we will have already built with the help of the
//! `StandardComposer`
//!
//! This is achieved by ordering to our `StandardComposer` to preprocess
//! the logic that we've implemented, which is then returned to us a
//! `PreProcessedCircuit` struct which holds the info of the wire-selector
//! polynomials (the info of the polynomials that describe the operations that
//! we perform in our circuit).
//!
//! We will show in this file how we can construct circuits using PLONKs'
//! `StandardComposer` and then, how to obtain a `PreProcessedCircuit`
//! struct which holds the description of the circuit we've designed
//! to then be able to generate a `Proof` with it.
//!
//! In this example we will create a simple circuit:
//! - We know 4 values A, B, C, D.
//! - we will prove that this 4 numbers satisfy that `A + B ^ C + D == 1`.
//! - We have a public input which is 1.
//! - The circuit will perform: `((A + B ^ C + D) is bool) and also == 1`
//!
//! `Composers` work with `Variables` instead of the `Scalar` values directly
//! when we want to use that `Scalar`s as witness values (secret).
//! `Variables` are some sort of references linked to the original `Scalar` value
//! inside of the `StandardComposer`'s memory.
//! So every time we want to use a new secret value, we need to obtain a `Variable`
//! from it's original value, so it is then marked as "secret".
//!
//! For the rest of the circuit describers, such as the selector polynomials (which
//! define the operations that we do and how we "scale" hidden values), we simply use
//! "Scalar"s since they're not secret nor hidden to anyone.
//! Remember that both `Prover` and `Verifier` have the same view of the circuit description
//! but not for the witness values.

extern crate bincode;
extern crate dusk_plonk;
extern crate merlin;

use dusk_bls12_381::Scalar;
use dusk_plonk::commitment_scheme::kzg10::PublicParameters;
use dusk_plonk::constraint_system::StandardComposer;
use dusk_plonk::fft::EvaluationDomain;
use failure::Error;
use merlin::Transcript;
use std::fs;

fn main() -> Result<(), Error> {
    //
    //
    // Circuit construction stage
    //
    //
    //
    // First of all, let's create our new composer. If we know the size that it will
    // have, calling `with expected size` can decrease the re-allocs and thus improve
    // the performance.
    let mut composer = StandardComposer::with_expected_size(1 << 10);

    // Then we generate our `Scalar` values A, B, C, D that we want to prove,
    // which satisfy the aformentioned properties.
    let a_scalar = Scalar::from(4u64);
    let b_scalar = Scalar::from(6u64);
    let c_scalar = Scalar::from(3u64);
    let d_scalar = Scalar::from(8u64);

    // We also declare the final result we expect as a Scalar.
    let one = Scalar::one();

    // Get my secret inputs as Variables so we are able to use them inside the circuit.
    let a = composer.add_input(a_scalar);
    let b = composer.add_input(b_scalar);
    let c = composer.add_input(c_scalar);
    let d = composer.add_input(d_scalar);

    // We first need to compute `A + B`. We have two choices here:
    // - Compute the result and set it as output wire.
    // - Get the result from the gate computation itself as a `Variable`
    // representing the output wire of the gate.
    // Since we can get it for free and the constraint will be added independently
    // whether the result is or isn't provided, then we will choose the second
    // option.

    // As the `add` function states, we are indeed adding the following constraint:
    // `Forces q_l * w_l + q_r * w_r + q_c + PI = w_o (computed by the gate).`
    let a_plus_b = composer.add(
        // q_l , w_l
        (Scalar::one(), a),
        // q_r, w_r
        (Scalar::one(), b),
        // q_c. If we would like to add Constants as part of the circuit description
        // (they're not going to change), we can add them on the q_c selector.
        Scalar::zero(),
        // Public Inputs
        Scalar::zero(),
    );

    // We do the same for `C + D`. This time we will use a width-4 gate, just to show how it
    // should be done. It's obviously not needed since we only have 2 inputs and 1 output. So
    // with width-3 is enough as we saw in the previous gate.
    let c_plus_d = composer.big_add(
        // q_l, w_l
        (Scalar::one(), c),
        // q_r, w_r
        (Scalar::one(), d),
        // q_4, w_4 (Not needed, so we set them to zero).
        // It's important to see that when we need a `zero` variable,
        // we use the one that the `composer` provides instead of generating
        // zero variables everywhere.
        (Scalar::zero(), composer.zero_var),
        // q_c. If we would like to add Constants as part of the circuit description
        // (they're not going to change), we can add them on the q_c selector.
        Scalar::zero(),
        // Public Inputs
        Scalar::zero(),
    );

    // Now, time to XOR both results!!
    //
    // We need to be smart here. XOR requires `scalar-bits/2 + 1` gates to be performed within
    // a PLONK circuit.
    //
    // So if we know, for example, that `A + B & C + D` will never need more than 8 bits,
    // we can generate a XOR gate that just does the XOR for 10 bits of both numbers.
    //
    // By doing this, we basically save a lot of gates since a regular `Scalar` has 254 bits which means
    // 128 gates.
    //
    // Anyway, if you're not sure of what you're doing, we recommend to use 254 bits to be sure that
    // you're not missing anything.
    let ab_xor_cd = composer.logic_xor_gate(a_plus_b, c_plus_d, 10usize);

    // Now that we've XOR'ed our values, it's time to check if the result is
    // really what we expect it to be, a boolean value.
    //
    // To check that fact, we can simply call PLONKs' `bool_gate` which will add
    // a constraint in the circuit that checks if the inputed
    // variable is indeed in the range [0,1].
    composer.bool_gate(ab_xor_cd);

    // Finally we just need to check if the XOR is not only a boolean value, but also check that it is
    // specifically equal to One.
    //
    // If One is something that will not change between proofs, but is publicly known, we will
    // probably want to set One as a circuit descriptor to apply the equalty constraint.
    // If that's the case, then we have different ways to do that.
    //
    // We can use the `constraint_to_constant` gate which will add a constraint that states that
    // a `Variable` is equal in value to a given `Scalar` which will be added to the circuit description.
    composer.constrain_to_constant(ab_xor_cd, one, Scalar::zero());
    // Another way will be to use an `add` gate to perform the subtraction between our variable
    // and One to ensure that the result is 0.
    composer.add_gate(
        // `w_l` (The input that we want to check if is One)
        ab_xor_cd,
        // `w_r` set to zero since we only have one variable value
        composer.zero_var,
        // `w_o` set to zero since it's the output of `Variable(ab_xor_cd) - One` which we want to be
        // equal to zero to apply the constraint.
        composer.zero_var,
        // `q_l` -> Scaling value for `w_l`
        Scalar::one(),
        // `q_r` -> Scaling value for `w_r` (Set to zero since we don't use it).
        Scalar::zero(),
        // `q_o` -> Scaling value for `w_o` (Set to zero since we want it to be zero (even the variable already is))
        Scalar::zero(),
        // `q_c` -> Stores our One subtracting to the variable in order to do `ab_xor_cd - One`
        -one,
        // Public Inputs -> We don't use any public inputs.
        Scalar::zero(),
    );

    // It can happen, that we will not always want to constrain the number to be One, and instead,
    // this One is able to be changed by any other value keeping the same exact circuit.
    //
    // If that's the case, we cannot use One as a circuit descriptor since we would then need to create
    // a entirely new circuit for each different value that we want to use.
    // So what's the solution?
    //
    // We use that value as a Public Input, which means that it's not defining the circuit but at the same
    // time is a publicly known value.
    //
    // We can do it in one of several ways:
    //
    // We can use the `constraint_to_constant` gate which will add a constraint that states that
    // a `Variable` is equal in value to a given `Scalar`. But instead to set the `Scalar` as a circuit
    // descriptor `q_c` we will set it as a Public Input.
    // By doing this, the circuit is not bound to any specific Constant value and we can re-use it with different
    // publicly known values.
    //
    // To apply this method, we need to know that following constraint is being applied:
    // `ab_xor_cd - q_c + PI = 0`. So we need to give the negative sign to the public inputs
    // to then force the gate to peform `ab_xor_cd - q_c + (-PI) = 0`.
    composer.constrain_to_constant(ab_xor_cd, Scalar::zero(), -one);

    // We can also use the same approach as before and go for an addition gate that subtracts the variable
    // to the Public Inputs.
    // To do so, we also need to aply the negative sign to the PI `Scalar` since the constraint eq is:
    // `q_l * w_l + q_r * w_r + q_c + q_o * w_o + PI) = 0`
    composer.add_gate(
        // `w_l` The input that we want to check if is One
        ab_xor_cd,
        // `w_r` set to zero since we only have one variable value
        composer.zero_var,
        // `w_o` set to zero since it's the output of `Variable(ab_xor_cd) - One`, which we want to be
        // equal to zero to apply the constraint.
        composer.zero_var,
        // `q_l` -> Scaling value for `w_l`
        Scalar::one(),
        // `q_r` -> Scaling value for `w_r` (Set to zero since we don't use it).
        Scalar::zero(),
        // `q_o` -> Scaling value for `w_o` (Set to zero since we want it to be zero (even the variable already is))
        Scalar::zero(),
        // `q_c` -> Circuit descriptor constant, we set it to Zero since we don't want to have a circuit that is bound
        // to a specific constant value.
        Scalar::zero(),
        // Public Inputs -> Since we want to be able to change the values to which we constrain our inputs to, without
        // them being circuit descriptors, we add them as Public Inputs and with a negative sign to perform the
        // subtraction.
        -one,
    );

    // Since we have polynomials inside of our Composer that don't have any coeff != 0 such as q_range,
    // we need to add dummy_constraints which allow us to avoid the `PolynomialDegreeZero` error.
    composer.add_dummy_constraints();

    //
    //
    // PreProcessing Stage
    //
    //
    // We've now finished building our circuit. So what's the next step?
    // We need to preprocess it.
    //
    // Preprocessing the circuit is a step required by the protocol which gives to us a `PreProcessedCircuit`.
    // It is a data structure that holds the commitments to the selector and sigma polynomials.
    //
    // By doing this, we can see the `PreProcessedCircuit` as a 'circuit-shape descriptor',
    // since it only stores the commitments that describe the operations that we be performed
    // inside the circuit.
    //
    // Once we have this `PreProcessedCircuit` we can build as many proofs as we want of the same type but with
    // different values having stored all of the circuit logic "compiled" in some way.
    //
    // This will save us time since it's no longer needed to compile again all of the circuit logic every time we
    // want to create a new `Proof` of the same type. We can simply set new values for the input variables and then
    // it's done.
    //
    // To do the preprocessing, we will need to execute three more stages:
    //
    // 1. A `merlin::Transcript` which will allow Prover and Verifier to perform the Fiat-Shamir heuristics without having
    // a direct communication with one another.
    // That means that both need to initialize the Transcript with the same randomness seed.
    let mut prover_transcript = Transcript::new(b"End-To-End-Example");
    // 2. The `EvaluationDomain` on which we are working and performing our evaluations.
    // Understanding the inner workings are not needed, if you want to get the `EvaluationDomain` over which your
    // composer is working, you just need to do the following:
    //
    // This will give us the order of the circuit that we've built (The number of cates/constraints that our circuit has).
    let circ_size = composer.circuit_size();
    // The `EvaluationDomain` is built according to the `circuit_size` of our Composer. To generate it we simply do:
    let eval_domain = EvaluationDomain::new(circ_size).unwrap();
    // 3. The Commitment Key `ProverKey` which will allow us to compute the commitments and basically 'hide' our secret values.
    // It is derived from the Trusted Setup `PublicParameters`.
    //
    // What we will do now is basically get the previously generated `PublicParameters` (the testing ones) and derive from them
    // the `ProverKey`.
    //
    // Read serialized pub_params from the file where we stored them on the previous example.
    let ser_pub_params = fs::read(&"examples/.public_params.bin")
        .expect("File not found.\n Run example `0_setup_srs` first please");
    let pub_params: PublicParameters = bincode::deserialize(&ser_pub_params).unwrap();
    // Derive the `ProverKey` from the `PublicParameters`.
    let (prover_key, verifier_key) = pub_params
        .trim(composer.circuit_size().next_power_of_two())
        .unwrap();

    // Now we can finally preprocess the circuit that we've built.
    let pre_processed_circ =
        composer.preprocess(&prover_key, &mut prover_transcript, &eval_domain)?;

    // We could now store our `PreProcessedCircuit` serialized with `bincode`.
    // let ser_prep_cir = bincode::serialize(&pre_processed_circ).unwrap();
    // We can store the `PreProcessedCircuit` serialized in a file for later use.
    //
    //fs::write("preprocessed_circ.bin", &ser_prep_cir).expect("Unable to write file");

    // We can do a quick prove and verify process now, since we have our witnesses loaded in the
    // Composer and we also have our circuit preprocessed.

    // With the preprocessed_circuit we can now elaborate proofs with the `witness` values (Variables)
    // that we've loaded into our `Composer`.
    //
    // We clone the transcript since we don't want to modify it to allow then the verifier to re-use it.
    let proof = composer.prove(
        &prover_key,
        &pre_processed_circ,
        &mut prover_transcript.clone(),
    )?;

    let zero = Scalar::zero();
    let one = Scalar::one();
<<<<<<< HEAD
    // On this example, since we are using the same composer, we just need to
    proof.verify(
=======
    // For this example, since we are using the same composer, we just need to
    assert!(proof.verify(
>>>>>>> a09c14ec
        &pre_processed_circ,
        &mut prover_transcript,
        &verifier_key,
        &vec![
            zero, zero, zero, zero, zero, zero, zero, zero, zero, zero, zero, zero, -one, -one,
        ],
    )?;
    println!("Proof verified succesfully!");
    Ok(())
}<|MERGE_RESOLUTION|>--- conflicted
+++ resolved
@@ -309,13 +309,9 @@
 
     let zero = Scalar::zero();
     let one = Scalar::one();
-<<<<<<< HEAD
-    // On this example, since we are using the same composer, we just need to
+
+    // For this example, since we are using the same composer, we just need to
     proof.verify(
-=======
-    // For this example, since we are using the same composer, we just need to
-    assert!(proof.verify(
->>>>>>> a09c14ec
         &pre_processed_circ,
         &mut prover_transcript,
         &verifier_key,
