--- conflicted
+++ resolved
@@ -1,234 +1,182 @@
-// //! In order to construct a `Proof`, we first need to build the circuit
-// //! over which it operates and it's defined.
-// //!
-// //! Building that circuit is something we can achieve by using PLONK's
-// //! `StandardComposer`. It is a struct which has implemented functions to
-// //! allow the end-user represent the logic of the circuit by adding to it
-// //! the operations that need to be performed with the witnesses and the Public
-// //! Inputs.
-// //!
-// //! The second step to be able to generate the `Proof` is to buid a
-// //! `PreProcessedCircuit` structure, which is a pure definition of the
-// //! logic of the circuit we've build with the help of the `StandardComposer`
-// //! previously.
-// //! This, is achieved by ordering to our `StandardComposer` to preprocess
-// //! the logic that we've implemented with it returning to us a
-// //! `PreProcessedCircuit` struct which holds the info of the wire-selector
-// //! polynomials (the info of the polynomials that describe the operations that
-// //! we perform in our circuit).
-// //!
-// //!
-// //! We will show in this file how we can construct circuits using PLONKs'
-// //! `StandardComposer` and then, how to obtain a `PreProcessedCircuit`
-// //! struct which holds the description of the circuit we've designed
-// //! to then be able to generate a `Proof` with it.
-// //!
-// //! In this example we will create an easy circuit:
-// //! - We know 4 values A, B, C, D.
-// //! - we will prove that this 4 numbers satisfy that `A * B ^ C + D == 1`.
-// //! - We have a public input which is 1.
-// //! - The circuit will perform: `((A + B ^ C + D) is bool) and also == 1`
-// //!
-// //! `Composers` work with `Variables` instead of the `Scalar` values directly
-// //! when we want to use that `Scalar`s as witness values (secret).
-// //! `Variables` are some sort of references linked to the original `Scalar` value
-// //! inside of the `StandardComposer`'s memory.
-// //! So every time we want to use a new secret value, we need to obtain a `Variable`
-// //! from it's original value so it is then marked as "secret".
-// //!
-// //! For the rest of the circuit describers such as the selector polynomials (which
-// //! define the operations that we do and how we "scale" hidden values) we simply use
-// //! "Scalar"s since they're not secret nor hidden to anyone.
-// //! Remember that both `Prover` and `Verifier` have the same view of the circuit description
-// //! but not for the witness values.
-
-// extern crate bincode;
-// extern crate merlin;
-// extern crate plonk;
-fn main() {}
-// use bls12_381::Scalar;
-// use merlin::Transcript;
-// use plonk::commitment_scheme::kzg10::PublicParameters;
-// use plonk::constraint_system::StandardComposer;
-// use plonk::fft::EvaluationDomain;
-// use std::fs;
-
-// fn main() {
-//     //
-//     //
-//     // Circuit construction stage
-//     //
-//     //
-//     //
-//     // First of all, let's create our new composer. If we know the size that it will
-//     // have, calling `with expected size` can decrease the re-allocs and so improve
-//     // the performance.
-//     let mut composer = StandardComposer::with_expected_size(1 << 10);
-
-//     // Then we generate our `Scalar` values A, B, C, D that we want to prove
-//     // that satisfy the aformentioned properties.
-//     let a_scalar = Scalar::from(4u64);
-//     let b_scalar = Scalar::from(6u64);
-//     let c_scalar = Scalar::from(3u64);
-//     let d_scalar = Scalar::from(8u64);
-
-//     // We also declare the final result we expect as a Scalar.
-//     let one = Scalar::one();
-
-//     // Get my secret inputs as Variables so we are able to use them inside the circuit.
-//     let a = composer.add_input(a_scalar);
-//     let b = composer.add_input(b_scalar);
-//     let c = composer.add_input(c_scalar);
-//     let d = composer.add_input(d_scalar);
-
-//     // We first need to compute `A + B`. We have two choices here:
-//     // - Compute the result and set it as output wire.
-//     // - Get the result from the gate computation itself as a `Variable`
-//     // representing the output wire of the gate.
-//     // Since we can get it for free and the constraint will be added independently
-//     // of providing the result or not, we will go with the second option.
-
-//     // As the `add` function states, we are indeed adding the following constraint:
-//     // `Forces q_l * w_l + q_r * w_r + q_c + PI = w_o(computed by the gate).`
-//     let a_plus_b = composer.add(
-//         // q_l , w_l
-//         (Scalar::one(), a),
-//         // q_r, w_r
-//         (Scalar::one(), b),
-//         // q_c. If we would like to add Constants as part of the circuit description
-//         // (they're not going to change), we can add them here on q_c.
-//         Scalar::zero(),
-//         // Public Inputs
-//         Scalar::zero(),
-//     );
-
-//     // We do the same for `C + D`. This time we will use a width 4 gate just to show how we
-//     // should do it. It's obviously not needed since we only have 2 inputs and 1 output. So
-//     // with width-3 is enough as we saw in the previous gate.
-//     let c_plus_d = composer.big_add(
-//         // q_l, w_l
-//         (Scalar::one(), c),
-//         // q_r, w_r
-//         (Scalar::one(), d),
-//         // q_4, w_4 (Not needed, so we set them to zero).
-//         // It's important to see that when we need a `zero` variable,
-//         // we use the one that the `composer` provides instead of generating
-//         // zero variables everywhere.
-//         (Scalar::zero(), composer.zero_var),
-//         // q_c. If we would like to add Constants as part of the circuit description
-//         // (they're not going to change), we can add them here on q_c.
-//         Scalar::zero(),
-//         // Public Inputs
-//         Scalar::zero(),
-//     );
-
-//     // Now, time to XOR both results!!
-//     //
-//     // We need to be smart here. XOR requires `scalar-bits/2 + 1` gates to be performed within
-//     // a PLONK circuit.
-//     //
-//     // So if we know for example that `A + B & C + D` will never need more than 8 bits for example,
-//     // we can generate a XOR gate that just does the XOR for 10 bits of both numbers.
-//     //
-//     // On this way, we basically save a lot of gates since a regular `Scalar` has 254 bits which means
-//     // 128 gates.
-//     //
-//     // Anyway, if you're not sure of what you're doing, we recommend to use 254 bits to be sure that
-//     // you're not missing anything.
-//     let ab_xor_cd = composer.logic_xor_gate(a_plus_b, c_plus_d, 10usize);
-
-//     // Now that we've XOR'ed our values, it's time to check if the result is
-//     // really what we expect it to be, a boolean value.
-//     //
-//     // To check that fact, we can simply call PLONKs' `bool_gate` which will add
-//     // a constraint in the circuit that checks if the inputed
-//     // variable is indeed in the range [0,1].
-//     composer.bool_gate(ab_xor_cd);
-
-//     // Finally we just need to check if the XOR is not only a boolean value, but also and
-//     // specifically is equal to One.
-//     //
-//     // If One is something that will not change between proofs, but is publicly known, we will
-//     // probably want to set One as a circuit descriptor to apply the equalty constraint.
-//     // If that's the case, we have different ways to do that.
-//     //
-//     // We can use the `constraint_to_constant` gate which will add a constraint that states that
-//     // a `Variable` is equal in value to a given `Scalar` which will be added to the circuit description.
-//     composer.constrain_to_constant(ab_xor_cd, one, Scalar::zero());
-//     // Another way will be to use an `add` gate to perform the subtraction between our variable
-//     // and One to ensure that the result is 0.
-//     composer.add_gate(
-//         // `w_l` (The input that we want to check if is One)
-//         ab_xor_cd,
-//         // `w_r` set to zero since we only have one variable value
-//         composer.zero_var,
-//         // `w_o` set to zero since it's the output of `Variable(ab_xor_cd) - One` which we want to be
-//         // equal to zero to apply the constraint.
-//         composer.zero_var,
-//         // `q_l` -> Scaling value for `w_l`
-//         Scalar::one(),
-//         // `q_r` -> Scaling value for `w_r` (Set to zero since we don't use it).
-//         Scalar::zero(),
-//         // `q_o` -> Scaling value for `w_o` (Set to zero since we want it to be zero (even the variable already is))
-//         Scalar::zero(),
-//         // `q_c` -> Stores our One subtracting to the variable in order to do `ab_xor_cd - One`
-//         -one,
-//         // Public Inputs -> We don't use any public inputs.
-//         Scalar::zero(),
-//     );
-
-//     // It can happen, that we will not always want to constraint the number to be One, and instead,
-//     // this One is able to be changed by any other value keeping the same exact circuit.
-//     //
-//     // If that's the case, we cannot use One as a circuit descriptor since then we will need to create
-//     // a whole new circuit for each different value that we want to use.
-//     // So what's the solution then?
-//     //
-//     // We use that value as a Public Input, which means that it's not defining the circuit but at the same
-//     // time is a publicly known value.
-//     //
-//     // We can do it on several ways also:
-//     //
-//     // We can use the `constraint_to_constant` gate which will add a constraint that states that
-//     // a `Variable` is equal in value to a given `Scalar`. But instead to set the `Scalar` as a circuit
-//     // descriptor `q_c` we will set it as a Public Input.
-//     // On this way the circuit is not tight to any Constant value and we can re-use it with different
-//     // publicly known values.
-//     //
-//     // Using this way, we need to know that it is applying the following constraint:
-//     // `ab_xor_cd - q_c + PI = 0`. So we need to give the negative sign to the public inputs
-//     // to then force the gate to do `ab_xor_cd - q_c + (-PI) = 0
-//     println!("{:?}", composer.circuit_size());
-//     composer.constrain_to_constant(ab_xor_cd, Scalar::zero(), -one);
-
-<<<<<<< HEAD
-//     // We can also use the same approach as before and go for an addition gate that subtracts the variable
-//     // to the Public Inputs.
-//     // To do so, we also need to aply the negative sign to the PI `Scalar` since the constraint eq is:
-//     // `q_l * w_l + q_r * w_r + q_c + q_o * w_o + PI) = 0`
-//     composer.add_gate(
-//         // `w_l` (The input that we want to check if is One
-//         ab_xor_cd,
-//         // `w_r` set to zero since we only have one variable value
-//         composer.zero_var,
-//         // `w_o` set to zero since it's the output of `Variable(ab_xor_cd) - One` which we want to be
-//         // equal to zero to apply the constraint.
-//         composer.zero_var,
-//         // `q_l` -> Scaling value for `w_l`
-//         Scalar::one(),
-//         // `q_r` -> Scaling value for `w_r` (Set to zero since we don't use it).
-//         Scalar::zero(),
-//         // `q_o` -> Scaling value for `w_o` (Set to zero since we want it to be zero (even the variable already is))
-//         Scalar::zero(),
-//         // `q_c` -> Circuit descriptor constant, we set it to Zero since we don't want to have a circuit that is tight
-//         // to a specific constant value.
-//         Scalar::zero(),
-//         // Public Inputs -> Since we want to be able to change the values to which we constraint our inputs to without
-//         // them being circuit descriptors, we add them as Public Inputs and with a negative sign to perform the
-//         // subtraction.
-//         -one,
-//     );
-=======
+//! In order to construct a `Proof`, we first need to build the circuit
+//! over which it operates and it's defined.
+//!
+//! Building that circuit is something we can achieve by using PLONK's
+//! `StandardComposer`. It is a struct which has implemented functions to
+//! allow the end-user represent the logic of the circuit by adding to it
+//! the operations that need to be performed with the witnesses and the Public
+//! Inputs.
+//!
+//! The second step to be able to generate the `Proof` is to buid a
+//! `PreProcessedCircuit` structure, which is a pure definition of the
+//! logic of the circuit we've build with the help of the `StandardComposer`
+//! previously.
+//! This, is achieved by ordering to our `StandardComposer` to preprocess
+//! the logic that we've implemented with it returning to us a
+//! `PreProcessedCircuit` struct which holds the info of the wire-selector
+//! polynomials (the info of the polynomials that describe the operations that
+//! we perform in our circuit).
+//!
+//!
+//! We will show in this file how we can construct circuits using PLONKs'
+//! `StandardComposer` and then, how to obtain a `PreProcessedCircuit`
+//! struct which holds the description of the circuit we've designed
+//! to then be able to generate a `Proof` with it.
+//!
+//! In this example we will create an easy circuit:
+//! - We know 4 values A, B, C, D.
+//! - we will prove that this 4 numbers satisfy that `A * B ^ C + D == 1`.
+//! - We have a public input which is 1.
+//! - The circuit will perform: `((A + B ^ C + D) is bool) and also == 1`
+//!
+//! `Composers` work with `Variables` instead of the `Scalar` values directly
+//! when we want to use that `Scalar`s as witness values (secret).
+//! `Variables` are some sort of references linked to the original `Scalar` value
+//! inside of the `StandardComposer`'s memory.
+//! So every time we want to use a new secret value, we need to obtain a `Variable`
+//! from it's original value so it is then marked as "secret".
+//!
+//! For the rest of the circuit describers such as the selector polynomials (which
+//! define the operations that we do and how we "scale" hidden values) we simply use
+//! "Scalar"s since they're not secret nor hidden to anyone.
+//! Remember that both `Prover` and `Verifier` have the same view of the circuit description
+//! but not for the witness values.
+
+extern crate bincode;
+extern crate merlin;
+extern crate plonk;
+
+use bls12_381::Scalar;
+use merlin::Transcript;
+use plonk::commitment_scheme::kzg10::PublicParameters;
+use plonk::constraint_system::StandardComposer;
+use plonk::fft::EvaluationDomain;
+use std::fs;
+
+fn main() {
+    //
+    //
+    // Circuit construction stage
+    //
+    //
+    //
+    // First of all, let's create our new composer. If we know the size that it will
+    // have, calling `with expected size` can decrease the re-allocs and so improve
+    // the performance.
+    let mut composer = StandardComposer::with_expected_size(1 << 10);
+
+    // Then we generate our `Scalar` values A, B, C, D that we want to prove
+    // that satisfy the aformentioned properties.
+    let a_scalar = Scalar::from(4u64);
+    let b_scalar = Scalar::from(6u64);
+    let c_scalar = Scalar::from(3u64);
+    let d_scalar = Scalar::from(8u64);
+
+    // We also declare the final result we expect as a Scalar.
+    let one = Scalar::one();
+
+    // Get my secret inputs as Variables so we are able to use them inside the circuit.
+    let a = composer.add_input(a_scalar);
+    let b = composer.add_input(b_scalar);
+    let c = composer.add_input(c_scalar);
+    let d = composer.add_input(d_scalar);
+
+    // We first need to compute `A + B`. We have two choices here:
+    // - Compute the result and set it as output wire.
+    // - Get the result from the gate computation itself as a `Variable`
+    // representing the output wire of the gate.
+    // Since we can get it for free and the constraint will be added independently
+    // of providing the result or not, we will go with the second option.
+
+    // As the `add` function states, we are indeed adding the following constraint:
+    // `Forces q_l * w_l + q_r * w_r + q_c + PI = w_o(computed by the gate).`
+    let a_plus_b = composer.add(
+        // q_l , w_l
+        (Scalar::one(), a),
+        // q_r, w_r
+        (Scalar::one(), b),
+        // q_c. If we would like to add Constants as part of the circuit description
+        // (they're not going to change), we can add them here on q_c.
+        Scalar::zero(),
+        // Public Inputs
+        Scalar::zero(),
+    );
+
+    // We do the same for `C + D`. This time we will use a width 4 gate just to show how we
+    // should do it. It's obviously not needed since we only have 2 inputs and 1 output. So
+    // with width-3 is enough as we saw in the previous gate.
+    let c_plus_d = composer.big_add(
+        // q_l, w_l
+        (Scalar::one(), c),
+        // q_r, w_r
+        (Scalar::one(), d),
+        // q_4, w_4 (Not needed, so we set them to zero).
+        // It's important to see that when we need a `zero` variable,
+        // we use the one that the `composer` provides instead of generating
+        // zero variables everywhere.
+        (Scalar::zero(), composer.zero_var),
+        // q_c. If we would like to add Constants as part of the circuit description
+        // (they're not going to change), we can add them here on q_c.
+        Scalar::zero(),
+        // Public Inputs
+        Scalar::zero(),
+    );
+
+    // Now, time to XOR both results!!
+    //
+    // We need to be smart here. XOR requires `scalar-bits/2 + 1` gates to be performed within
+    // a PLONK circuit.
+    //
+    // So if we know for example that `A + B & C + D` will never need more than 8 bits for example,
+    // we can generate a XOR gate that just does the XOR for 10 bits of both numbers.
+    //
+    // On this way, we basically save a lot of gates since a regular `Scalar` has 254 bits which means
+    // 128 gates.
+    //
+    // Anyway, if you're not sure of what you're doing, we recommend to use 254 bits to be sure that
+    // you're not missing anything.
+    let ab_xor_cd = composer.logic_xor_gate(a_plus_b, c_plus_d, 10usize);
+
+    // Now that we've XOR'ed our values, it's time to check if the result is
+    // really what we expect it to be, a boolean value.
+    //
+    // To check that fact, we can simply call PLONKs' `bool_gate` which will add
+    // a constraint in the circuit that checks if the inputed
+    // variable is indeed in the range [0,1].
+    composer.bool_gate(ab_xor_cd);
+
+    // Finally we just need to check if the XOR is not only a boolean value, but also and
+    // specifically is equal to One.
+    //
+    // If One is something that will not change between proofs, but is publicly known, we will
+    // probably want to set One as a circuit descriptor to apply the equalty constraint.
+    // If that's the case, we have different ways to do that.
+    //
+    // We can use the `constraint_to_constant` gate which will add a constraint that states that
+    // a `Variable` is equal in value to a given `Scalar` which will be added to the circuit description.
+    composer.constrain_to_constant(ab_xor_cd, one, Scalar::zero());
+    // Another way will be to use an `add` gate to perform the subtraction between our variable
+    // and One to ensure that the result is 0.
+    composer.add_gate(
+        // `w_l` (The input that we want to check if is One)
+        ab_xor_cd,
+        // `w_r` set to zero since we only have one variable value
+        composer.zero_var,
+        // `w_o` set to zero since it's the output of `Variable(ab_xor_cd) - One` which we want to be
+        // equal to zero to apply the constraint.
+        composer.zero_var,
+        // `q_l` -> Scaling value for `w_l`
+        Scalar::one(),
+        // `q_r` -> Scaling value for `w_r` (Set to zero since we don't use it).
+        Scalar::zero(),
+        // `q_o` -> Scaling value for `w_o` (Set to zero since we want it to be zero (even the variable already is))
+        Scalar::zero(),
+        // `q_c` -> Stores our One subtracting to the variable in order to do `ab_xor_cd - One`
+        -one,
+        // Public Inputs -> We don't use any public inputs.
+        Scalar::zero(),
+    );
+
     // It can happen, that we will not always want to constraint the number to be One, and instead,
     // this One is able to be changed by any other value keeping the same exact circuit.
     //
@@ -251,66 +199,38 @@
     // `ab_xor_cd - q_c + PI = 0`. So we need to give the negative sign to the public inputs
     // to then force the gate to do `ab_xor_cd - q_c + (-PI) = 0
     composer.constrain_to_constant(ab_xor_cd, Scalar::zero(), -one);
->>>>>>> 67848657
-
-//     // Since we have polynomials inside of our Composer that don't have any coeff != 0 such as q_range,
-//     // we need to add dummy_constraints which allow us to avoid the `PolynomialDegreeZero` error.
-//     composer.add_dummy_constraints();
-
-//     //
-//     //
-//     // PreProcessing Stage
-//     //
-//     //
-//     // We've now finished building our circuit. So what we do now?
-//     // We need to preprocessit.
-//     //
-//     // Preprocessing the circuit is a step required by the protocol which gives to us a `PreProcessedCircuit`.
-//     // It is a data structure that holds the commitments to the selector and sigma polynomials.
-//     //
-//     // By doing this, we can see the `PreProcessedCircuit` as a "circuit-shape descriptor"
-//     // since it only stores the commitments that describe the operations that we will perform
-//     // innside the circuit.
-//     //
-//     // Once we have this `PreProcessedCircuit` we can build as many proofs as we want of the same type but with
-//     // different values having stored all of the circuit logic "compiled" in some way.
-//     //
-//     // This will save us time since it's no longer needed to compile again all of the circuit logic every time we
-//     // want to create a new `Proof` of the same type. We can simply set new values for the input variables and that's it.
-//     //
-//     // To do the preprocessing, we will also need three more things.
-//     //
-//     // 1. A `merlin::Transcript` which will allow Prover and Verifier to perform the fiat-Shamir heuristics without having
-//     // a direct communication between themseleves.
-//     // That means that both need to initialize the Transcript with the same randomness seed.
-//     let mut prover_transcript = Transcript::new(b"End-To-End-Example");
-//     // 2. The `EvaluationDomain` on which we are working and performing our evaluations.
-//     // It's not needed to understand what it is, if you want to get the `EvaluationDomain` on which your
-//     // composer is working, you just need to do the following:
-//     //
-//     // This will give us the order of the circuit that we've built (The number of cates/constraints that our circuit has).
-//     let circ_size = composer.circuit_size();
-//     // The `EvaluationDomain` is built according to the `circuit_size` of our Composer. To generate it we simply do:
-//     let eval_domain = EvaluationDomain::new(circ_size).unwrap();
-//     // 3. The Commitment Key `ProverKey` which will allow us to compute the commitments and basically "hide" our secret values.
-//     // It is derived from the Trusted Setup `PublicParameters`.
-//     //
-//     // What we will do now is basically get the previously generated `PublicParameters` (the testing ones) and derive from them
-//     // the `ProverKey`.
-//     //
-//     // Read serialized pub_params from the file where we stored them on the previous example.
-//     let ser_pub_params = fs::read(&"public_params.bin")
-//         .expect("File not found.\n Run example `0_setup_srs.rs` first please");
-//     let pub_params: PublicParameters = bincode::deserialize(&ser_pub_params).unwrap();
-//     // Derive the `ProverKey` from the `PublicParameters`.
-//     let (prover_key, verifier_key) = pub_params
-//         .trim(composer.circuit_size().next_power_of_two())
-//         .unwrap();
-
-<<<<<<< HEAD
-//     // Now we can finally preprocess the circuit that we've built.
-//     let pre_processed_circ = composer.preprocess(&prover_key, &mut prover_transcript, &eval_domain);
-=======
+
+    // We can also use the same approach as before and go for an addition gate that subtracts the variable
+    // to the Public Inputs.
+    // To do so, we also need to aply the negative sign to the PI `Scalar` since the constraint eq is:
+    // `q_l * w_l + q_r * w_r + q_c + q_o * w_o + PI) = 0`
+    composer.add_gate(
+        // `w_l` (The input that we want to check if is One
+        ab_xor_cd,
+        // `w_r` set to zero since we only have one variable value
+        composer.zero_var,
+        // `w_o` set to zero since it's the output of `Variable(ab_xor_cd) - One` which we want to be
+        // equal to zero to apply the constraint.
+        composer.zero_var,
+        // `q_l` -> Scaling value for `w_l`
+        Scalar::one(),
+        // `q_r` -> Scaling value for `w_r` (Set to zero since we don't use it).
+        Scalar::zero(),
+        // `q_o` -> Scaling value for `w_o` (Set to zero since we want it to be zero (even the variable already is))
+        Scalar::zero(),
+        // `q_c` -> Circuit descriptor constant, we set it to Zero since we don't want to have a circuit that is tight
+        // to a specific constant value.
+        Scalar::zero(),
+        // Public Inputs -> Since we want to be able to change the values to which we constraint our inputs to without
+        // them being circuit descriptors, we add them as Public Inputs and with a negative sign to perform the
+        // subtraction.
+        -one,
+    );
+
+    // Since we have polynomials inside of our Composer that don't have any coeff != 0 such as q_range,
+    // we need to add dummy_constraints which allow us to avoid the `PolynomialDegreeZero` error.
+    composer.add_dummy_constraints();
+
     //
     //
     // PreProcessing Stage
@@ -360,49 +280,19 @@
     let (prover_key, verifier_key) = pub_params
         .trim(composer.circuit_size().next_power_of_two())
         .unwrap();
->>>>>>> 67848657
-
-//     // We will now store our `PreProcessedCircuit` serialized with `bincode`.
-//     let ser_prep_cir = bincode::serialize(&pre_processed_circ).unwrap();
-//     // We will store the `PreProcessedCircuit` serialized in a file for later usage.
-//     fs::write("preprocessed_circ.bin", &ser_prep_cir).expect("Unable to write file");
-
-<<<<<<< HEAD
-//     // We can do a quick prove and verify process now since we have our witnesses loaded in the
-//     // Composer and we also have our circuit preprocessed.
-=======
+
+    // Now we can finally preprocess the circuit that we've built.
+    let pre_processed_circ = composer.preprocess(&prover_key, &mut prover_transcript, &eval_domain);
+
     // We could now store our `PreProcessedCircuit` serialized with `bincode`.
     // let ser_prep_cir = bincode::serialize(&pre_processed_circ).unwrap();
     // We can store the `PreProcessedCircuit` serialized in a file for later usage.
     //
     //fs::write("preprocessed_circ.bin", &ser_prep_cir).expect("Unable to write file");
->>>>>>> 67848657
-
-//     // Whith the preprocessed_circuit we can now elaborate proofs with the `witness` values (Variables)
-//     // that we've loaded into our `Composer`.
-//     //
-//     // We clone the transcript since we don't want to modify it to allow then the verifier to re-use it.
-//     let proof = composer.prove(
-//         &prover_key,
-//         &pre_processed_circ,
-//         &mut prover_transcript.clone(),
-//     );
-
-<<<<<<< HEAD
-//     // Generate the Verifier Transcript with the same original randomness.
-//     //let mut verifier_transcript = Transcript::new(b"End-To-End-Example");
-
-//     let zero = Scalar::zero();
-//     let one = Scalar::one();
-//     // On this example, since we are using the same composer, we just need to
-//     assert!(proof.verify(
-//         &pre_processed_circ,
-//         &mut prover_transcript,
-//         &verifier_key,
-//         &vec![zero, zero, zero, zero, zero, zero, zero, zero, zero, zero, zero, zero, -one, -one],
-//     ));
-// }
-=======
+
+    // We can do a quick prove and verify process now since we have our witnesses loaded in the
+    // Composer and we also have our circuit preprocessed.
+
     // With the preprocessed_circuit we can now elaborate proofs with the `witness` values (Variables)
     // that we've loaded into our `Composer`.
     //
@@ -423,5 +313,4 @@
         &vec![zero, zero, zero, zero, zero, zero, zero, zero, zero, zero, zero, zero, -one, -one],
     ));
     println!("Proof verified succesfully!");
-}
->>>>>>> 67848657
+}