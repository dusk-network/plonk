--- conflicted
+++ resolved
@@ -9,13 +9,7 @@
 use dusk_bls12_381::Scalar;
 use dusk_plonk::commitment_scheme::kzg10::{CommitKey, OpeningKey, PublicParameters};
 use dusk_plonk::constraint_system::StandardComposer;
-<<<<<<< HEAD
-use dusk_plonk::fft::EvaluationDomain;
-use dusk_plonk::proof_system::{PreProcessedCircuit, Proof};
-use failure::Error;
-=======
 use dusk_plonk::proof_system::{PreProcessedCircuit, Proof, Prover};
->>>>>>> 0dab478a
 use merlin::Transcript;
 use std::fs;
 
@@ -74,16 +68,8 @@
     composer.add_dummy_constraints();
 }
 
-<<<<<<< HEAD
-fn elaborate_proof(
-    composer: &mut StandardComposer,
-    transcript: &mut Transcript,
-) -> Result<Proof, Error> {
-    composer.prove(&PROVER_KEY, &PREPROCESSED_CIRCUIT, transcript)
-=======
 fn elaborate_proof(prover: &mut Prover) -> Proof {
     prover.prove_with_preprocessed(&COMMIT_KEY, &PREPROCESSED_CIRCUIT)
->>>>>>> 0dab478a
 }
 
 fn verify_proof(proof: &Proof, pub_input: Scalar) -> Result<(), Error> {
@@ -100,18 +86,10 @@
     )
 }
 
-<<<<<<< HEAD
-fn start_proving(inputs: &[Scalar], final_result: Scalar) -> Result<Proof, Error> {
-    let mut composer = StandardComposer::new();
-    let mut transcript = Transcript::new(b"Gadget-Orientation-Is-Cool");
-    gadget_builder(&mut composer, inputs, final_result);
-    elaborate_proof(&mut composer, &mut transcript)
-=======
 fn start_proving(inputs: &[Scalar], final_result: Scalar) -> Proof {
     let mut prover = Prover::new(b"Gadget-Orientation-Is-Cool");
     gadget_builder(prover.mut_cs(), inputs, final_result);
     elaborate_proof(&mut prover)
->>>>>>> 0dab478a
 }
 
 fn main() -> Result<(), Error> {
