//! To understand the following code and the reasons why everything is done
//! we strongly reccomend the user to check the previous examples.
extern crate bincode;
#[macro_use]
extern crate lazy_static;
extern crate dusk_plonk;
extern crate merlin;

use dusk_bls12_381::Scalar;
use dusk_plonk::commitment_scheme::kzg10::{ProverKey, PublicParameters, VerifierKey};
use dusk_plonk::constraint_system::StandardComposer;
use dusk_plonk::fft::EvaluationDomain;
use dusk_plonk::proof_system::{PreProcessedCircuit, Proof};
use failure::Error;
use merlin::Transcript;
use std::fs;

lazy_static! {
    static ref PREPROCESSED_CIRCUIT: PreProcessedCircuit = {
        let ser_data = fs::read("examples/.prep_circ_2_3.bin")
            .expect("Missing PreProcessedCircuit serialized data.");
        let prep_circ: PreProcessedCircuit = bincode::deserialize(&ser_data).unwrap();
        prep_circ
    };
    static ref VERIFIER_KEY: VerifierKey = {
        let ser_pub_params = fs::read(&"examples/.public_params.bin")
            .expect("File not found. Run example `0_setup_srs.rs` first please");
        let pub_params: PublicParameters = bincode::deserialize(&ser_pub_params).unwrap();
        let verif_key: VerifierKey = pub_params.trim(CIRCUIT_SIZE.next_power_of_two()).unwrap().1;
        verif_key
    };
    static ref PROVER_KEY: ProverKey = {
        let ser_pub_params = fs::read(&"examples/.public_params.bin")
            .expect("File not found. Run example `0_setup_srs.rs` first please");
        let pub_params: PublicParameters = bincode::deserialize(&ser_pub_params).unwrap();
        let prov_key: ProverKey = pub_params
            .trim(2 * CIRCUIT_SIZE.next_power_of_two())
            .unwrap()
            .0;
        prov_key
    };
    static ref EVAL_DOMAIN: EvaluationDomain = {
        let eval = EvaluationDomain::new(CIRCUIT_SIZE).unwrap();
        eval
    };
}
// Define constants we already know.
const CIRCUIT_SIZE: usize = 20usize;

fn gadget_builder(composer: &mut StandardComposer, inputs: &[Scalar], final_result: Scalar) {
    let a = composer.add_input(inputs[0]);
    let b = composer.add_input(inputs[1]);
    let c = composer.add_input(inputs[2]);
    let d = composer.add_input(inputs[3]);

    let a_plus_b = composer.add(
        (Scalar::one(), a),
        (Scalar::one(), b),
        Scalar::zero(),
        Scalar::zero(),
    );

    let c_plus_d = composer.big_add(
        (Scalar::one(), c),
        (Scalar::one(), d),
        (Scalar::zero(), composer.zero_var),
        Scalar::zero(),
        Scalar::zero(),
    );

    let ab_xor_cd = composer.logic_xor_gate(a_plus_b, c_plus_d, 14usize);
    composer.bool_gate(ab_xor_cd);
    composer.constrain_to_constant(ab_xor_cd, Scalar::zero(), final_result);
    composer.add_dummy_constraints();
}

fn elaborate_proof(
    composer: &mut StandardComposer,
    transcript: &mut Transcript,
) -> Result<Proof, Error> {
    composer.prove(&PROVER_KEY, &PREPROCESSED_CIRCUIT, transcript)
}

fn verify_proof(proof: &Proof, pub_input: Scalar) -> Result<(), Error> {
    let mut verif_transcript = Transcript::new(b"Gadget-Orientation-Is-Cool");
    let zero = Scalar::zero();

    proof.verify(
        &PREPROCESSED_CIRCUIT,
        &mut verif_transcript,
        &VERIFIER_KEY,
        &[
            zero, zero, zero, zero, zero, zero, zero, zero, zero, zero, zero, zero, pub_input,
        ],
    )
}

fn start_proving(inputs: &[Scalar], final_result: Scalar) -> Result<Proof, Error> {
    let mut composer = StandardComposer::new();
    let mut transcript = Transcript::new(b"Gadget-Orientation-Is-Cool");
    gadget_builder(&mut composer, inputs, final_result);
    elaborate_proof(&mut composer, &mut transcript)
}

fn main() -> Result<(), Error> {
    // The public input is PUBLIC so we assume that the `Provers` and `Verifiers`
    // already know it.
    let pub_input = -Scalar::one();

    // Let's suppose that the following inputs arrive through the network or another rust
    // process or function:
    let inputs = vec![
        Scalar::from(6u64),
        Scalar::from(4u64),
        Scalar::from(3u64),
        Scalar::from(8u64),
    ];
    // We just need to do call one function to build a proof
    let proof = start_proving(&inputs, pub_input)?;

<<<<<<< HEAD
    // Verify it is as easy as
    verify_proof(&proof, pub_input)?;
=======
    // Verify it easily with an assertion
    assert!(verify_proof(&proof, pub_input) == true);
>>>>>>> a09c14ec
    println!("Proof constructed in the example was succesfully verified!");

    //
    //
    // We can also asume that we just recieve `Proof`s on a serialized manner that have been
    // sent through the network.
    let ok_proof_data =
        fs::read("examples/.proof_ok_2_3.bin").expect("Missing Proof file \".proof_ok_2_3.bin\"");
    let ok_proof: Proof = bincode::deserialize(&ok_proof_data).unwrap();

    let ko_proof_data =
        fs::read("examples/.proof_ko_2_3.bin").expect("Missing Proof file \".proof_ko_2_3.bin\"");
    let ko_proof: Proof = bincode::deserialize(&ko_proof_data).unwrap();

    verify_proof(&ok_proof, pub_input)?;
    println!("OK Proof constructed before was succesfully verified!");
    verify_proof(&ko_proof, pub_input)?;
    println!("KO Proof constructed before was succesfully verified unsuccessfully as we expected!");

    Ok(())
}<|MERGE_RESOLUTION|>--- conflicted
+++ resolved
@@ -118,13 +118,9 @@
     // We just need to do call one function to build a proof
     let proof = start_proving(&inputs, pub_input)?;
 
-<<<<<<< HEAD
-    // Verify it is as easy as
+
+    // Verification
     verify_proof(&proof, pub_input)?;
-=======
-    // Verify it easily with an assertion
-    assert!(verify_proof(&proof, pub_input) == true);
->>>>>>> a09c14ec
     println!("Proof constructed in the example was succesfully verified!");
 
     //
