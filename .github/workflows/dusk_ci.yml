--- conflicted
+++ resolved
@@ -84,10 +84,6 @@
           with:
             profile: minimal
             toolchain: nightly
-<<<<<<< HEAD
-            override: true
-=======
->>>>>>> d3412cec
         - run: rustup component add rustfmt
         - uses: actions-rs/cargo@v1
           with:
